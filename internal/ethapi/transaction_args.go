--- conflicted
+++ resolved
@@ -204,14 +204,6 @@
 		}
 		return nil // No need to set anything, user already set MaxFeePerGas and MaxPriorityFeePerGas
 	}
-<<<<<<< HEAD
-	// Sanity check the EIP-4844 fee parameters.
-	if args.BlobFeeCap != nil && args.BlobFeeCap.ToInt().Sign() == 0 {
-		return errors.New("maxFeePerBlobGas must be non-zero")
-	}
-=======
-
->>>>>>> 7f131dcb
 	// Sanity check the non-EIP-1559 fee parameters.
 	isLondon := b.ChainConfig().IsLondon(head.Number)
 	if args.GasPrice != nil && !eip1559ParamsSet {
