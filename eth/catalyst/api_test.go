// Copyright 2021 The go-ethereum Authors
// This file is part of the go-ethereum library.
//
// The go-ethereum library is free software: you can redistribute it and/or modify
// it under the terms of the GNU Lesser General Public License as published by
// the Free Software Foundation, either version 3 of the License, or
// (at your option) any later version.
//
// The go-ethereum library is distributed in the hope that it will be useful,
// but WITHOUT ANY WARRANTY; without even the implied warranty of
// MERCHANTABILITY or FITNESS FOR A PARTICULAR PURPOSE. See the
// GNU Lesser General Public License for more details.
//
// You should have received a copy of the GNU Lesser General Public License
// along with the go-ethereum library. If not, see <http://www.gnu.org/licenses/>.

package catalyst

import (
	"bytes"
	"context"
	crand "crypto/rand"
	"fmt"
	"math/big"
	"math/rand"
	"reflect"
	"sync"
	"testing"
	"time"

	"github.com/ethereum/go-ethereum/beacon/engine"
	"github.com/ethereum/go-ethereum/common"
	"github.com/ethereum/go-ethereum/common/hexutil"
	"github.com/ethereum/go-ethereum/consensus"
	beaconConsensus "github.com/ethereum/go-ethereum/consensus/beacon"
	"github.com/ethereum/go-ethereum/consensus/ethash"
	"github.com/ethereum/go-ethereum/core"
	"github.com/ethereum/go-ethereum/core/types"
	"github.com/ethereum/go-ethereum/crypto"
	"github.com/ethereum/go-ethereum/crypto/kzg4844"
	"github.com/ethereum/go-ethereum/eth"
	"github.com/ethereum/go-ethereum/eth/downloader"
	"github.com/ethereum/go-ethereum/eth/ethconfig"
	"github.com/ethereum/go-ethereum/log"
	"github.com/ethereum/go-ethereum/miner"
	"github.com/ethereum/go-ethereum/node"
	"github.com/ethereum/go-ethereum/p2p"
	"github.com/ethereum/go-ethereum/params"
	"github.com/ethereum/go-ethereum/rpc"
	"github.com/ethereum/go-ethereum/trie"
	"github.com/mattn/go-colorable"
)

var (
	// testKey is a private key to use for funding a tester account.
	testKey, _ = crypto.HexToECDSA("b71c71a67e1177ad4e901695e1b4b9ee17ae16c6668d313eac2f96dbcda3f291")

	// testAddr is the Ethereum address of the tester account.
	testAddr = crypto.PubkeyToAddress(testKey.PublicKey)

	testBalance = big.NewInt(2e18)
)

func generateMergeChain(n int, merged bool) (*core.Genesis, []*types.Block) {
	config := *params.AllEthashProtocolChanges
	engine := consensus.Engine(beaconConsensus.New(ethash.NewFaker()))
	if merged {
		config.TerminalTotalDifficulty = common.Big0
		config.TerminalTotalDifficultyPassed = true
		engine = beaconConsensus.NewFaker()
	}
	genesis := &core.Genesis{
		Config: &config,
		Alloc: core.GenesisAlloc{
			testAddr:                         {Balance: testBalance},
			params.BeaconRootsStorageAddress: {Balance: common.Big0, Code: common.Hex2Bytes("3373fffffffffffffffffffffffffffffffffffffffe14604457602036146024575f5ffd5b620180005f350680545f35146037575f5ffd5b6201800001545f5260205ff35b6201800042064281555f359062018000015500")},
		},
		ExtraData:  []byte("test genesis"),
		Timestamp:  9000,
		BaseFee:    big.NewInt(params.InitialBaseFee),
		Difficulty: big.NewInt(0),
	}
	testNonce := uint64(0)
	generate := func(i int, g *core.BlockGen) {
		g.OffsetTime(5)
		g.SetExtra([]byte("test"))
		tx, _ := types.SignTx(types.NewTransaction(testNonce, common.HexToAddress("0x9a9070028361F7AAbeB3f2F2Dc07F82C4a98A02a"), big.NewInt(1), params.TxGas, big.NewInt(params.InitialBaseFee*2), nil), types.LatestSigner(&config), testKey)
		g.AddTx(tx)
		testNonce++
	}
	_, blocks, _ := core.GenerateChainWithGenesis(genesis, engine, n, generate)

	if !merged {
		totalDifficulty := big.NewInt(0)
		for _, b := range blocks {
			totalDifficulty.Add(totalDifficulty, b.Difficulty())
		}
		config.TerminalTotalDifficulty = totalDifficulty
	}

	return genesis, blocks
}

func TestEth2AssembleBlock(t *testing.T) {
	genesis, blocks := generateMergeChain(10, false)
	n, ethservice := startEthService(t, genesis, blocks)
	defer n.Close()

	api := NewConsensusAPI(ethservice)
	signer := types.NewEIP155Signer(ethservice.BlockChain().Config().ChainID)
	tx, err := types.SignTx(types.NewTransaction(uint64(10), blocks[9].Coinbase(), big.NewInt(1000), params.TxGas, big.NewInt(params.InitialBaseFee), nil), signer, testKey)
	if err != nil {
		t.Fatalf("error signing transaction, err=%v", err)
	}
	ethservice.TxPool().Add([]*types.Transaction{tx}, true, false, false)
	blockParams := engine.PayloadAttributes{
		Timestamp: blocks[9].Time() + 5,
	}
	// The miner needs to pick up on the txs in the pool, so a few retries might be
	// needed.
	if _, testErr := assembleWithTransactions(api, blocks[9].Hash(), &blockParams, 1); testErr != nil {
		t.Fatal(testErr)
	}
}

// assembleWithTransactions tries to assemble a block, retrying until it has 'want',
// number of transactions in it, or it has retried three times.
func assembleWithTransactions(api *ConsensusAPI, parentHash common.Hash, params *engine.PayloadAttributes, want int) (execData *engine.ExecutableData, err error) {
	for retries := 3; retries > 0; retries-- {
		execData, err = assembleBlock(api, parentHash, params)
		if err != nil {
			return nil, err
		}
		if have, want := len(execData.Transactions), want; have != want {
			err = fmt.Errorf("invalid number of transactions, have %d want %d", have, want)
			continue
		}
		return execData, nil
	}
	return nil, err
}

func TestEth2AssembleBlockWithAnotherBlocksTxs(t *testing.T) {
	genesis, blocks := generateMergeChain(10, false)
	n, ethservice := startEthService(t, genesis, blocks[:9])
	defer n.Close()

	api := NewConsensusAPI(ethservice)

	// Put the 10th block's tx in the pool and produce a new block
	txs := blocks[9].Transactions()
	api.eth.TxPool().Add(txs, false, true, false)
	blockParams := engine.PayloadAttributes{
		Timestamp: blocks[8].Time() + 5,
	}
	// The miner needs to pick up on the txs in the pool, so a few retries might be
	// needed.
	if _, err := assembleWithTransactions(api, blocks[8].Hash(), &blockParams, blocks[9].Transactions().Len()); err != nil {
		t.Fatal(err)
	}
}

func TestSetHeadBeforeTotalDifficulty(t *testing.T) {
	genesis, blocks := generateMergeChain(10, false)
	n, ethservice := startEthService(t, genesis, blocks)
	defer n.Close()

	api := NewConsensusAPI(ethservice)
	fcState := engine.ForkchoiceStateV1{
		HeadBlockHash:      blocks[5].Hash(),
		SafeBlockHash:      common.Hash{},
		FinalizedBlockHash: common.Hash{},
	}
	if resp, err := api.ForkchoiceUpdatedV1(fcState, nil); err != nil {
		t.Errorf("fork choice updated should not error: %v", err)
	} else if resp.PayloadStatus.Status != engine.INVALID_TERMINAL_BLOCK.Status {
		t.Errorf("fork choice updated before total terminal difficulty should be INVALID")
	}
}

func TestEth2PrepareAndGetPayload(t *testing.T) {
	genesis, blocks := generateMergeChain(10, false)
	// We need to properly set the terminal total difficulty
	genesis.Config.TerminalTotalDifficulty.Sub(genesis.Config.TerminalTotalDifficulty, blocks[9].Difficulty())
	n, ethservice := startEthService(t, genesis, blocks[:9])
	defer n.Close()

	api := NewConsensusAPI(ethservice)

	// Put the 10th block's tx in the pool and produce a new block
	txs := blocks[9].Transactions()
	ethservice.TxPool().Add(txs, true, false, false)
	blockParams := engine.PayloadAttributes{
		Timestamp: blocks[8].Time() + 5,
	}
	fcState := engine.ForkchoiceStateV1{
		HeadBlockHash:      blocks[8].Hash(),
		SafeBlockHash:      common.Hash{},
		FinalizedBlockHash: common.Hash{},
	}
	_, err := api.ForkchoiceUpdatedV1(fcState, &blockParams)
	if err != nil {
		t.Fatalf("error preparing payload, err=%v", err)
	}
	// give the payload some time to be built
	time.Sleep(100 * time.Millisecond)
	payloadID := (&miner.BuildPayloadArgs{
		Parent:       fcState.HeadBlockHash,
		Timestamp:    blockParams.Timestamp,
		FeeRecipient: blockParams.SuggestedFeeRecipient,
		GasLimit:     blockParams.GasLimit,
		Random:       blockParams.Random,
		BeaconRoot:   blockParams.BeaconRoot,
	}).Id()
	execData, err := api.GetPayloadV1(payloadID)
	if err != nil {
		t.Fatalf("error getting payload, err=%v", err)
	}
	if len(execData.Transactions) != blocks[9].Transactions().Len() {
		t.Fatalf("invalid number of transactions %d != 1", len(execData.Transactions))
	}
	// Test invalid payloadID
	var invPayload engine.PayloadID
	copy(invPayload[:], payloadID[:])
	invPayload[0] = ^invPayload[0]
	_, err = api.GetPayloadV1(invPayload)
	if err == nil {
		t.Fatal("expected error retrieving invalid payload")
	}
}

func checkLogEvents(t *testing.T, logsCh <-chan []*types.Log, rmLogsCh <-chan core.RemovedLogsEvent, wantNew, wantRemoved int) {
	t.Helper()

	if len(logsCh) != wantNew {
		t.Fatalf("wrong number of log events: got %d, want %d", len(logsCh), wantNew)
	}
	if len(rmLogsCh) != wantRemoved {
		t.Fatalf("wrong number of removed log events: got %d, want %d", len(rmLogsCh), wantRemoved)
	}
	// Drain events.
	for i := 0; i < len(logsCh); i++ {
		<-logsCh
	}
	for i := 0; i < len(rmLogsCh); i++ {
		<-rmLogsCh
	}
}

func TestInvalidPayloadTimestamp(t *testing.T) {
	genesis, preMergeBlocks := generateMergeChain(10, false)
	n, ethservice := startEthService(t, genesis, preMergeBlocks)
	defer n.Close()
	var (
		api    = NewConsensusAPI(ethservice)
		parent = ethservice.BlockChain().CurrentBlock()
	)
	tests := []struct {
		time      uint64
		shouldErr bool
	}{
		{0, true},
		{parent.Time, true},
		{parent.Time - 1, true},

		// TODO (MariusVanDerWijden) following tests are currently broken,
		// fixed in upcoming merge-kiln-v2 pr
		//{parent.Time() + 1, false},
		//{uint64(time.Now().Unix()) + uint64(time.Minute), false},
	}

	for i, test := range tests {
		t.Run(fmt.Sprintf("Timestamp test: %v", i), func(t *testing.T) {
			params := engine.PayloadAttributes{
				Timestamp:             test.time,
				Random:                crypto.Keccak256Hash([]byte{byte(123)}),
				SuggestedFeeRecipient: parent.Coinbase,
			}
			fcState := engine.ForkchoiceStateV1{
				HeadBlockHash:      parent.Hash(),
				SafeBlockHash:      common.Hash{},
				FinalizedBlockHash: common.Hash{},
			}
			_, err := api.ForkchoiceUpdatedV1(fcState, &params)
			if test.shouldErr && err == nil {
				t.Fatalf("expected error preparing payload with invalid timestamp, err=%v", err)
			} else if !test.shouldErr && err != nil {
				t.Fatalf("error preparing payload with valid timestamp, err=%v", err)
			}
		})
	}
}

func TestEth2NewBlock(t *testing.T) {
	genesis, preMergeBlocks := generateMergeChain(10, false)
	n, ethservice := startEthService(t, genesis, preMergeBlocks)
	defer n.Close()

	var (
		api    = NewConsensusAPI(ethservice)
		parent = preMergeBlocks[len(preMergeBlocks)-1]

		// This EVM code generates a log when the contract is created.
		logCode = common.Hex2Bytes("60606040525b7f24ec1d3ff24c2f6ff210738839dbc339cd45a5294d85c79361016243157aae7b60405180905060405180910390a15b600a8060416000396000f360606040526008565b00")
	)
	// The event channels.
	newLogCh := make(chan []*types.Log, 10)
	rmLogsCh := make(chan core.RemovedLogsEvent, 10)
	ethservice.BlockChain().SubscribeLogsEvent(newLogCh)
	ethservice.BlockChain().SubscribeRemovedLogsEvent(rmLogsCh)

	for i := 0; i < 10; i++ {
		statedb, _ := ethservice.BlockChain().StateAt(parent.Root())
		nonce := statedb.GetNonce(testAddr)
		tx, _ := types.SignTx(types.NewContractCreation(nonce, new(big.Int), 1000000, big.NewInt(2*params.InitialBaseFee), logCode), types.LatestSigner(ethservice.BlockChain().Config()), testKey)
		ethservice.TxPool().Add([]*types.Transaction{tx}, true, false, false)

		execData, err := assembleWithTransactions(api, parent.Hash(), &engine.PayloadAttributes{
			Timestamp: parent.Time() + 5,
		}, 1)
		if err != nil {
			t.Fatalf("Failed to create the executable data %v", err)
		}
		block, err := engine.ExecutableDataToBlock(*execData, nil, nil)
		if err != nil {
			t.Fatalf("Failed to convert executable data to block %v", err)
		}
		newResp, err := api.NewPayloadV1(*execData)
		switch {
		case err != nil:
			t.Fatalf("Failed to insert block: %v", err)
		case newResp.Status != "VALID":
			t.Fatalf("Failed to insert block: %v", newResp.Status)
		case ethservice.BlockChain().CurrentBlock().Number.Uint64() != block.NumberU64()-1:
			t.Fatalf("Chain head shouldn't be updated")
		}
		checkLogEvents(t, newLogCh, rmLogsCh, 0, 0)
		fcState := engine.ForkchoiceStateV1{
			HeadBlockHash:      block.Hash(),
			SafeBlockHash:      block.Hash(),
			FinalizedBlockHash: block.Hash(),
		}
		if _, err := api.ForkchoiceUpdatedV1(fcState, nil); err != nil {
			t.Fatalf("Failed to insert block: %v", err)
		}
		if have, want := ethservice.BlockChain().CurrentBlock().Number.Uint64(), block.NumberU64(); have != want {
			t.Fatalf("Chain head should be updated, have %d want %d", have, want)
		}
		checkLogEvents(t, newLogCh, rmLogsCh, 1, 0)

		parent = block
	}

	// Introduce fork chain
	var (
		head = ethservice.BlockChain().CurrentBlock().Number.Uint64()
	)
	parent = preMergeBlocks[len(preMergeBlocks)-1]
	for i := 0; i < 10; i++ {
		execData, err := assembleBlock(api, parent.Hash(), &engine.PayloadAttributes{
			Timestamp: parent.Time() + 6,
		})
		if err != nil {
			t.Fatalf("Failed to create the executable data %v", err)
		}
		block, err := engine.ExecutableDataToBlock(*execData, nil, nil)
		if err != nil {
			t.Fatalf("Failed to convert executable data to block %v", err)
		}
		newResp, err := api.NewPayloadV1(*execData)
		if err != nil || newResp.Status != "VALID" {
			t.Fatalf("Failed to insert block: %v", err)
		}
		if ethservice.BlockChain().CurrentBlock().Number.Uint64() != head {
			t.Fatalf("Chain head shouldn't be updated")
		}

		fcState := engine.ForkchoiceStateV1{
			HeadBlockHash:      block.Hash(),
			SafeBlockHash:      block.Hash(),
			FinalizedBlockHash: block.Hash(),
		}
		if _, err := api.ForkchoiceUpdatedV1(fcState, nil); err != nil {
			t.Fatalf("Failed to insert block: %v", err)
		}
		if ethservice.BlockChain().CurrentBlock().Number.Uint64() != block.NumberU64() {
			t.Fatalf("Chain head should be updated")
		}
		parent, head = block, block.NumberU64()
	}
}

func TestEth2DeepReorg(t *testing.T) {
	// TODO (MariusVanDerWijden) TestEth2DeepReorg is currently broken, because it tries to reorg
	// before the totalTerminalDifficulty threshold
	/*
		genesis, preMergeBlocks := generateMergeChain(core.TriesInMemory * 2, false)
		n, ethservice := startEthService(t, genesis, preMergeBlocks)
		defer n.Close()

		var (
			api    = NewConsensusAPI(ethservice, nil)
			parent = preMergeBlocks[len(preMergeBlocks)-core.TriesInMemory-1]
			head   = ethservice.BlockChain().CurrentBlock().Number.Uint64()()
		)
		if ethservice.BlockChain().HasBlockAndState(parent.Hash(), parent.NumberU64()) {
			t.Errorf("Block %d not pruned", parent.NumberU64())
		}
		for i := 0; i < 10; i++ {
			execData, err := api.assembleBlock(AssembleBlockParams{
				ParentHash: parent.Hash(),
				Timestamp:  parent.Time() + 5,
			})
			if err != nil {
				t.Fatalf("Failed to create the executable data %v", err)
			}
			block, err := ExecutableDataToBlock(ethservice.BlockChain().Config(), parent.Header(), *execData)
			if err != nil {
				t.Fatalf("Failed to convert executable data to block %v", err)
			}
			newResp, err := api.ExecutePayload(*execData)
			if err != nil || newResp.Status != "VALID" {
				t.Fatalf("Failed to insert block: %v", err)
			}
			if ethservice.BlockChain().CurrentBlock().Number.Uint64()() != head {
				t.Fatalf("Chain head shouldn't be updated")
			}
			if err := api.setHead(block.Hash()); err != nil {
				t.Fatalf("Failed to set head: %v", err)
			}
			if ethservice.BlockChain().CurrentBlock().Number.Uint64()() != block.NumberU64() {
				t.Fatalf("Chain head should be updated")
			}
			parent, head = block, block.NumberU64()
		}
	*/
}

// startEthService creates a full node instance for testing.
func startEthService(t *testing.T, genesis *core.Genesis, blocks []*types.Block) (*node.Node, *eth.Ethereum) {
	t.Helper()

	n, err := node.New(&node.Config{
		P2P: p2p.Config{
			ListenAddr:  "0.0.0.0:0",
			NoDiscovery: true,
			MaxPeers:    25,
		}})
	if err != nil {
		t.Fatal("can't create node:", err)
	}

	ethcfg := &ethconfig.Config{Genesis: genesis, SyncMode: downloader.FullSync, TrieTimeout: time.Minute, TrieDirtyCache: 256, TrieCleanCache: 256}
	ethservice, err := eth.New(n, ethcfg)
	if err != nil {
		t.Fatal("can't create eth service:", err)
	}
	if err := n.Start(); err != nil {
		t.Fatal("can't start node:", err)
	}
	if _, err := ethservice.BlockChain().InsertChain(blocks); err != nil {
		n.Close()
		t.Fatal("can't import test blocks:", err)
	}

	ethservice.SetEtherbase(testAddr)
	ethservice.SetSynced()
	return n, ethservice
}

func TestFullAPI(t *testing.T) {
	genesis, preMergeBlocks := generateMergeChain(10, false)
	n, ethservice := startEthService(t, genesis, preMergeBlocks)
	defer n.Close()
	var (
		parent = ethservice.BlockChain().CurrentBlock()
		// This EVM code generates a log when the contract is created.
		logCode = common.Hex2Bytes("60606040525b7f24ec1d3ff24c2f6ff210738839dbc339cd45a5294d85c79361016243157aae7b60405180905060405180910390a15b600a8060416000396000f360606040526008565b00")
	)

	callback := func(parent *types.Header) {
		statedb, _ := ethservice.BlockChain().StateAt(parent.Root)
		nonce := statedb.GetNonce(testAddr)
		tx, _ := types.SignTx(types.NewContractCreation(nonce, new(big.Int), 1000000, big.NewInt(2*params.InitialBaseFee), logCode), types.LatestSigner(ethservice.BlockChain().Config()), testKey)
		ethservice.TxPool().Add([]*types.Transaction{tx}, true, false, false)
	}

	setupBlocks(t, ethservice, 10, parent, callback, nil)
}

func setupBlocks(t *testing.T, ethservice *eth.Ethereum, n int, parent *types.Header, callback func(parent *types.Header), withdrawals [][]*types.Withdrawal) []*types.Header {
	api := NewConsensusAPI(ethservice)
	var blocks []*types.Header
	for i := 0; i < n; i++ {
		callback(parent)
		var w []*types.Withdrawal
		if withdrawals != nil {
			w = withdrawals[i]
		}

		payload := getNewPayload(t, api, parent, w)
		execResp, err := api.NewPayloadV2(*payload)
		if err != nil {
			t.Fatalf("can't execute payload: %v", err)
		}
		if execResp.Status != engine.VALID {
			t.Fatalf("invalid status: %v", execResp.Status)
		}
		fcState := engine.ForkchoiceStateV1{
			HeadBlockHash:      payload.BlockHash,
			SafeBlockHash:      payload.ParentHash,
			FinalizedBlockHash: payload.ParentHash,
		}
		if _, err := api.ForkchoiceUpdatedV1(fcState, nil); err != nil {
			t.Fatalf("Failed to insert block: %v", err)
		}
		if ethservice.BlockChain().CurrentBlock().Number.Uint64() != payload.Number {
			t.Fatal("Chain head should be updated")
		}
		if ethservice.BlockChain().CurrentFinalBlock().Number.Uint64() != payload.Number-1 {
			t.Fatal("Finalized block should be updated")
		}
		parent = ethservice.BlockChain().CurrentBlock()
		blocks = append(blocks, parent)
	}
	return blocks
}

func TestExchangeTransitionConfig(t *testing.T) {
	genesis, preMergeBlocks := generateMergeChain(10, false)
	n, ethservice := startEthService(t, genesis, preMergeBlocks)
	defer n.Close()

	// invalid ttd
	api := NewConsensusAPI(ethservice)
	config := engine.TransitionConfigurationV1{
		TerminalTotalDifficulty: (*hexutil.Big)(big.NewInt(0)),
		TerminalBlockHash:       common.Hash{},
		TerminalBlockNumber:     0,
	}
	if _, err := api.ExchangeTransitionConfigurationV1(config); err == nil {
		t.Fatal("expected error on invalid config, invalid ttd")
	}
	// invalid terminal block hash
	config = engine.TransitionConfigurationV1{
		TerminalTotalDifficulty: (*hexutil.Big)(genesis.Config.TerminalTotalDifficulty),
		TerminalBlockHash:       common.Hash{1},
		TerminalBlockNumber:     0,
	}
	if _, err := api.ExchangeTransitionConfigurationV1(config); err == nil {
		t.Fatal("expected error on invalid config, invalid hash")
	}
	// valid config
	config = engine.TransitionConfigurationV1{
		TerminalTotalDifficulty: (*hexutil.Big)(genesis.Config.TerminalTotalDifficulty),
		TerminalBlockHash:       common.Hash{},
		TerminalBlockNumber:     0,
	}
	if _, err := api.ExchangeTransitionConfigurationV1(config); err != nil {
		t.Fatalf("expected no error on valid config, got %v", err)
	}
	// valid config
	config = engine.TransitionConfigurationV1{
		TerminalTotalDifficulty: (*hexutil.Big)(genesis.Config.TerminalTotalDifficulty),
		TerminalBlockHash:       preMergeBlocks[5].Hash(),
		TerminalBlockNumber:     6,
	}
	if _, err := api.ExchangeTransitionConfigurationV1(config); err != nil {
		t.Fatalf("expected no error on valid config, got %v", err)
	}
}

/*
TestNewPayloadOnInvalidChain sets up a valid chain and tries to feed blocks
from an invalid chain to test if latestValidHash (LVH) works correctly.

We set up the following chain where P1 ... Pn and P1” are valid while
P1' is invalid.
We expect
(1) The LVH to point to the current inserted payload if it was valid.
(2) The LVH to point to the valid parent on an invalid payload (if the parent is available).
(3) If the parent is unavailable, the LVH should not be set.

	CommonAncestor◄─▲── P1 ◄── P2  ◄─ P3  ◄─ ... ◄─ Pn
	                │
	                └── P1' ◄─ P2' ◄─ P3' ◄─ ... ◄─ Pn'
	                │
	                └── P1''
*/
func TestNewPayloadOnInvalidChain(t *testing.T) {
	genesis, preMergeBlocks := generateMergeChain(10, false)
	n, ethservice := startEthService(t, genesis, preMergeBlocks)
	defer n.Close()

	var (
		api    = NewConsensusAPI(ethservice)
		parent = ethservice.BlockChain().CurrentBlock()
		signer = types.LatestSigner(ethservice.BlockChain().Config())
		// This EVM code generates a log when the contract is created.
		logCode = common.Hex2Bytes("60606040525b7f24ec1d3ff24c2f6ff210738839dbc339cd45a5294d85c79361016243157aae7b60405180905060405180910390a15b600a8060416000396000f360606040526008565b00")
	)
	for i := 0; i < 10; i++ {
		statedb, _ := ethservice.BlockChain().StateAt(parent.Root)
		tx := types.MustSignNewTx(testKey, signer, &types.LegacyTx{
			Nonce:    statedb.GetNonce(testAddr),
			Value:    new(big.Int),
			Gas:      1000000,
			GasPrice: big.NewInt(2 * params.InitialBaseFee),
			Data:     logCode,
		})
		ethservice.TxPool().Add([]*types.Transaction{tx}, false, true, false)
		var (
			params = engine.PayloadAttributes{
				Timestamp:             parent.Time + 1,
				Random:                crypto.Keccak256Hash([]byte{byte(i)}),
				SuggestedFeeRecipient: parent.Coinbase,
			}
			fcState = engine.ForkchoiceStateV1{
				HeadBlockHash:      parent.Hash(),
				SafeBlockHash:      common.Hash{},
				FinalizedBlockHash: common.Hash{},
			}
			payload *engine.ExecutableData
			resp    engine.ForkChoiceResponse
			err     error
		)
		for i := 0; ; i++ {
			if resp, err = api.ForkchoiceUpdatedV1(fcState, &params); err != nil {
				t.Fatalf("error preparing payload, err=%v", err)
			}
			if resp.PayloadStatus.Status != engine.VALID {
				t.Fatalf("error preparing payload, invalid status: %v", resp.PayloadStatus.Status)
			}
			// give the payload some time to be built
			time.Sleep(50 * time.Millisecond)
			if payload, err = api.GetPayloadV1(*resp.PayloadID); err != nil {
				t.Fatalf("can't get payload: %v", err)
			}
			if len(payload.Transactions) > 0 {
				break
			}
			// No luck this time we need to update the params and try again.
			params.Timestamp = params.Timestamp + 1
			if i > 10 {
				t.Fatalf("payload should not be empty")
			}
		}
		execResp, err := api.NewPayloadV1(*payload)
		if err != nil {
			t.Fatalf("can't execute payload: %v", err)
		}
		if execResp.Status != engine.VALID {
			t.Fatalf("invalid status: %v", execResp.Status)
		}
		fcState = engine.ForkchoiceStateV1{
			HeadBlockHash:      payload.BlockHash,
			SafeBlockHash:      payload.ParentHash,
			FinalizedBlockHash: payload.ParentHash,
		}
		if _, err := api.ForkchoiceUpdatedV1(fcState, nil); err != nil {
			t.Fatalf("Failed to insert block: %v", err)
		}
		if ethservice.BlockChain().CurrentBlock().Number.Uint64() != payload.Number {
			t.Fatalf("Chain head should be updated")
		}
		parent = ethservice.BlockChain().CurrentBlock()
	}
}

func assembleBlock(api *ConsensusAPI, parentHash common.Hash, params *engine.PayloadAttributes) (*engine.ExecutableData, error) {
	args := &miner.BuildPayloadArgs{
		Parent:       parentHash,
		Timestamp:    params.Timestamp,
		FeeRecipient: params.SuggestedFeeRecipient,
		GasLimit:     params.GasLimit,
		Random:       params.Random,
		Withdrawals:  params.Withdrawals,
		BeaconRoot:   params.BeaconRoot,
	}
	payload, err := api.eth.Miner().BuildPayload(args)
	if err != nil {
		return nil, err
	}
	return payload.ResolveFull().ExecutionPayload, nil
}

func TestEmptyBlocks(t *testing.T) {
	genesis, preMergeBlocks := generateMergeChain(10, false)
	n, ethservice := startEthService(t, genesis, preMergeBlocks)
	defer n.Close()

	commonAncestor := ethservice.BlockChain().CurrentBlock()
	api := NewConsensusAPI(ethservice)

	// Setup 10 blocks on the canonical chain
	setupBlocks(t, ethservice, 10, commonAncestor, func(parent *types.Header) {}, nil)

	// (1) check LatestValidHash by sending a normal payload (P1'')
	payload := getNewPayload(t, api, commonAncestor, nil)

	status, err := api.NewPayloadV1(*payload)
	if err != nil {
		t.Fatal(err)
	}
	if status.Status != engine.VALID {
		t.Errorf("invalid status: expected VALID got: %v", status.Status)
	}
	if !bytes.Equal(status.LatestValidHash[:], payload.BlockHash[:]) {
		t.Fatalf("invalid LVH: got %v want %v", status.LatestValidHash, payload.BlockHash)
	}

	// (2) Now send P1' which is invalid
	payload = getNewPayload(t, api, commonAncestor, nil)
	payload.GasUsed += 1
	payload = setBlockhash(payload)
	// Now latestValidHash should be the common ancestor
	status, err = api.NewPayloadV1(*payload)
	if err != nil {
		t.Fatal(err)
	}
	if status.Status != engine.INVALID {
		t.Errorf("invalid status: expected INVALID got: %v", status.Status)
	}
	// Expect 0x0 on INVALID block on top of PoW block
	expected := common.Hash{}
	if !bytes.Equal(status.LatestValidHash[:], expected[:]) {
		t.Fatalf("invalid LVH: got %v want %v", status.LatestValidHash, expected)
	}

	// (3) Now send a payload with unknown parent
	payload = getNewPayload(t, api, commonAncestor, nil)
	payload.ParentHash = common.Hash{1}
	payload = setBlockhash(payload)
	// Now latestValidHash should be the common ancestor
	status, err = api.NewPayloadV1(*payload)
	if err != nil {
		t.Fatal(err)
	}
	if status.Status != engine.SYNCING {
		t.Errorf("invalid status: expected SYNCING got: %v", status.Status)
	}
	if status.LatestValidHash != nil {
		t.Fatalf("invalid LVH: got %v wanted nil", status.LatestValidHash)
	}
}

func getNewPayload(t *testing.T, api *ConsensusAPI, parent *types.Header, withdrawals []*types.Withdrawal) *engine.ExecutableData {
	params := engine.PayloadAttributes{
		Timestamp:             parent.Time + 1,
		Random:                crypto.Keccak256Hash([]byte{byte(1)}),
		SuggestedFeeRecipient: parent.Coinbase,
		Withdrawals:           withdrawals,
	}

	payload, err := assembleBlock(api, parent.Hash(), &params)
	if err != nil {
		t.Fatal(err)
	}
	return payload
}

// setBlockhash sets the blockhash of a modified ExecutableData.
// Can be used to make modified payloads look valid.
func setBlockhash(data *engine.ExecutableData) *engine.ExecutableData {
	txs, _ := decodeTransactions(data.Transactions)
	number := big.NewInt(0)
	number.SetUint64(data.Number)
	header := &types.Header{
		ParentHash:  data.ParentHash,
		UncleHash:   types.EmptyUncleHash,
		Coinbase:    data.FeeRecipient,
		Root:        data.StateRoot,
		TxHash:      types.DeriveSha(types.Transactions(txs), trie.NewStackTrie(nil)),
		ReceiptHash: data.ReceiptsRoot,
		Bloom:       types.BytesToBloom(data.LogsBloom),
		Difficulty:  common.Big0,
		Number:      number,
		GasLimit:    data.GasLimit,
		GasUsed:     data.GasUsed,
		Time:        data.Timestamp,
		BaseFee:     data.BaseFeePerGas,
		Extra:       data.ExtraData,
		MixDigest:   data.Random,
	}
	block := types.NewBlockWithHeader(header).WithBody(txs, nil /* uncles */)
	data.BlockHash = block.Hash()
	return data
}

func decodeTransactions(enc [][]byte) ([]*types.Transaction, error) {
	var txs = make([]*types.Transaction, len(enc))
	for i, encTx := range enc {
		var tx types.Transaction
		if err := tx.UnmarshalBinary(encTx); err != nil {
			return nil, fmt.Errorf("invalid transaction %d: %v", i, err)
		}
		txs[i] = &tx
	}
	return txs, nil
}

func TestTrickRemoteBlockCache(t *testing.T) {
	// Setup two nodes
	genesis, preMergeBlocks := generateMergeChain(10, false)
	nodeA, ethserviceA := startEthService(t, genesis, preMergeBlocks)
	nodeB, ethserviceB := startEthService(t, genesis, preMergeBlocks)
	defer nodeA.Close()
	defer nodeB.Close()
	for nodeB.Server().NodeInfo().Ports.Listener == 0 {
		time.Sleep(250 * time.Millisecond)
	}
	nodeA.Server().AddPeer(nodeB.Server().Self())
	nodeB.Server().AddPeer(nodeA.Server().Self())
	apiA := NewConsensusAPI(ethserviceA)
	apiB := NewConsensusAPI(ethserviceB)

	commonAncestor := ethserviceA.BlockChain().CurrentBlock()

	// Setup 10 blocks on the canonical chain
	setupBlocks(t, ethserviceA, 10, commonAncestor, func(parent *types.Header) {}, nil)
	commonAncestor = ethserviceA.BlockChain().CurrentBlock()

	var invalidChain []*engine.ExecutableData
	// create a valid payload (P1)
	//payload1 := getNewPayload(t, apiA, commonAncestor)
	//invalidChain = append(invalidChain, payload1)

	// create an invalid payload2 (P2)
	payload2 := getNewPayload(t, apiA, commonAncestor, nil)
	//payload2.ParentHash = payload1.BlockHash
	payload2.GasUsed += 1
	payload2 = setBlockhash(payload2)
	invalidChain = append(invalidChain, payload2)

	head := payload2
	// create some valid payloads on top
	for i := 0; i < 10; i++ {
		payload := getNewPayload(t, apiA, commonAncestor, nil)
		payload.ParentHash = head.BlockHash
		payload = setBlockhash(payload)
		invalidChain = append(invalidChain, payload)
		head = payload
	}

	// feed the payloads to node B
	for _, payload := range invalidChain {
		status, err := apiB.NewPayloadV1(*payload)
		if err != nil {
			panic(err)
		}
		if status.Status == engine.VALID {
			t.Error("invalid status: VALID on an invalid chain")
		}
		// Now reorg to the head of the invalid chain
		resp, err := apiB.ForkchoiceUpdatedV1(engine.ForkchoiceStateV1{HeadBlockHash: payload.BlockHash, SafeBlockHash: payload.BlockHash, FinalizedBlockHash: payload.ParentHash}, nil)
		if err != nil {
			t.Fatal(err)
		}
		if resp.PayloadStatus.Status == engine.VALID {
			t.Error("invalid status: VALID on an invalid chain")
		}
		time.Sleep(100 * time.Millisecond)
	}
}

func TestInvalidBloom(t *testing.T) {
	genesis, preMergeBlocks := generateMergeChain(10, false)
	n, ethservice := startEthService(t, genesis, preMergeBlocks)
	ethservice.Merger().ReachTTD()
	defer n.Close()

	commonAncestor := ethservice.BlockChain().CurrentBlock()
	api := NewConsensusAPI(ethservice)

	// Setup 10 blocks on the canonical chain
	setupBlocks(t, ethservice, 10, commonAncestor, func(parent *types.Header) {}, nil)

	// (1) check LatestValidHash by sending a normal payload (P1'')
	payload := getNewPayload(t, api, commonAncestor, nil)
	payload.LogsBloom = append(payload.LogsBloom, byte(1))
	status, err := api.NewPayloadV1(*payload)
	if err != nil {
		t.Fatal(err)
	}
	if status.Status != engine.INVALID {
		t.Errorf("invalid status: expected INVALID got: %v", status.Status)
	}
}

func TestNewPayloadOnInvalidTerminalBlock(t *testing.T) {
	genesis, preMergeBlocks := generateMergeChain(100, false)
	n, ethservice := startEthService(t, genesis, preMergeBlocks)
	defer n.Close()
	api := NewConsensusAPI(ethservice)

	// Test parent already post TTD in FCU
	parent := preMergeBlocks[len(preMergeBlocks)-2]
	fcState := engine.ForkchoiceStateV1{
		HeadBlockHash:      parent.Hash(),
		SafeBlockHash:      common.Hash{},
		FinalizedBlockHash: common.Hash{},
	}
	resp, err := api.ForkchoiceUpdatedV1(fcState, nil)
	if err != nil {
		t.Fatalf("error sending forkchoice, err=%v", err)
	}
	if resp.PayloadStatus != engine.INVALID_TERMINAL_BLOCK {
		t.Fatalf("error sending invalid forkchoice, invalid status: %v", resp.PayloadStatus.Status)
	}

	// Test parent already post TTD in NewPayload
	args := &miner.BuildPayloadArgs{
		Parent:       parent.Hash(),
		Timestamp:    parent.Time() + 1,
		GasLimit:     0,
		Random:       crypto.Keccak256Hash([]byte{byte(1)}),
		FeeRecipient: parent.Coinbase(),
	}
	payload, err := api.eth.Miner().BuildPayload(args)
	if err != nil {
		t.Fatalf("error preparing payload, err=%v", err)
	}
	data := *payload.Resolve().ExecutionPayload
	// We need to recompute the blockhash, since the miner computes a wrong (correct) blockhash
	txs, _ := decodeTransactions(data.Transactions)
	header := &types.Header{
		ParentHash:  data.ParentHash,
		UncleHash:   types.EmptyUncleHash,
		Coinbase:    data.FeeRecipient,
		Root:        data.StateRoot,
		TxHash:      types.DeriveSha(types.Transactions(txs), trie.NewStackTrie(nil)),
		ReceiptHash: data.ReceiptsRoot,
		Bloom:       types.BytesToBloom(data.LogsBloom),
		Difficulty:  common.Big0,
		Number:      new(big.Int).SetUint64(data.Number),
		GasLimit:    data.GasLimit,
		GasUsed:     data.GasUsed,
		Time:        data.Timestamp,
		BaseFee:     data.BaseFeePerGas,
		Extra:       data.ExtraData,
		MixDigest:   data.Random,
	}
	block := types.NewBlockWithHeader(header).WithBody(txs, nil /* uncles */)
	data.BlockHash = block.Hash()
	// Send the new payload
	resp2, err := api.NewPayloadV1(data)
	if err != nil {
		t.Fatalf("error sending NewPayload, err=%v", err)
	}
	if resp2 != engine.INVALID_TERMINAL_BLOCK {
		t.Fatalf("error sending invalid forkchoice, invalid status: %v", resp.PayloadStatus.Status)
	}
}

// TestSimultaneousNewBlock does several parallel inserts, both as
// newPayLoad and forkchoiceUpdate. This is to test that the api behaves
// well even of the caller is not being 'serial'.
func TestSimultaneousNewBlock(t *testing.T) {
	genesis, preMergeBlocks := generateMergeChain(10, false)
	n, ethservice := startEthService(t, genesis, preMergeBlocks)
	defer n.Close()

	var (
		api    = NewConsensusAPI(ethservice)
		parent = preMergeBlocks[len(preMergeBlocks)-1]
	)
	for i := 0; i < 10; i++ {
		execData, err := assembleBlock(api, parent.Hash(), &engine.PayloadAttributes{
			Timestamp: parent.Time() + 5,
		})
		if err != nil {
			t.Fatalf("Failed to create the executable data %v", err)
		}
		// Insert it 10 times in parallel. Should be ignored.
		{
			var (
				wg      sync.WaitGroup
				testErr error
				errMu   sync.Mutex
			)
			wg.Add(10)
			for ii := 0; ii < 10; ii++ {
				go func() {
					defer wg.Done()
					if newResp, err := api.NewPayloadV1(*execData); err != nil {
						errMu.Lock()
						testErr = fmt.Errorf("Failed to insert block: %w", err)
						errMu.Unlock()
					} else if newResp.Status != "VALID" {
						errMu.Lock()
						testErr = fmt.Errorf("Failed to insert block: %v", newResp.Status)
						errMu.Unlock()
					}
				}()
			}
			wg.Wait()
			if testErr != nil {
				t.Fatal(testErr)
			}
		}
		block, err := engine.ExecutableDataToBlock(*execData, nil, nil)
		if err != nil {
			t.Fatalf("Failed to convert executable data to block %v", err)
		}
		if ethservice.BlockChain().CurrentBlock().Number.Uint64() != block.NumberU64()-1 {
			t.Fatalf("Chain head shouldn't be updated")
		}
		fcState := engine.ForkchoiceStateV1{
			HeadBlockHash:      block.Hash(),
			SafeBlockHash:      block.Hash(),
			FinalizedBlockHash: block.Hash(),
		}
		{
			var (
				wg      sync.WaitGroup
				testErr error
				errMu   sync.Mutex
			)
			wg.Add(10)
			// Do each FCU 10 times
			for ii := 0; ii < 10; ii++ {
				go func() {
					defer wg.Done()
					if _, err := api.ForkchoiceUpdatedV1(fcState, nil); err != nil {
						errMu.Lock()
						testErr = fmt.Errorf("Failed to insert block: %w", err)
						errMu.Unlock()
					}
				}()
			}
			wg.Wait()
			if testErr != nil {
				t.Fatal(testErr)
			}
		}
		if have, want := ethservice.BlockChain().CurrentBlock().Number.Uint64(), block.NumberU64(); have != want {
			t.Fatalf("Chain head should be updated, have %d want %d", have, want)
		}
		parent = block
	}
}

// TestWithdrawals creates and verifies two post-Shanghai blocks. The first
// includes zero withdrawals and the second includes two.
func TestWithdrawals(t *testing.T) {
	genesis, blocks := generateMergeChain(10, true)
	// Set shanghai time to last block + 5 seconds (first post-merge block)
	time := blocks[len(blocks)-1].Time() + 5
	genesis.Config.ShanghaiTime = &time

	n, ethservice := startEthService(t, genesis, blocks)
	ethservice.Merger().ReachTTD()
	defer n.Close()

	api := NewConsensusAPI(ethservice)

	// 10: Build Shanghai block with no withdrawals.
	parent := ethservice.BlockChain().CurrentHeader()
	blockParams := engine.PayloadAttributes{
		Timestamp:   parent.Time + 5,
		Withdrawals: make([]*types.Withdrawal, 0),
	}
	fcState := engine.ForkchoiceStateV1{
		HeadBlockHash: parent.Hash(),
	}
	resp, err := api.ForkchoiceUpdatedV2(fcState, &blockParams)
	if err != nil {
		t.Fatalf("error preparing payload, err=%v", err)
	}
	if resp.PayloadStatus.Status != engine.VALID {
		t.Fatalf("unexpected status (got: %s, want: %s)", resp.PayloadStatus.Status, engine.VALID)
	}

	// 10: verify state root is the same as parent
	payloadID := (&miner.BuildPayloadArgs{
		Parent:       fcState.HeadBlockHash,
		Timestamp:    blockParams.Timestamp,
		GasLimit:     blockParams.GasLimit,
		FeeRecipient: blockParams.SuggestedFeeRecipient,
		Random:       blockParams.Random,
		Withdrawals:  blockParams.Withdrawals,
		BeaconRoot:   blockParams.BeaconRoot,
	}).Id()
	execData, err := api.GetPayloadV2(payloadID)
	if err != nil {
		t.Fatalf("error getting payload, err=%v", err)
	}
	if execData.ExecutionPayload.StateRoot != parent.Root {
		t.Fatalf("mismatch state roots (got: %s, want: %s)", execData.ExecutionPayload.StateRoot, blocks[8].Root())
	}

	// 10: verify locally built block
	if status, err := api.NewPayloadV2(*execData.ExecutionPayload); err != nil {
		t.Fatalf("error validating payload: %v", err)
	} else if status.Status != engine.VALID {
		t.Fatalf("invalid payload")
	}

	// 11: build shanghai block with withdrawal
	aa := common.Address{0xaa}
	bb := common.Address{0xbb}
	blockParams = engine.PayloadAttributes{
		Timestamp: execData.ExecutionPayload.Timestamp + 5,
		Withdrawals: []*types.Withdrawal{
			{
				Index:   0,
				Address: aa,
				Amount:  32,
			},
			{
				Index:   1,
				Address: bb,
				Amount:  33,
			},
		},
	}
	fcState.HeadBlockHash = execData.ExecutionPayload.BlockHash
	_, err = api.ForkchoiceUpdatedV2(fcState, &blockParams)
	if err != nil {
		t.Fatalf("error preparing payload, err=%v", err)
	}

	// 11: verify locally build block.
	payloadID = (&miner.BuildPayloadArgs{
		Parent:       fcState.HeadBlockHash,
		Timestamp:    blockParams.Timestamp,
		FeeRecipient: blockParams.SuggestedFeeRecipient,
		GasLimit:     blockParams.GasLimit,
		Random:       blockParams.Random,
		Withdrawals:  blockParams.Withdrawals,
		BeaconRoot:   blockParams.BeaconRoot,
	}).Id()
	execData, err = api.GetPayloadV2(payloadID)
	if err != nil {
		t.Fatalf("error getting payload, err=%v", err)
	}
	if status, err := api.NewPayloadV2(*execData.ExecutionPayload); err != nil {
		t.Fatalf("error validating payload: %v", err)
	} else if status.Status != engine.VALID {
		t.Fatalf("invalid payload")
	}

	// 11: set block as head.
	fcState.HeadBlockHash = execData.ExecutionPayload.BlockHash
	_, err = api.ForkchoiceUpdatedV2(fcState, nil)
	if err != nil {
		t.Fatalf("error preparing payload, err=%v", err)
	}

	// 11: verify withdrawals were processed.
	db, _, err := ethservice.APIBackend.StateAndHeaderByNumber(context.Background(), rpc.BlockNumber(execData.ExecutionPayload.Number))
	if err != nil {
		t.Fatalf("unable to load db: %v", err)
	}
	for i, w := range blockParams.Withdrawals {
		// w.Amount is in gwei, balance in wei
		if db.GetBalance(w.Address).Uint64() != w.Amount*params.GWei {
			t.Fatalf("failed to process withdrawal %d", i)
		}
	}
}

<<<<<<< HEAD
func TestNilWithdrawals(t *testing.T) {
	genesis, blocks := generateMergeChain(10, true)
	// Set shanghai time to last block + 4 seconds (first post-merge block)
	time := blocks[len(blocks)-1].Time() + 4
	genesis.Config.ShanghaiTime = &time

	n, ethservice := startEthService(t, genesis, blocks)
	ethservice.Merger().ReachTTD()
	defer n.Close()

	api := NewConsensusAPI(ethservice)
	parent := ethservice.BlockChain().CurrentHeader()
	aa := common.Address{0xaa}

	type test struct {
		blockParams engine.PayloadAttributes
		wantErr     bool
	}
	tests := []test{
		// Before Shanghai
		{
			blockParams: engine.PayloadAttributes{
				Timestamp:   parent.Time + 2,
				Withdrawals: nil,
			},
			wantErr: false,
		},
		{
			blockParams: engine.PayloadAttributes{
				Timestamp:   parent.Time + 2,
				Withdrawals: make([]*types.Withdrawal, 0),
			},
			wantErr: true,
		},
		{
			blockParams: engine.PayloadAttributes{
				Timestamp: parent.Time + 2,
				Withdrawals: []*types.Withdrawal{
					{
						Index:   0,
						Address: aa,
						Amount:  32,
					},
				},
			},
			wantErr: true,
		},
		// After Shanghai
		{
			blockParams: engine.PayloadAttributes{
				Timestamp:   parent.Time + 5,
				Withdrawals: nil,
			},
			wantErr: true,
		},
		{
			blockParams: engine.PayloadAttributes{
				Timestamp:   parent.Time + 5,
				Withdrawals: make([]*types.Withdrawal, 0),
			},
			wantErr: false,
		},
		{
			blockParams: engine.PayloadAttributes{
				Timestamp: parent.Time + 5,
				Withdrawals: []*types.Withdrawal{
					{
						Index:   0,
						Address: aa,
						Amount:  32,
					},
				},
			},
			wantErr: false,
		},
	}

	fcState := engine.ForkchoiceStateV1{
		HeadBlockHash: parent.Hash(),
	}

	for _, test := range tests {
		_, err := api.ForkchoiceUpdatedV2(fcState, &test.blockParams)
		if test.wantErr {
			if err == nil {
				t.Fatal("wanted error on fcuv2 with invalid withdrawals")
			}
			continue
		}
		if err != nil {
			t.Fatalf("error preparing payload, err=%v", err)
		}

		// 11: verify locally build block.
		payloadID := (&miner.BuildPayloadArgs{
			Parent:       fcState.HeadBlockHash,
			Timestamp:    test.blockParams.Timestamp,
			FeeRecipient: test.blockParams.SuggestedFeeRecipient,
			GasLimit:     0,
			Random:       test.blockParams.Random,
			BeaconRoot:   test.blockParams.BeaconRoot,
		}).Id()
		execData, err := api.GetPayloadV2(payloadID)
		if err != nil {
			t.Fatalf("error getting payload, err=%v", err)
		}
		if status, err := api.NewPayloadV2(*execData.ExecutionPayload); err != nil {
			t.Fatalf("error validating payload: %v", err)
		} else if status.Status != engine.VALID {
			t.Fatalf("invalid payload")
		}
	}
}
=======
// func TestNilWithdrawals(t *testing.T) {
//         genesis, blocks := generateMergeChain(10, true)
//         // Set shanghai time to last block + 4 seconds (first post-merge block)
//         time := blocks[len(blocks)-1].Time() + 4
//         genesis.Config.ShanghaiTime = &time

//         n, ethservice := startEthService(t, genesis, blocks)
//         ethservice.Merger().ReachTTD()
//         defer n.Close()

//         api := NewConsensusAPI(ethservice)
//         parent := ethservice.BlockChain().CurrentHeader()
//         aa := common.Address{0xaa}

//         type test struct {
//                 blockParams engine.PayloadAttributes
//                 wantErr     bool
//         }
//         tests := []test{
//                 // Before Shanghai
//                 {
//                         blockParams: engine.PayloadAttributes{
//                                 Timestamp:   parent.Time + 2,
//                                 Withdrawals: nil,
//                         },
//                         wantErr: false,
//                 },
//                 {
//                         blockParams: engine.PayloadAttributes{
//                                 Timestamp:   parent.Time + 2,
//                                 Withdrawals: make([]*types.Withdrawal, 0),
//                         },
//                         wantErr: true,
//                 },
//                 {
//                         blockParams: engine.PayloadAttributes{
//                                 Timestamp: parent.Time + 2,
//                                 Withdrawals: []*types.Withdrawal{
//                                         {
//                                                 Index:   0,
//                                                 Address: aa,
//                                                 Amount:  32,
//                                         },
//                                 },
//                         },
//                         wantErr: true,
//                 },
//                 // After Shanghai
//                 {
//                         blockParams: engine.PayloadAttributes{
//                                 Timestamp:   parent.Time + 5,
//                                 Withdrawals: nil,
//                         },
//                         wantErr: true,
//                 },
//                 {
//                         blockParams: engine.PayloadAttributes{
//                                 Timestamp:   parent.Time + 5,
//                                 Withdrawals: make([]*types.Withdrawal, 0),
//                         },
//                         wantErr: false,
//                 },
//                 {
//                         blockParams: engine.PayloadAttributes{
//                                 Timestamp: parent.Time + 5,
//                                 Withdrawals: []*types.Withdrawal{
//                                         {
//                                                 Index:   0,
//                                                 Address: aa,
//                                                 Amount:  32,
//                                         },
//                                 },
//                         },
//                         wantErr: false,
//                 },
//         }

//         fcState := engine.ForkchoiceStateV1{
//                 HeadBlockHash: parent.Hash(),
//         }

//         for _, test := range tests {
//                 var err error
//                 if genesis.Config.IsShanghai(genesis.Config.LondonBlock, test.blockParams.Timestamp) {
//                         _, err = api.ForkchoiceUpdatedV2(fcState, &test.blockParams)
//                 } else {
//                         _, err = api.ForkchoiceUpdatedV1(fcState, &test.blockParams)
//                 }
//                 if test.wantErr {
//                         if err == nil {
//                                 t.Fatal("wanted error on fcuv2 with invalid withdrawals")
//                         }
//                         continue
//                 }
//                 if err != nil {
//                         t.Fatalf("error preparing payload, err=%v", err)
//                 }

//                 // 11: verify locally build block.
//                 payloadID := (&miner.BuildPayloadArgs{
//                         Parent:       fcState.HeadBlockHash,
//                         Timestamp:    test.blockParams.Timestamp,
//                         FeeRecipient: test.blockParams.SuggestedFeeRecipient,
//                         Random:       test.blockParams.Random,
//                         BeaconRoot:   test.blockParams.BeaconRoot,
//                 }).Id()
//                 execData, err := api.GetPayloadV2(payloadID)
//                 if err != nil {
//                         t.Fatalf("error getting payload, err=%v", err)
//                 }
//                 if status, err := api.NewPayloadV2(*execData.ExecutionPayload); err != nil {
//                         t.Fatalf("error validating payload: %v", err)
//                 } else if status.Status != engine.VALID {
//                         t.Fatalf("invalid payload")
//                 }
//         }
// }
>>>>>>> 2443467e

func setupBodies(t *testing.T) (*node.Node, *eth.Ethereum, []*types.Block) {
	genesis, blocks := generateMergeChain(10, true)
	// enable shanghai on the last block
	time := blocks[len(blocks)-1].Header().Time + 1
	genesis.Config.ShanghaiTime = &time
	n, ethservice := startEthService(t, genesis, blocks)

	var (
		parent = ethservice.BlockChain().CurrentBlock()
		// This EVM code generates a log when the contract is created.
		logCode = common.Hex2Bytes("60606040525b7f24ec1d3ff24c2f6ff210738839dbc339cd45a5294d85c79361016243157aae7b60405180905060405180910390a15b600a8060416000396000f360606040526008565b00")
	)

	callback := func(parent *types.Header) {
		statedb, _ := ethservice.BlockChain().StateAt(parent.Root)
		nonce := statedb.GetNonce(testAddr)
		tx, _ := types.SignTx(types.NewContractCreation(nonce, new(big.Int), 1000000, big.NewInt(2*params.InitialBaseFee), logCode), types.LatestSigner(ethservice.BlockChain().Config()), testKey)
		ethservice.TxPool().Add([]*types.Transaction{tx}, false, false, false)
	}

	withdrawals := make([][]*types.Withdrawal, 10)
	withdrawals[0] = nil // should be filtered out by miner
	withdrawals[1] = make([]*types.Withdrawal, 0)
	for i := 2; i < len(withdrawals); i++ {
		addr := make([]byte, 20)
		crand.Read(addr)
		withdrawals[i] = []*types.Withdrawal{
			{Index: rand.Uint64(), Validator: rand.Uint64(), Amount: rand.Uint64(), Address: common.BytesToAddress(addr)},
		}
	}

	postShanghaiHeaders := setupBlocks(t, ethservice, 10, parent, callback, withdrawals)
	postShanghaiBlocks := make([]*types.Block, len(postShanghaiHeaders))
	for i, header := range postShanghaiHeaders {
		postShanghaiBlocks[i] = ethservice.BlockChain().GetBlock(header.Hash(), header.Number.Uint64())
	}
	return n, ethservice, append(blocks, postShanghaiBlocks...)
}

func allHashes(blocks []*types.Block) []common.Hash {
	var hashes []common.Hash
	for _, b := range blocks {
		hashes = append(hashes, b.Hash())
	}
	return hashes
}
func allBodies(blocks []*types.Block) []*types.Body {
	var bodies []*types.Body
	for _, b := range blocks {
		bodies = append(bodies, b.Body())
	}
	return bodies
}

func TestGetBlockBodiesByHash(t *testing.T) {
	node, eth, blocks := setupBodies(t)
	api := NewConsensusAPI(eth)
	defer node.Close()

	tests := []struct {
		results []*types.Body
		hashes  []common.Hash
	}{
		// First pow block
		{
			results: []*types.Body{eth.BlockChain().GetBlockByNumber(0).Body()},
			hashes:  []common.Hash{eth.BlockChain().GetBlockByNumber(0).Hash()},
		},
		// Last pow block
		{
			results: []*types.Body{blocks[9].Body()},
			hashes:  []common.Hash{blocks[9].Hash()},
		},
		// First post-merge block
		{
			results: []*types.Body{blocks[10].Body()},
			hashes:  []common.Hash{blocks[10].Hash()},
		},
		// Pre & post merge blocks
		{
			results: []*types.Body{blocks[0].Body(), blocks[9].Body(), blocks[14].Body()},
			hashes:  []common.Hash{blocks[0].Hash(), blocks[9].Hash(), blocks[14].Hash()},
		},
		// unavailable block
		{
			results: []*types.Body{blocks[0].Body(), nil, blocks[14].Body()},
			hashes:  []common.Hash{blocks[0].Hash(), {1, 2}, blocks[14].Hash()},
		},
		// same block multiple times
		{
			results: []*types.Body{blocks[0].Body(), nil, blocks[0].Body(), blocks[0].Body()},
			hashes:  []common.Hash{blocks[0].Hash(), {1, 2}, blocks[0].Hash(), blocks[0].Hash()},
		},
		// all blocks
		{
			results: allBodies(blocks),
			hashes:  allHashes(blocks),
		},
	}

	for k, test := range tests {
		result := api.GetPayloadBodiesByHashV1(test.hashes)
		for i, r := range result {
			if !equalBody(test.results[i], r) {
				t.Fatalf("test %v: invalid response: expected %+v got %+v", k, test.results[i], r)
			}
		}
	}
}

func TestGetBlockBodiesByRange(t *testing.T) {
	node, eth, blocks := setupBodies(t)
	api := NewConsensusAPI(eth)
	defer node.Close()

	tests := []struct {
		results []*types.Body
		start   hexutil.Uint64
		count   hexutil.Uint64
	}{
		{
			results: []*types.Body{blocks[9].Body()},
			start:   10,
			count:   1,
		},
		// Genesis
		{
			results: []*types.Body{blocks[0].Body()},
			start:   1,
			count:   1,
		},
		// First post-merge block
		{
			results: []*types.Body{blocks[9].Body()},
			start:   10,
			count:   1,
		},
		// Pre & post merge blocks
		{
			results: []*types.Body{blocks[7].Body(), blocks[8].Body(), blocks[9].Body(), blocks[10].Body()},
			start:   8,
			count:   4,
		},
		// unavailable block
		{
			results: []*types.Body{blocks[18].Body(), blocks[19].Body()},
			start:   19,
			count:   3,
		},
		// unavailable block
		{
			results: []*types.Body{blocks[19].Body()},
			start:   20,
			count:   2,
		},
		{
			results: []*types.Body{blocks[19].Body()},
			start:   20,
			count:   1,
		},
		// whole range unavailable
		{
			results: make([]*types.Body, 0),
			start:   22,
			count:   2,
		},
		// allBlocks
		{
			results: allBodies(blocks),
			start:   1,
			count:   hexutil.Uint64(len(blocks)),
		},
	}

	for k, test := range tests {
		result, err := api.GetPayloadBodiesByRangeV1(test.start, test.count)
		if err != nil {
			t.Fatal(err)
		}
		if len(result) == len(test.results) {
			for i, r := range result {
				if !equalBody(test.results[i], r) {
					t.Fatalf("test %d: invalid response: expected \n%+v\ngot\n%+v", k, test.results[i], r)
				}
			}
		} else {
			t.Fatalf("test %d: invalid length want %v got %v", k, len(test.results), len(result))
		}
	}
}

func TestGetBlockBodiesByRangeInvalidParams(t *testing.T) {
	node, eth, _ := setupBodies(t)
	api := NewConsensusAPI(eth)
	defer node.Close()
	tests := []struct {
		start hexutil.Uint64
		count hexutil.Uint64
		want  *engine.EngineAPIError
	}{
		// Genesis
		{
			start: 0,
			count: 1,
			want:  engine.InvalidParams,
		},
		// No block requested
		{
			start: 1,
			count: 0,
			want:  engine.InvalidParams,
		},
		// Genesis & no block
		{
			start: 0,
			count: 0,
			want:  engine.InvalidParams,
		},
		// More than 1024 blocks
		{
			start: 1,
			count: 1025,
			want:  engine.TooLargeRequest,
		},
	}
	for i, tc := range tests {
		result, err := api.GetPayloadBodiesByRangeV1(tc.start, tc.count)
		if err == nil {
			t.Fatalf("test %d: expected error, got %v", i, result)
		}
		if have, want := err.Error(), tc.want.Error(); have != want {
			t.Fatalf("test %d: have %s, want %s", i, have, want)
		}
	}
}

func equalBody(a *types.Body, b *engine.ExecutionPayloadBodyV1) bool {
	if a == nil && b == nil {
		return true
	} else if a == nil || b == nil {
		return false
	}
	if len(a.Transactions) != len(b.TransactionData) {
		return false
	}
	for i, tx := range a.Transactions {
		data, _ := tx.MarshalBinary()
		if !bytes.Equal(data, b.TransactionData[i]) {
			return false
		}
	}
	return reflect.DeepEqual(a.Withdrawals, b.Withdrawals)
}

func TestBlockToPayloadWithBlobs(t *testing.T) {
	header := types.Header{}
	var txs []*types.Transaction

	inner := types.BlobTx{
		BlobHashes: make([]common.Hash, 1),
	}

	txs = append(txs, types.NewTx(&inner))
	sidecars := []*types.BlobTxSidecar{
		{
			Blobs:       make([]kzg4844.Blob, 1),
			Commitments: make([]kzg4844.Commitment, 1),
			Proofs:      make([]kzg4844.Proof, 1),
		},
	}

	block := types.NewBlock(&header, txs, nil, nil, trie.NewStackTrie(nil))
	envelope := engine.BlockToExecutableData(block, nil, sidecars)
	var want int
	for _, tx := range txs {
		want += len(tx.BlobHashes())
	}
	if got := len(envelope.BlobsBundle.Commitments); got != want {
		t.Fatalf("invalid number of commitments: got %v, want %v", got, want)
	}
	if got := len(envelope.BlobsBundle.Proofs); got != want {
		t.Fatalf("invalid number of proofs: got %v, want %v", got, want)
	}
	if got := len(envelope.BlobsBundle.Blobs); got != want {
		t.Fatalf("invalid number of blobs: got %v, want %v", got, want)
	}
	_, err := engine.ExecutableDataToBlock(*envelope.ExecutionPayload, make([]common.Hash, 1), nil)
	if err != nil {
		t.Error(err)
	}
}

// This checks that beaconRoot is applied to the state from the engine API.
func TestParentBeaconBlockRoot(t *testing.T) {
	log.Root().SetHandler(log.LvlFilterHandler(log.LvlTrace, log.StreamHandler(colorable.NewColorableStderr(), log.TerminalFormat(true))))

	genesis, blocks := generateMergeChain(10, true)

	// Set cancun time to last block + 5 seconds
	time := blocks[len(blocks)-1].Time() + 5
	genesis.Config.ShanghaiTime = &time
	genesis.Config.CancunTime = &time

	n, ethservice := startEthService(t, genesis, blocks)
	ethservice.Merger().ReachTTD()
	defer n.Close()

	api := NewConsensusAPI(ethservice)

	// 11: Build Shanghai block with no withdrawals.
	parent := ethservice.BlockChain().CurrentHeader()
	blockParams := engine.PayloadAttributes{
		Timestamp:   parent.Time + 5,
		Withdrawals: make([]*types.Withdrawal, 0),
		BeaconRoot:  &common.Hash{42},
	}
	fcState := engine.ForkchoiceStateV1{
		HeadBlockHash: parent.Hash(),
	}
	resp, err := api.ForkchoiceUpdatedV3(fcState, &blockParams)
	if err != nil {
		t.Fatalf("error preparing payload, err=%v", err.(*engine.EngineAPIError).ErrorData())
	}
	if resp.PayloadStatus.Status != engine.VALID {
		t.Fatalf("unexpected status (got: %s, want: %s)", resp.PayloadStatus.Status, engine.VALID)
	}

	// 11: verify state root is the same as parent
	payloadID := (&miner.BuildPayloadArgs{
		Parent:       fcState.HeadBlockHash,
		Timestamp:    blockParams.Timestamp,
		FeeRecipient: blockParams.SuggestedFeeRecipient,
		Random:       blockParams.Random,
		Withdrawals:  blockParams.Withdrawals,
		BeaconRoot:   blockParams.BeaconRoot,
	}).Id()
	execData, err := api.GetPayloadV3(payloadID)
	if err != nil {
		t.Fatalf("error getting payload, err=%v", err)
	}

	// 11: verify locally built block
	if status, err := api.NewPayloadV3(*execData.ExecutionPayload, []common.Hash{}, &common.Hash{42}); err != nil {
		t.Fatalf("error validating payload: %v", err)
	} else if status.Status != engine.VALID {
		t.Fatalf("invalid payload")
	}

	fcState.HeadBlockHash = execData.ExecutionPayload.BlockHash
	resp, err = api.ForkchoiceUpdatedV3(fcState, nil)
	if err != nil {
		t.Fatalf("error preparing payload, err=%v", err.(*engine.EngineAPIError).ErrorData())
	}
	if resp.PayloadStatus.Status != engine.VALID {
		t.Fatalf("unexpected status (got: %s, want: %s)", resp.PayloadStatus.Status, engine.VALID)
	}

	// 11: verify beacon root was processed.
	db, _, err := ethservice.APIBackend.StateAndHeaderByNumber(context.Background(), rpc.BlockNumber(execData.ExecutionPayload.Number))
	if err != nil {
		t.Fatalf("unable to load db: %v", err)
	}
	var (
		timeIdx = common.BigToHash(big.NewInt(int64(execData.ExecutionPayload.Timestamp % 98304)))
		rootIdx = common.BigToHash(big.NewInt(int64((execData.ExecutionPayload.Timestamp % 98304) + 98304)))
	)

	if num := db.GetState(params.BeaconRootsStorageAddress, timeIdx); num != timeIdx {
		t.Fatalf("incorrect number stored: want %s, got %s", timeIdx, num)
	}
	if root := db.GetState(params.BeaconRootsStorageAddress, rootIdx); root != *blockParams.BeaconRoot {
		t.Fatalf("incorrect root stored: want %s, got %s", *blockParams.BeaconRoot, root)
	}
}<|MERGE_RESOLUTION|>--- conflicted
+++ resolved
@@ -1160,121 +1160,6 @@
 	}
 }
 
-<<<<<<< HEAD
-func TestNilWithdrawals(t *testing.T) {
-	genesis, blocks := generateMergeChain(10, true)
-	// Set shanghai time to last block + 4 seconds (first post-merge block)
-	time := blocks[len(blocks)-1].Time() + 4
-	genesis.Config.ShanghaiTime = &time
-
-	n, ethservice := startEthService(t, genesis, blocks)
-	ethservice.Merger().ReachTTD()
-	defer n.Close()
-
-	api := NewConsensusAPI(ethservice)
-	parent := ethservice.BlockChain().CurrentHeader()
-	aa := common.Address{0xaa}
-
-	type test struct {
-		blockParams engine.PayloadAttributes
-		wantErr     bool
-	}
-	tests := []test{
-		// Before Shanghai
-		{
-			blockParams: engine.PayloadAttributes{
-				Timestamp:   parent.Time + 2,
-				Withdrawals: nil,
-			},
-			wantErr: false,
-		},
-		{
-			blockParams: engine.PayloadAttributes{
-				Timestamp:   parent.Time + 2,
-				Withdrawals: make([]*types.Withdrawal, 0),
-			},
-			wantErr: true,
-		},
-		{
-			blockParams: engine.PayloadAttributes{
-				Timestamp: parent.Time + 2,
-				Withdrawals: []*types.Withdrawal{
-					{
-						Index:   0,
-						Address: aa,
-						Amount:  32,
-					},
-				},
-			},
-			wantErr: true,
-		},
-		// After Shanghai
-		{
-			blockParams: engine.PayloadAttributes{
-				Timestamp:   parent.Time + 5,
-				Withdrawals: nil,
-			},
-			wantErr: true,
-		},
-		{
-			blockParams: engine.PayloadAttributes{
-				Timestamp:   parent.Time + 5,
-				Withdrawals: make([]*types.Withdrawal, 0),
-			},
-			wantErr: false,
-		},
-		{
-			blockParams: engine.PayloadAttributes{
-				Timestamp: parent.Time + 5,
-				Withdrawals: []*types.Withdrawal{
-					{
-						Index:   0,
-						Address: aa,
-						Amount:  32,
-					},
-				},
-			},
-			wantErr: false,
-		},
-	}
-
-	fcState := engine.ForkchoiceStateV1{
-		HeadBlockHash: parent.Hash(),
-	}
-
-	for _, test := range tests {
-		_, err := api.ForkchoiceUpdatedV2(fcState, &test.blockParams)
-		if test.wantErr {
-			if err == nil {
-				t.Fatal("wanted error on fcuv2 with invalid withdrawals")
-			}
-			continue
-		}
-		if err != nil {
-			t.Fatalf("error preparing payload, err=%v", err)
-		}
-
-		// 11: verify locally build block.
-		payloadID := (&miner.BuildPayloadArgs{
-			Parent:       fcState.HeadBlockHash,
-			Timestamp:    test.blockParams.Timestamp,
-			FeeRecipient: test.blockParams.SuggestedFeeRecipient,
-			GasLimit:     0,
-			Random:       test.blockParams.Random,
-			BeaconRoot:   test.blockParams.BeaconRoot,
-		}).Id()
-		execData, err := api.GetPayloadV2(payloadID)
-		if err != nil {
-			t.Fatalf("error getting payload, err=%v", err)
-		}
-		if status, err := api.NewPayloadV2(*execData.ExecutionPayload); err != nil {
-			t.Fatalf("error validating payload: %v", err)
-		} else if status.Status != engine.VALID {
-			t.Fatalf("invalid payload")
-		}
-	}
-}
-=======
 // func TestNilWithdrawals(t *testing.T) {
 //         genesis, blocks := generateMergeChain(10, true)
 //         // Set shanghai time to last block + 4 seconds (first post-merge block)
@@ -1392,7 +1277,6 @@
 //                 }
 //         }
 // }
->>>>>>> 2443467e
 
 func setupBodies(t *testing.T) (*node.Node, *eth.Ethereum, []*types.Block) {
 	genesis, blocks := generateMergeChain(10, true)
