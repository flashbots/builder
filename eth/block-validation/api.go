--- conflicted
+++ resolved
@@ -17,78 +17,6 @@
 	boostTypes "github.com/flashbots/go-boost-utils/types"
 )
 
-<<<<<<< HEAD
-type BlacklistedAddresses []common.Address
-
-type AccessVerifier struct {
-	blacklistedAddresses map[common.Address]struct{}
-}
-
-func (a *AccessVerifier) verifyTraces(tracer *logger.AccessListTracer) error {
-	log.Trace("x", "tracer.AccessList()", tracer.AccessList())
-	for _, accessTuple := range tracer.AccessList() {
-		// TODO: should we ignore common.Address{}?
-		if _, found := a.blacklistedAddresses[accessTuple.Address]; found {
-			log.Info("bundle accesses blacklisted address", "address", accessTuple.Address)
-			return fmt.Errorf("blacklisted address %s in execution trace", accessTuple.Address.String())
-		}
-	}
-
-	return nil
-}
-
-func (a *AccessVerifier) isBlacklisted(addr common.Address) error {
-	if _, present := a.blacklistedAddresses[addr]; present {
-		return fmt.Errorf("transaction from blacklisted address %s", addr.String())
-	}
-	return nil
-}
-
-func (a *AccessVerifier) verifyTransactions(signer types.Signer, txs types.Transactions) error {
-	for _, tx := range txs {
-		from, err := types.Sender(signer, tx)
-		if err == nil {
-			if _, present := a.blacklistedAddresses[from]; present {
-				return fmt.Errorf("transaction from blacklisted address %s", from.String())
-			}
-		}
-		to := tx.To()
-		if to != nil {
-			if _, present := a.blacklistedAddresses[*to]; present {
-				return fmt.Errorf("transaction to blacklisted address %s", to.String())
-			}
-		}
-	}
-	return nil
-}
-
-func NewAccessVerifierFromFile(path string) (*AccessVerifier, error) {
-	bytes, err := os.ReadFile(path)
-	if err != nil {
-		return nil, err
-	}
-
-	var ba BlacklistedAddresses
-	if err := json.Unmarshal(bytes, &ba); err != nil {
-		return nil, err
-	}
-
-	blacklistedAddresses := make(map[common.Address]struct{}, len(ba))
-	for _, address := range ba {
-		blacklistedAddresses[address] = struct{}{}
-	}
-
-	return &AccessVerifier{
-		blacklistedAddresses: blacklistedAddresses,
-	}, nil
-}
-
-type BlockValidationConfig struct {
-	BlacklistSourceFilePath string
-}
-
-=======
->>>>>>> a680bb0e
 // Register adds catalyst APIs to the full node.
 func Register(stack *node.Node, backend *eth.Ethereum) error {
 	stack.RegisterAPIs([]rpc.API{
