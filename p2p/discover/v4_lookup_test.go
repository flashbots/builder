--- conflicted
+++ resolved
@@ -302,13 +302,8 @@
 			nodes = append(nodes, tn.node(d, i))
 		}
 	}
-<<<<<<< HEAD
-	slices.SortFunc(nodes, func(a, b *enode.Node) bool {
-		return enode.DistCmp(tn.target.id(), a.ID(), b.ID()) < 0
-=======
 	slices.SortFunc(nodes, func(a, b *enode.Node) int {
 		return enode.DistCmp(tn.target.id(), a.ID(), b.ID())
->>>>>>> bed84606
 	})
 	return nodes[:n]
 }
