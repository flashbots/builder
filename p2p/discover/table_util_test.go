--- conflicted
+++ resolved
@@ -217,24 +217,14 @@
 }
 
 func sortByID(nodes []*enode.Node) {
-<<<<<<< HEAD
-	slices.SortFunc(nodes, func(a, b *enode.Node) bool {
-		return string(a.ID().Bytes()) < string(b.ID().Bytes())
-=======
 	slices.SortFunc(nodes, func(a, b *enode.Node) int {
 		return bytes.Compare(a.ID().Bytes(), b.ID().Bytes())
->>>>>>> bed84606
 	})
 }
 
 func sortedByDistanceTo(distbase enode.ID, slice []*node) bool {
-<<<<<<< HEAD
-	return slices.IsSortedFunc(slice, func(a, b *node) bool {
-		return enode.DistCmp(distbase, a.ID(), b.ID()) < 0
-=======
 	return slices.IsSortedFunc(slice, func(a, b *node) int {
 		return enode.DistCmp(distbase, a.ID(), b.ID())
->>>>>>> bed84606
 	})
 }
 
