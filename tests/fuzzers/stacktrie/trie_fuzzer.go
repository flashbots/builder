--- conflicted
+++ resolved
@@ -182,13 +182,8 @@
 	dbA.Commit(rootA, false)
 
 	// Stacktrie requires sorted insertion
-<<<<<<< HEAD
-	slices.SortFunc(vals, func(a, b kv) bool {
-		return bytes.Compare(a.k, b.k) < 0
-=======
 	slices.SortFunc(vals, func(a, b kv) int {
 		return bytes.Compare(a.k, b.k)
->>>>>>> bed84606
 	})
 	for _, kv := range vals {
 		if f.debugging {
