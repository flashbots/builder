--- conflicted
+++ resolved
@@ -72,10 +72,6 @@
 	}
 
 	testEthService := &testEthereumService{synced: true, testExecutableData: testExecutableData, testBlock: testBlock, testBlockValue: big.NewInt(10)}
-<<<<<<< HEAD
-
-	builder := NewBuilder(sk, flashbotsextra.NilDbService{}, &testRelay, bDomain, testEthService, false, false, nil, &testBeacon, nil)
-=======
 	builderArgs := BuilderArgs{
 		sk:                          sk,
 		ds:                          flashbotsextra.NilDbService{},
@@ -86,9 +82,9 @@
 		ignoreLatePayloadAttributes: false,
 		validator:                   nil,
 		beaconClient:                &testBeacon,
+		limiter:                     nil,
 	}
 	builder := NewBuilder(builderArgs)
->>>>>>> f8c6b449
 	builder.Start()
 	defer builder.Stop()
 
