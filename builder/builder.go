--- conflicted
+++ resolved
@@ -27,8 +27,11 @@
 )
 
 const (
-	RateLimitIntervalDefault = 500 * time.Millisecond
-	RateLimitBurstDefault    = 10
+	RateLimitIntervalDefault                     = 500 * time.Millisecond
+	RateLimitBurstDefault                        = 10
+	RateLimitResubmitIntervalMillisecondsDefault = 500 * time.Millisecond
+
+	SubmissionDelaySecondsDefault = 4 * time.Second
 )
 
 type PubkeyHex string
@@ -65,6 +68,7 @@
 	builderSecretKey            *bls.SecretKey
 	builderPublicKey            boostTypes.PublicKey
 	builderSigningDomain        boostTypes.Domain
+	builderResubmitInterval     time.Duration
 
 	limiter *rate.Limiter
 
@@ -76,33 +80,33 @@
 	stop chan struct{}
 }
 
-<<<<<<< HEAD
-func NewBuilder(sk *bls.SecretKey, ds flashbotsextra.IDatabaseService, relay IRelay, builderSigningDomain boostTypes.Domain,
-	eth IEthereumService, dryRun bool, ignoreLatePayloadAttributes bool, validator *blockvalidation.BlockValidationAPI,
-	beaconClient IBeaconClient, limiter *rate.Limiter) *Builder {
-	pkBytes := bls.PublicKeyFromSecretKey(sk).Compress()
-=======
 // BuilderArgs is a struct that contains all the arguments needed to create a new Builder
 type BuilderArgs struct {
 	sk                          *bls.SecretKey
 	ds                          flashbotsextra.IDatabaseService
 	relay                       IRelay
 	builderSigningDomain        boostTypes.Domain
+	builderResubmitInterval     time.Duration
 	eth                         IEthereumService
 	dryRun                      bool
 	ignoreLatePayloadAttributes bool
 	validator                   *blockvalidation.BlockValidationAPI
 	beaconClient                IBeaconClient
+
+	limiter *rate.Limiter
 }
 
 func NewBuilder(args BuilderArgs) *Builder {
 	pkBytes := bls.PublicKeyFromSecretKey(args.sk).Compress()
->>>>>>> f8c6b449
 	pk := boostTypes.PublicKey{}
 	pk.FromSlice(pkBytes)
 
-	if limiter == nil {
-		limiter = rate.NewLimiter(rate.Every(RateLimitIntervalDefault), RateLimitBurstDefault)
+	if args.limiter == nil {
+		args.limiter = rate.NewLimiter(rate.Every(RateLimitIntervalDefault), RateLimitBurstDefault)
+	}
+
+	if args.builderResubmitInterval == 0 {
+		args.builderResubmitInterval = RateLimitResubmitIntervalMillisecondsDefault
 	}
 
 	slotCtx, slotCtxCancel := context.WithCancel(context.Background())
@@ -117,8 +121,9 @@
 		builderSecretKey:            args.sk,
 		builderPublicKey:            pk,
 		builderSigningDomain:        args.builderSigningDomain,
-
-		limiter:       limiter,
+		builderResubmitInterval:     args.builderResubmitInterval,
+
+		limiter:       args.limiter,
 		slotCtx:       slotCtx,
 		slotCtxCancel: slotCtxCancel,
 
@@ -409,7 +414,7 @@
 	// Avoid submitting early into a given slot. For example if slots have 12 second interval, submissions should
 	// not begin until 8 seconds into the slot.
 	slotTime := time.Unix(int64(attrs.Timestamp), 0).UTC()
-	submitTime := slotTime.Add(-4 * time.Second)
+	submitTime := slotTime.Add(-SubmissionDelaySecondsDefault)
 
 	ctx = context.WithValue(ctx, key("slot"), attrs.Slot)
 	ctx = context.WithValue(ctx, key("timestamp"), uint64(attrs.Timestamp))
@@ -417,7 +422,7 @@
 	go runResubmitLoop(ctx, b.limiter, queueSignal, submitBestBlock, &submitTime)
 
 	// Populates queue with submissions that increase block profit
-	blockHook := func(block *types.Block, blockValue *big.Int, ordersCloseTime time.Time, commitedBundles, allBundles []types.SimulatedBundle) {
+	blockHook := func(block *types.Block, blockValue *big.Int, ordersCloseTime time.Time, committedBundles, allBundles []types.SimulatedBundle) {
 		if ctx.Err() != nil {
 			return
 		}
@@ -432,7 +437,7 @@
 				blockValue:      new(big.Int).Set(blockValue),
 				ordersCloseTime: ordersCloseTime,
 				sealedAt:        sealedAt,
-				commitedBundles: commitedBundles,
+				commitedBundles: committedBundles,
 				allBundles:      allBundles,
 			}
 
@@ -443,8 +448,8 @@
 		}
 	}
 
-	// resubmits block builder requests every second
-	runRetryLoop(ctx, 500*time.Millisecond, func() {
+	// resubmits block builder requests every RateLimitResubmitInterval
+	runRetryLoop(ctx, RateLimitResubmitIntervalMillisecondsDefault, func() {
 		log.Debug("retrying BuildBlock", "slot", attrs.Slot, "parent", attrs.HeadHash)
 		err := b.eth.BuildBlock(attrs, blockHook)
 		if err != nil {
