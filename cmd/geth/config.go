--- conflicted
+++ resolved
@@ -206,16 +206,12 @@
 	// Configure log filter RPC API.
 	filterSystem := utils.RegisterFilterAPI(stack, backend, &cfg.Eth)
 
-<<<<<<< HEAD
-	if err := blockvalidationapi.Register(stack, eth, ctx.String(utils.BuilderBlockValidationBlacklistSourceFilePath.Name)); err != nil {
-=======
 	bvConfig := blockvalidationapi.BlockValidationConfig{}
 	if ctx.IsSet(utils.BuilderBlockValidationBlacklistSourceFilePath.Name) {
 		bvConfig.BlacklistSourceFilePath = ctx.String(utils.BuilderBlockValidationBlacklistSourceFilePath.Name)
 	}
 
 	if err := blockvalidationapi.Register(stack, eth, bvConfig); err != nil {
->>>>>>> 89c30e39
 		utils.Fatalf("Failed to register the Block Validation API: %v", err)
 	}
 
