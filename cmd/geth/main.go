--- conflicted
+++ resolved
@@ -175,12 +175,9 @@
 		utils.BuilderBeaconEndpoints,
 		utils.BuilderRemoteRelayEndpoint,
 		utils.BuilderSecondaryRemoteRelayEndpoints,
-<<<<<<< HEAD
 		utils.BuilderRateLimitDuration,
 		utils.BuilderRateLimitMaxBurst,
-=======
 		utils.BuilderEnableCancellations,
->>>>>>> f8c6b449
 	}
 
 	rpcFlags = []cli.Flag{
