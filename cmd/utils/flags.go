// Copyright 2015 The go-ethereum Authors
// This file is part of go-ethereum.
//
// go-ethereum is free software: you can redistribute it and/or modify
// it under the terms of the GNU General Public License as published by
// the Free Software Foundation, either version 3 of the License, or
// (at your option) any later version.
//
// go-ethereum is distributed in the hope that it will be useful,
// but WITHOUT ANY WARRANTY; without even the implied warranty of
// MERCHANTABILITY or FITNESS FOR A PARTICULAR PURPOSE. See the
// GNU General Public License for more details.
//
// You should have received a copy of the GNU General Public License
// along with go-ethereum. If not, see <http://www.gnu.org/licenses/>.

// Package utils contains internal helper functions for go-ethereum commands.
package utils

import (
	"context"
	"crypto/ecdsa"
	"encoding/hex"
	"encoding/json"
	"errors"
	"fmt"
	"math"
	"math/big"
	"net"
	"net/http"
	"os"
	"path/filepath"
	godebug "runtime/debug"
	"strconv"
	"strings"
	"time"

	"github.com/ethereum/go-ethereum/accounts"
	"github.com/ethereum/go-ethereum/accounts/keystore"
	"github.com/ethereum/go-ethereum/builder"
	"github.com/ethereum/go-ethereum/common"
	"github.com/ethereum/go-ethereum/common/fdlimit"
	"github.com/ethereum/go-ethereum/core"
	"github.com/ethereum/go-ethereum/core/rawdb"
	"github.com/ethereum/go-ethereum/core/txpool/legacypool"
	"github.com/ethereum/go-ethereum/core/vm"
	"github.com/ethereum/go-ethereum/crypto"
	"github.com/ethereum/go-ethereum/crypto/kzg4844"
	"github.com/ethereum/go-ethereum/eth"
	"github.com/ethereum/go-ethereum/eth/catalyst"
	"github.com/ethereum/go-ethereum/eth/downloader"
	"github.com/ethereum/go-ethereum/eth/ethconfig"
	"github.com/ethereum/go-ethereum/eth/filters"
	"github.com/ethereum/go-ethereum/eth/gasprice"
	"github.com/ethereum/go-ethereum/eth/tracers"
	"github.com/ethereum/go-ethereum/ethdb"
	"github.com/ethereum/go-ethereum/ethdb/remotedb"
	"github.com/ethereum/go-ethereum/ethstats"
	"github.com/ethereum/go-ethereum/graphql"
	"github.com/ethereum/go-ethereum/internal/ethapi"
	"github.com/ethereum/go-ethereum/internal/flags"
	"github.com/ethereum/go-ethereum/log"
	"github.com/ethereum/go-ethereum/metrics"
	"github.com/ethereum/go-ethereum/metrics/exp"
	"github.com/ethereum/go-ethereum/metrics/influxdb"
	"github.com/ethereum/go-ethereum/miner"
	"github.com/ethereum/go-ethereum/node"
	"github.com/ethereum/go-ethereum/p2p"
	"github.com/ethereum/go-ethereum/p2p/enode"
	"github.com/ethereum/go-ethereum/p2p/nat"
	"github.com/ethereum/go-ethereum/p2p/netutil"
	"github.com/ethereum/go-ethereum/params"
	"github.com/ethereum/go-ethereum/rpc"
	"github.com/ethereum/go-ethereum/trie"
	"github.com/ethereum/go-ethereum/trie/triedb/hashdb"
	"github.com/ethereum/go-ethereum/trie/triedb/pathdb"
	pcsclite "github.com/gballet/go-libpcsclite"
	gopsutil "github.com/shirou/gopsutil/mem"
	"github.com/urfave/cli/v2"
)

// These are all the command line flags we support.
// If you add to this list, please remember to include the
// flag in the appropriate command definition.
//
// The flags are defined here so their names and help texts
// are the same for all commands.

var (
	// General settings
	DataDirFlag = &flags.DirectoryFlag{
		Name:     "datadir",
		Usage:    "Data directory for the databases and keystore",
		Value:    flags.DirectoryString(node.DefaultDataDir()),
		Category: flags.EthCategory,
	}
	RemoteDBFlag = &cli.StringFlag{
		Name:     "remotedb",
		Usage:    "URL for remote database",
		Category: flags.LoggingCategory,
	}
	DBEngineFlag = &cli.StringFlag{
		Name:     "db.engine",
		Usage:    "Backing database implementation to use ('pebble' or 'leveldb')",
		Value:    node.DefaultConfig.DBEngine,
		Category: flags.EthCategory,
	}
	AncientFlag = &flags.DirectoryFlag{
		Name:     "datadir.ancient",
		Usage:    "Root directory for ancient data (default = inside chaindata)",
		Category: flags.EthCategory,
	}
	MinFreeDiskSpaceFlag = &flags.DirectoryFlag{
		Name:     "datadir.minfreedisk",
		Usage:    "Minimum free disk space in MB, once reached triggers auto shut down (default = --cache.gc converted to MB, 0 = disabled)",
		Category: flags.EthCategory,
	}
	KeyStoreDirFlag = &flags.DirectoryFlag{
		Name:     "keystore",
		Usage:    "Directory for the keystore (default = inside the datadir)",
		Category: flags.AccountCategory,
	}
	USBFlag = &cli.BoolFlag{
		Name:     "usb",
		Usage:    "Enable monitoring and management of USB hardware wallets",
		Category: flags.AccountCategory,
	}
	SmartCardDaemonPathFlag = &cli.StringFlag{
		Name:     "pcscdpath",
		Usage:    "Path to the smartcard daemon (pcscd) socket file",
		Value:    pcsclite.PCSCDSockName,
		Category: flags.AccountCategory,
	}
	NetworkIdFlag = &cli.Uint64Flag{
		Name:     "networkid",
		Usage:    "Explicitly set network id (integer)(For testnets: use --goerli, --sepolia, --holesky instead)",
		Value:    ethconfig.Defaults.NetworkId,
		Category: flags.EthCategory,
	}
	MainnetFlag = &cli.BoolFlag{
		Name:     "mainnet",
		Usage:    "Ethereum mainnet",
		Category: flags.EthCategory,
	}
	GoerliFlag = &cli.BoolFlag{
		Name:     "goerli",
		Usage:    "Görli network: pre-configured proof-of-authority test network",
		Category: flags.EthCategory,
	}
	SepoliaFlag = &cli.BoolFlag{
		Name:     "sepolia",
		Usage:    "Sepolia network: pre-configured proof-of-work test network",
		Category: flags.EthCategory,
	}
	HoleskyFlag = &cli.BoolFlag{
		Name:     "holesky",
		Usage:    "Holesky network: pre-configured proof-of-stake test network",
		Category: flags.EthCategory,
	}
	// Dev mode
	DeveloperFlag = &cli.BoolFlag{
		Name:     "dev",
		Usage:    "Ephemeral proof-of-authority network with a pre-funded developer account, mining enabled",
		Category: flags.DevCategory,
	}
	DeveloperPeriodFlag = &cli.Uint64Flag{
		Name:     "dev.period",
		Usage:    "Block period to use in developer mode (0 = mine only if transaction pending)",
		Category: flags.DevCategory,
	}
	DeveloperGasLimitFlag = &cli.Uint64Flag{
		Name:     "dev.gaslimit",
		Usage:    "Initial block gas limit",
		Value:    11500000,
		Category: flags.DevCategory,
	}

	IdentityFlag = &cli.StringFlag{
		Name:     "identity",
		Usage:    "Custom node name",
		Category: flags.NetworkingCategory,
	}
	DocRootFlag = &flags.DirectoryFlag{
		Name:     "docroot",
		Usage:    "Document Root for HTTPClient file scheme",
		Value:    flags.DirectoryString(flags.HomeDir()),
		Category: flags.APICategory,
	}
	ExitWhenSyncedFlag = &cli.BoolFlag{
		Name:     "exitwhensynced",
		Usage:    "Exits after block synchronisation completes",
		Category: flags.EthCategory,
	}

	// Dump command options.
	IterativeOutputFlag = &cli.BoolFlag{
		Name:  "iterative",
		Usage: "Print streaming JSON iteratively, delimited by newlines",
		Value: true,
	}
	ExcludeStorageFlag = &cli.BoolFlag{
		Name:  "nostorage",
		Usage: "Exclude storage entries (save db lookups)",
	}
	IncludeIncompletesFlag = &cli.BoolFlag{
		Name:  "incompletes",
		Usage: "Include accounts for which we don't have the address (missing preimage)",
	}
	ExcludeCodeFlag = &cli.BoolFlag{
		Name:  "nocode",
		Usage: "Exclude contract code (save db lookups)",
	}
	StartKeyFlag = &cli.StringFlag{
		Name:  "start",
		Usage: "Start position. Either a hash or address",
		Value: "0x0000000000000000000000000000000000000000000000000000000000000000",
	}
	DumpLimitFlag = &cli.Uint64Flag{
		Name:  "limit",
		Usage: "Max number of elements (0 = no limit)",
		Value: 0,
	}

	defaultSyncMode = ethconfig.Defaults.SyncMode
	SnapshotFlag    = &cli.BoolFlag{
		Name:     "snapshot",
		Usage:    `Enables snapshot-database mode (default = enable)`,
		Value:    true,
		Category: flags.EthCategory,
	}
	LightKDFFlag = &cli.BoolFlag{
		Name:     "lightkdf",
		Usage:    "Reduce key-derivation RAM & CPU usage at some expense of KDF strength",
		Category: flags.AccountCategory,
	}
	EthRequiredBlocksFlag = &cli.StringFlag{
		Name:     "eth.requiredblocks",
		Usage:    "Comma separated block number-to-hash mappings to require for peering (<number>=<hash>)",
		Category: flags.EthCategory,
	}
	BloomFilterSizeFlag = &cli.Uint64Flag{
		Name:     "bloomfilter.size",
		Usage:    "Megabytes of memory allocated to bloom-filter for pruning",
		Value:    2048,
		Category: flags.EthCategory,
	}
	OverrideCancun = &cli.Uint64Flag{
		Name:     "override.cancun",
		Usage:    "Manually specify the Cancun fork timestamp, overriding the bundled setting",
		Category: flags.EthCategory,
	}
	OverrideVerkle = &cli.Uint64Flag{
		Name:     "override.verkle",
		Usage:    "Manually specify the Verkle fork timestamp, overriding the bundled setting",
		Category: flags.EthCategory,
	}
	SyncModeFlag = &flags.TextMarshalerFlag{
		Name:     "syncmode",
		Usage:    `Blockchain sync mode ("snap" or "full")`,
		Value:    &defaultSyncMode,
		Category: flags.StateCategory,
	}
	GCModeFlag = &cli.StringFlag{
		Name:     "gcmode",
		Usage:    `Blockchain garbage collection mode, only relevant in state.scheme=hash ("full", "archive")`,
		Value:    "full",
		Category: flags.StateCategory,
	}
	StateSchemeFlag = &cli.StringFlag{
		Name:     "state.scheme",
		Usage:    "Scheme to use for storing ethereum state ('hash' or 'path')",
		Category: flags.StateCategory,
	}
	StateHistoryFlag = &cli.Uint64Flag{
		Name:     "history.state",
		Usage:    "Number of recent blocks to retain state history for (default = 90,000 blocks, 0 = entire chain)",
		Value:    ethconfig.Defaults.StateHistory,
		Category: flags.StateCategory,
	}
	TransactionHistoryFlag = &cli.Uint64Flag{
		Name:     "history.transactions",
		Usage:    "Number of recent blocks to maintain transactions index for (default = about one year, 0 = entire chain)",
		Value:    ethconfig.Defaults.TransactionHistory,
		Category: flags.StateCategory,
	}
	// Transaction pool settings
	TxPoolLocalsFlag = &cli.StringFlag{
		Name:     "txpool.locals",
		Usage:    "Comma separated accounts to treat as locals (no flush, priority inclusion)",
		Category: flags.TxPoolCategory,
	}
	TxPoolNoLocalsFlag = &cli.BoolFlag{
		Name:     "txpool.nolocals",
		Usage:    "Disables price exemptions for locally submitted transactions",
		Category: flags.TxPoolCategory,
	}
	TxPoolJournalFlag = &cli.StringFlag{
		Name:     "txpool.journal",
		Usage:    "Disk journal for local transaction to survive node restarts",
		Value:    ethconfig.Defaults.TxPool.Journal,
		Category: flags.TxPoolCategory,
	}
	TxPoolRejournalFlag = &cli.DurationFlag{
		Name:     "txpool.rejournal",
		Usage:    "Time interval to regenerate the local transaction journal",
		Value:    ethconfig.Defaults.TxPool.Rejournal,
		Category: flags.TxPoolCategory,
	}
	TxPoolPriceLimitFlag = &cli.Uint64Flag{
		Name:     "txpool.pricelimit",
		Usage:    "Minimum gas price tip to enforce for acceptance into the pool",
		Value:    ethconfig.Defaults.TxPool.PriceLimit,
		Category: flags.TxPoolCategory,
	}
	TxPoolPriceBumpFlag = &cli.Uint64Flag{
		Name:     "txpool.pricebump",
		Usage:    "Price bump percentage to replace an already existing transaction",
		Value:    ethconfig.Defaults.TxPool.PriceBump,
		Category: flags.TxPoolCategory,
	}
	TxPoolAccountSlotsFlag = &cli.Uint64Flag{
		Name:     "txpool.accountslots",
		Usage:    "Minimum number of executable transaction slots guaranteed per account",
		Value:    ethconfig.Defaults.TxPool.AccountSlots,
		Category: flags.TxPoolCategory,
	}
	TxPoolGlobalSlotsFlag = &cli.Uint64Flag{
		Name:     "txpool.globalslots",
		Usage:    "Maximum number of executable transaction slots for all accounts",
		Value:    ethconfig.Defaults.TxPool.GlobalSlots,
		Category: flags.TxPoolCategory,
	}
	TxPoolAccountQueueFlag = &cli.Uint64Flag{
		Name:     "txpool.accountqueue",
		Usage:    "Maximum number of non-executable transaction slots permitted per account",
		Value:    ethconfig.Defaults.TxPool.AccountQueue,
		Category: flags.TxPoolCategory,
	}
	TxPoolGlobalQueueFlag = &cli.Uint64Flag{
		Name:     "txpool.globalqueue",
		Usage:    "Maximum number of non-executable transaction slots for all accounts",
		Value:    ethconfig.Defaults.TxPool.GlobalQueue,
		Category: flags.TxPoolCategory,
	}
	TxPoolLifetimeFlag = &cli.DurationFlag{
		Name:     "txpool.lifetime",
		Usage:    "Maximum amount of time non-executable transaction are queued",
		Value:    ethconfig.Defaults.TxPool.Lifetime,
		Category: flags.TxPoolCategory,
	}
	TxPoolPrivateLifetimeFlag = &cli.DurationFlag{
		Name:     "txpool.privatelifetime",
		Usage:    "Maximum amount of time private transactions are withheld from public broadcasting",
		Value:    ethconfig.Defaults.TxPool.PrivateTxLifetime,
		Category: flags.TxPoolCategory,
	}
	// Blob transaction pool settings
	BlobPoolDataDirFlag = &cli.StringFlag{
		Name:     "blobpool.datadir",
		Usage:    "Data directory to store blob transactions in",
		Value:    ethconfig.Defaults.BlobPool.Datadir,
		Category: flags.BlobPoolCategory,
	}
	BlobPoolDataCapFlag = &cli.Uint64Flag{
		Name:     "blobpool.datacap",
		Usage:    "Disk space to allocate for pending blob transactions (soft limit)",
		Value:    ethconfig.Defaults.BlobPool.Datacap,
		Category: flags.BlobPoolCategory,
	}
	BlobPoolPriceBumpFlag = &cli.Uint64Flag{
		Name:     "blobpool.pricebump",
		Usage:    "Price bump percentage to replace an already existing blob transaction",
		Value:    ethconfig.Defaults.BlobPool.PriceBump,
		Category: flags.BlobPoolCategory,
	}
	// Performance tuning settings
	CacheFlag = &cli.IntFlag{
		Name:     "cache",
		Usage:    "Megabytes of memory allocated to internal caching (default = 4096 mainnet full node, 128 light mode)",
		Value:    1024,
		Category: flags.PerfCategory,
	}
	CacheDatabaseFlag = &cli.IntFlag{
		Name:     "cache.database",
		Usage:    "Percentage of cache memory allowance to use for database io",
		Value:    50,
		Category: flags.PerfCategory,
	}
	CacheTrieFlag = &cli.IntFlag{
		Name:     "cache.trie",
		Usage:    "Percentage of cache memory allowance to use for trie caching (default = 15% full mode, 30% archive mode)",
		Value:    15,
		Category: flags.PerfCategory,
	}
	CacheGCFlag = &cli.IntFlag{
		Name:     "cache.gc",
		Usage:    "Percentage of cache memory allowance to use for trie pruning (default = 25% full mode, 0% archive mode)",
		Value:    25,
		Category: flags.PerfCategory,
	}
	CacheSnapshotFlag = &cli.IntFlag{
		Name:     "cache.snapshot",
		Usage:    "Percentage of cache memory allowance to use for snapshot caching (default = 10% full mode, 20% archive mode)",
		Value:    10,
		Category: flags.PerfCategory,
	}
	CacheNoPrefetchFlag = &cli.BoolFlag{
		Name:     "cache.noprefetch",
		Usage:    "Disable heuristic state prefetch during block import (less CPU and disk IO, more time waiting for data)",
		Category: flags.PerfCategory,
	}
	CachePreimagesFlag = &cli.BoolFlag{
		Name:     "cache.preimages",
		Usage:    "Enable recording the SHA3/keccak preimages of trie keys",
		Category: flags.PerfCategory,
	}
	CacheLogSizeFlag = &cli.IntFlag{
		Name:     "cache.blocklogs",
		Usage:    "Size (in number of blocks) of the log cache for filtering",
		Category: flags.PerfCategory,
		Value:    ethconfig.Defaults.FilterLogCacheSize,
	}
	FDLimitFlag = &cli.IntFlag{
		Name:     "fdlimit",
		Usage:    "Raise the open file descriptor resource limit (default = system fd limit)",
		Category: flags.PerfCategory,
	}
	CryptoKZGFlag = &cli.StringFlag{
		Name:     "crypto.kzg",
		Usage:    "KZG library implementation to use; gokzg (recommended) or ckzg",
		Value:    "gokzg",
		Category: flags.PerfCategory,
	}

	// Miner settings
	MiningEnabledFlag = &cli.BoolFlag{
		Name:     "mine",
		Usage:    "Enable mining",
		Category: flags.MinerCategory,
	}
	MinerGasLimitFlag = &cli.Uint64Flag{
		Name:     "miner.gaslimit",
		Usage:    "Target gas ceiling for mined blocks",
		Value:    ethconfig.Defaults.Miner.GasCeil,
		Category: flags.MinerCategory,
	}
	MinerGasPriceFlag = &flags.BigFlag{
		Name:     "miner.gasprice",
		Usage:    "Minimum gas price for mining a transaction",
		Value:    ethconfig.Defaults.Miner.GasPrice,
		Category: flags.MinerCategory,
	}
	MinerAlgoTypeFlag = &cli.StringFlag{
		Name:     "miner.algotype",
		Usage:    "[NOTE: Deprecated, please use builder.algotype instead] Block building algorithm to use [=mev-geth] (mev-geth, greedy, greedy-buckets)",
		Value:    "mev-geth",
		Category: flags.MinerCategory,
	}
	MinerEtherbaseFlag = &cli.StringFlag{
		Name:     "miner.etherbase",
		Usage:    "0x prefixed public address for block mining rewards",
		Category: flags.MinerCategory,
	}
	MinerExtraDataFlag = &cli.StringFlag{
		Name:     "miner.extradata",
		Usage:    "Block extra data set by the miner (default = client version)",
		Category: flags.MinerCategory,
	}
	MinerRecommitIntervalFlag = &cli.DurationFlag{
		Name:     "miner.recommit",
		Usage:    "Time interval to recreate the block being mined",
		Value:    ethconfig.Defaults.Miner.Recommit,
		Category: flags.MinerCategory,
	}
	MinerMaxMergedBundlesFlag = &cli.IntFlag{
		Name:     "miner.maxmergedbundles",
		Usage:    "flashbots - The maximum amount of bundles to merge. The miner will run this many workers in parallel to calculate if the full block is more profitable with these additional bundles.",
		Value:    3,
		Category: flags.MinerCategory,
	}
	MinerBlocklistFileFlag = &cli.StringFlag{
		Name:     "miner.blocklist",
		Usage:    "[NOTE: Deprecated, please use builder.blacklist] flashbots - Path to JSON file with list of blocked addresses. Miner will ignore txs that touch mentioned addresses.",
		Category: flags.MinerCategory,
	}
	MinerNewPayloadTimeout = &cli.DurationFlag{
		Name:     "miner.newpayload-timeout",
		Usage:    "Specify the maximum time allowance for creating a new payload",
		Value:    ethconfig.Defaults.Miner.NewPayloadTimeout,
		Category: flags.MinerCategory,
	}
	MinerPriceCutoffPercentFlag = &cli.IntFlag{
		Name: "miner.price_cutoff_percent",
		Usage: "flashbots - The minimum effective gas price threshold used for bucketing transactions by price. " +
			"For example if the top transaction in a list has an effective gas price of 1000 wei and price_cutoff_percent " +
			"is 10 (i.e. 10%), then the minimum effective gas price included in the same bucket as the top transaction " +
			"is (1000 * 10%) = 100 wei.\n" +
			"NOTE: This flag is only used when miner.algotype=greedy-buckets",
		Value:    ethconfig.Defaults.Miner.PriceCutoffPercent,
		Category: flags.MinerCategory,
		EnvVars:  []string{"FLASHBOTS_MINER_PRICE_CUTOFF_PERCENT"},
	}

	// Account settings
	UnlockedAccountFlag = &cli.StringFlag{
		Name:     "unlock",
		Usage:    "Comma separated list of accounts to unlock",
		Value:    "",
		Category: flags.AccountCategory,
	}
	PasswordFileFlag = &cli.PathFlag{
		Name:      "password",
		Usage:     "Password file to use for non-interactive password input",
		TakesFile: true,
		Category:  flags.AccountCategory,
	}
	ExternalSignerFlag = &cli.StringFlag{
		Name:     "signer",
		Usage:    "External signer (url or path to ipc file)",
		Value:    "",
		Category: flags.AccountCategory,
	}
	InsecureUnlockAllowedFlag = &cli.BoolFlag{
		Name:     "allow-insecure-unlock",
		Usage:    "Allow insecure account unlocking when account-related RPCs are exposed by http",
		Category: flags.AccountCategory,
	}

	// EVM settings
	VMEnableDebugFlag = &cli.BoolFlag{
		Name:     "vmdebug",
		Usage:    "Record information useful for VM and contract debugging",
		Category: flags.VMCategory,
	}

	// API options.
	RPCGlobalGasCapFlag = &cli.Uint64Flag{
		Name:     "rpc.gascap",
		Usage:    "Sets a cap on gas that can be used in eth_call/estimateGas (0=infinite)",
		Value:    ethconfig.Defaults.RPCGasCap,
		Category: flags.APICategory,
	}
	RPCGlobalEVMTimeoutFlag = &cli.DurationFlag{
		Name:     "rpc.evmtimeout",
		Usage:    "Sets a timeout used for eth_call (0=infinite)",
		Value:    ethconfig.Defaults.RPCEVMTimeout,
		Category: flags.APICategory,
	}
	RPCGlobalTxFeeCapFlag = &cli.Float64Flag{
		Name:     "rpc.txfeecap",
		Usage:    "Sets a cap on transaction fee (in ether) that can be sent via the RPC APIs (0 = no cap)",
		Value:    ethconfig.Defaults.RPCTxFeeCap,
		Category: flags.APICategory,
	}
	// Authenticated RPC HTTP settings
	AuthListenFlag = &cli.StringFlag{
		Name:     "authrpc.addr",
		Usage:    "Listening address for authenticated APIs",
		Value:    node.DefaultConfig.AuthAddr,
		Category: flags.APICategory,
	}
	AuthPortFlag = &cli.IntFlag{
		Name:     "authrpc.port",
		Usage:    "Listening port for authenticated APIs",
		Value:    node.DefaultConfig.AuthPort,
		Category: flags.APICategory,
	}
	AuthVirtualHostsFlag = &cli.StringFlag{
		Name:     "authrpc.vhosts",
		Usage:    "Comma separated list of virtual hostnames from which to accept requests (server enforced). Accepts '*' wildcard.",
		Value:    strings.Join(node.DefaultConfig.AuthVirtualHosts, ","),
		Category: flags.APICategory,
	}
	JWTSecretFlag = &flags.DirectoryFlag{
		Name:     "authrpc.jwtsecret",
		Usage:    "Path to a JWT secret to use for authenticated RPC endpoints",
		Category: flags.APICategory,
	}

	// Logging and debug settings
	EthStatsURLFlag = &cli.StringFlag{
		Name:     "ethstats",
		Usage:    "Reporting URL of a ethstats service (nodename:secret@host:port)",
		Category: flags.MetricsCategory,
	}
	NoCompactionFlag = &cli.BoolFlag{
		Name:     "nocompaction",
		Usage:    "Disables db compaction after import",
		Category: flags.LoggingCategory,
	}

	// MISC settings
	SyncTargetFlag = &cli.StringFlag{
		Name:      "synctarget",
		Usage:     `Hash of the block to full sync to (dev testing feature)`,
		TakesFile: true,
		Category:  flags.MiscCategory,
	}
	// Builder API settings
	BuilderEnabled = &cli.BoolFlag{
		Name:     "builder",
		Usage:    "Enable the builder",
		Category: flags.BuilderCategory,
	}

	// BuilderAlgoTypeFlag replaces MinerAlgoTypeFlag to move away from deprecated miner package
	// Note: builder.algotype was previously miner.algotype - this flag is still propagated to the miner configuration,
	// see setMiner in cmd/utils/flags.go
	BuilderAlgoTypeFlag = &cli.StringFlag{
		Name:     "builder.algotype",
		Usage:    "Block building algorithm to use [=mev-geth] (mev-geth, greedy, greedy-buckets)",
		Category: flags.BuilderCategory,
	}

	// BuilderPriceCutoffPercentFlag replaces MinerPriceCutoffPercentFlag to move away from deprecated miner package
	// Note: builder.price_cutoff_percent was previously miner.price_cutoff_percent -
	// this flag is still propagated to the miner configuration, see setMiner in cmd/utils/flags.go
	BuilderPriceCutoffPercentFlag = &cli.IntFlag{
		Name: "builder.price_cutoff_percent",
		Usage: "flashbots - The minimum effective gas price threshold used for bucketing transactions by price. " +
			"For example if the top transaction in a list has an effective gas price of 1000 wei and price_cutoff_percent " +
			"is 10 (i.e. 10%), then the minimum effective gas price included in the same bucket as the top transaction " +
			"is (1000 * 10%) = 100 wei.\n" +
			"NOTE: This flag is only used when builder.algotype=greedy-buckets",
		Value:    ethconfig.Defaults.Miner.PriceCutoffPercent,
		Category: flags.BuilderCategory,
		EnvVars:  []string{"FLASHBOTS_BUILDER_PRICE_CUTOFF_PERCENT"},
	}

	BuilderEnableValidatorChecks = &cli.BoolFlag{
		Name:     "builder.validator_checks",
		Usage:    "Enable the validator checks",
		Category: flags.BuilderCategory,
	}
	BuilderBlockValidationBlacklistSourceFilePath = &cli.StringFlag{
		Name: "builder.blacklist",
		Usage: "Path to file containing blacklisted addresses, json-encoded list of strings. " +
			"Builder will ignore transactions that touch mentioned addresses. This flag is also used for block validation API.\n" +
			"NOTE: builder.validation_blacklist is deprecated and will be removed in the future in favor of builder.blacklist",
		Aliases:  []string{"builder.validation_blacklist"},
		Category: flags.BuilderCategory,
	}
	BuilderBlockValidationUseBalanceDiff = &cli.BoolFlag{
		Name:     "builder.validation_use_balance_diff",
		Usage:    "Block validation API will use fee recipient balance difference for profit calculation.",
		Value:    false,
		Category: flags.BuilderCategory,
	}
	BuilderEnableLocalRelay = &cli.BoolFlag{
		Name:     "builder.local_relay",
		Usage:    "Enable the local relay",
		Category: flags.BuilderCategory,
	}
	BuilderSlotsInEpoch = &cli.Uint64Flag{
		Name:     "builder.slots_in_epoch",
		Usage:    "Set the number of slots in an epoch in the local relay",
		Value:    32,
		Category: flags.BuilderCategory,
	}
	BuilderSecondsInSlot = &cli.Uint64Flag{
		Name:     "builder.seconds_in_slot",
		Usage:    "Set the number of seconds in a slot in the local relay",
		Value:    12,
		Category: flags.BuilderCategory,
	}
	BuilderDisableBundleFetcher = &cli.BoolFlag{
		Name:     "builder.no_bundle_fetcher",
		Usage:    "Disable the bundle fetcher",
		Category: flags.BuilderCategory,
	}
	BuilderDryRun = &cli.BoolFlag{
		Name:     "builder.dry-run",
		Usage:    "Builder only validates blocks without submission to the relay",
		Category: flags.BuilderCategory,
	}
	BuilderIgnoreLatePayloadAttributes = &cli.BoolFlag{
		Name:     "builder.ignore_late_payload_attributes",
		Usage:    "Builder will ignore all but the first payload attributes. Use if your CL sends non-canonical head updates.",
		Category: flags.BuilderCategory,
	}
	BuilderSecretKey = &cli.StringFlag{
		Name:     "builder.secret_key",
		Usage:    "Builder key used for signing blocks",
		EnvVars:  []string{"BUILDER_SECRET_KEY"},
		Value:    "0x2fc12ae741f29701f8e30f5de6350766c020cb80768a0ff01e6838ffd2431e11",
		Category: flags.BuilderCategory,
	}
	BuilderRelaySecretKey = &cli.StringFlag{
		Name:     "builder.relay_secret_key",
		Usage:    "Builder local relay API key used for signing headers",
		EnvVars:  []string{"BUILDER_RELAY_SECRET_KEY"},
		Value:    "0x2fc12ae741f29701f8e30f5de6350766c020cb80768a0ff01e6838ffd2431e11",
		Category: flags.BuilderCategory,
	}
	BuilderListenAddr = &cli.StringFlag{
		Name:     "builder.listen_addr",
		Usage:    "Listening address for builder endpoint",
		EnvVars:  []string{"BUILDER_LISTEN_ADDR"},
		Value:    ":28545",
		Category: flags.BuilderCategory,
	}
	BuilderGenesisForkVersion = &cli.StringFlag{
		Name:     "builder.genesis_fork_version",
		Usage:    "Gensis fork version.",
		EnvVars:  []string{"BUILDER_GENESIS_FORK_VERSION"},
		Value:    "0x00000000",
		Category: flags.BuilderCategory,
	}
	BuilderBellatrixForkVersion = &cli.StringFlag{
		Name:     "builder.bellatrix_fork_version",
		Usage:    "Bellatrix fork version.",
		EnvVars:  []string{"BUILDER_BELLATRIX_FORK_VERSION"},
		Value:    "0x02000000",
		Category: flags.BuilderCategory,
	}
	BuilderGenesisValidatorsRoot = &cli.StringFlag{
		Name:     "builder.genesis_validators_root",
		Usage:    "Genesis validators root of the network.",
		EnvVars:  []string{"BUILDER_GENESIS_VALIDATORS_ROOT"},
		Value:    "0x0000000000000000000000000000000000000000000000000000000000000000",
		Category: flags.BuilderCategory,
	}
	BuilderBeaconEndpoints = &cli.StringFlag{
		Name:     "builder.beacon_endpoints",
		Usage:    "Comma separated list of beacon endpoints to connect to for beacon chain data",
		EnvVars:  []string{"BUILDER_BEACON_ENDPOINTS"},
		Value:    "http://127.0.0.1:5052",
		Category: flags.BuilderCategory,
	}
	BuilderRemoteRelayEndpoint = &cli.StringFlag{
		Name:     "builder.remote_relay_endpoint",
		Usage:    "Relay endpoint to connect to for validator registration data, if not provided will expose validator registration locally",
		EnvVars:  []string{"BUILDER_REMOTE_RELAY_ENDPOINT"},
		Value:    "",
		Category: flags.BuilderCategory,
	}
	BuilderSecondaryRemoteRelayEndpoints = &cli.StringFlag{
		Name:     "builder.secondary_remote_relay_endpoints",
		Usage:    "Comma separated relay endpoints to connect to for validator registration data missing from the primary remote relay, and to push blocks for registrations missing from or matching the primary",
		EnvVars:  []string{"BUILDER_SECONDARY_REMOTE_RELAY_ENDPOINTS"},
		Value:    "",
		Category: flags.BuilderCategory,
	}

	// Builder rate limit settings

	BuilderRateLimitDuration = &cli.StringFlag{
		Name: "builder.rate_limit_duration",
		Usage: "Determines rate limit of events processed by builder. For example, a value of \"500ms\" denotes that the builder processes events every 500ms. " +
			"A duration string is a possibly signed sequence " +
			"of decimal numbers, each with optional fraction and a unit suffix, such as \"300ms\", \"-1.5h\" or \"2h45m\"",
		EnvVars:  []string{"FLASHBOTS_BUILDER_RATE_LIMIT_DURATION"},
		Value:    builder.RateLimitIntervalDefault.String(),
		Category: flags.BuilderCategory,
	}

	// BuilderRateLimitMaxBurst burst value can be thought of as a bucket of size b, initially full and refilled at rate r per second.
	// b is defined by BuilderRateLimitMaxBurst and r is defined by BuilderRateLimitDuration.
	// Additional details can be found on rate.Limiter documentation: https://pkg.go.dev/golang.org/x/time/rate#Limiter
	BuilderRateLimitMaxBurst = &cli.IntFlag{
		Name:     "builder.rate_limit_max_burst",
		Usage:    "Determines the maximum number of burst events the builder can accommodate at any given point in time.",
		EnvVars:  []string{"FLASHBOTS_BUILDER_RATE_LIMIT_MAX_BURST"},
		Value:    builder.RateLimitBurstDefault,
		Category: flags.BuilderCategory,
	}

	BuilderBlockResubmitInterval = &cli.StringFlag{
		Name:     "builder.block_resubmit_interval",
		Usage:    "Determines the interval at which builder will resubmit block submissions",
		EnvVars:  []string{"FLASHBOTS_BUILDER_RATE_LIMIT_RESUBMIT_INTERVAL"},
		Value:    builder.BlockResubmitIntervalDefault.String(),
		Category: flags.BuilderCategory,
	}

	BuilderSubmissionOffset = &cli.DurationFlag{
		Name: "builder.submission_offset",
		Usage: "Determines the offset from the end of slot time that the builder will submit blocks. " +
			"For example, if a slot is 12 seconds long, and the offset is 2 seconds, the builder will submit blocks at 10 seconds into the slot.",
		EnvVars:  []string{"FLASHBOTS_BUILDER_SUBMISSION_OFFSET"},
		Value:    builder.SubmissionOffsetFromEndOfSlotSecondsDefault,
		Category: flags.BuilderCategory,
	}

	BuilderDiscardRevertibleTxOnErr = &cli.BoolFlag{
		Name: "builder.discard_revertible_tx_on_error",
		Usage: "When enabled, if a transaction submitted as part of a bundle in a send bundle request has error on commit, " +
			"and its hash is specified as one that can revert in the request body, the builder will discard the hash of the failed transaction from the submitted bundle." +
			"For additional details on the structure of the request body, see https://docs.flashbots.net/flashbots-mev-share/searchers/understanding-bundles#bundle-definition",
		EnvVars:  []string{"FLASHBOTS_BUILDER_DISCARD_REVERTIBLE_TX_ON_ERROR"},
		Value:    builder.DefaultConfig.DiscardRevertibleTxOnErr,
		Category: flags.BuilderCategory,
	}

	BuilderEnableCancellations = &cli.BoolFlag{
		Name:     "builder.cancellations",
		Usage:    "Enable cancellations for the builder",
		Category: flags.BuilderCategory,
	}

	// RPC settings
	IPCDisabledFlag = &cli.BoolFlag{
		Name:     "ipcdisable",
		Usage:    "Disable the IPC-RPC server",
		Category: flags.APICategory,
	}
	IPCPathFlag = &flags.DirectoryFlag{
		Name:     "ipcpath",
		Usage:    "Filename for IPC socket/pipe within the datadir (explicit paths escape it)",
		Category: flags.APICategory,
	}
	HTTPEnabledFlag = &cli.BoolFlag{
		Name:     "http",
		Usage:    "Enable the HTTP-RPC server",
		Category: flags.APICategory,
	}
	HTTPListenAddrFlag = &cli.StringFlag{
		Name:     "http.addr",
		Usage:    "HTTP-RPC server listening interface",
		Value:    node.DefaultHTTPHost,
		Category: flags.APICategory,
	}
	HTTPPortFlag = &cli.IntFlag{
		Name:     "http.port",
		Usage:    "HTTP-RPC server listening port",
		Value:    node.DefaultHTTPPort,
		Category: flags.APICategory,
	}
	HTTPCORSDomainFlag = &cli.StringFlag{
		Name:     "http.corsdomain",
		Usage:    "Comma separated list of domains from which to accept cross origin requests (browser enforced)",
		Value:    "",
		Category: flags.APICategory,
	}
	HTTPVirtualHostsFlag = &cli.StringFlag{
		Name:     "http.vhosts",
		Usage:    "Comma separated list of virtual hostnames from which to accept requests (server enforced). Accepts '*' wildcard.",
		Value:    strings.Join(node.DefaultConfig.HTTPVirtualHosts, ","),
		Category: flags.APICategory,
	}
	HTTPApiFlag = &cli.StringFlag{
		Name:     "http.api",
		Usage:    "API's offered over the HTTP-RPC interface",
		Value:    "",
		Category: flags.APICategory,
	}
	HTTPPathPrefixFlag = &cli.StringFlag{
		Name:     "http.rpcprefix",
		Usage:    "HTTP path path prefix on which JSON-RPC is served. Use '/' to serve on all paths.",
		Value:    "",
		Category: flags.APICategory,
	}
	GraphQLEnabledFlag = &cli.BoolFlag{
		Name:     "graphql",
		Usage:    "Enable GraphQL on the HTTP-RPC server. Note that GraphQL can only be started if an HTTP server is started as well.",
		Category: flags.APICategory,
	}
	GraphQLCORSDomainFlag = &cli.StringFlag{
		Name:     "graphql.corsdomain",
		Usage:    "Comma separated list of domains from which to accept cross origin requests (browser enforced)",
		Value:    "",
		Category: flags.APICategory,
	}
	GraphQLVirtualHostsFlag = &cli.StringFlag{
		Name:     "graphql.vhosts",
		Usage:    "Comma separated list of virtual hostnames from which to accept requests (server enforced). Accepts '*' wildcard.",
		Value:    strings.Join(node.DefaultConfig.GraphQLVirtualHosts, ","),
		Category: flags.APICategory,
	}
	WSEnabledFlag = &cli.BoolFlag{
		Name:     "ws",
		Usage:    "Enable the WS-RPC server",
		Category: flags.APICategory,
	}
	WSListenAddrFlag = &cli.StringFlag{
		Name:     "ws.addr",
		Usage:    "WS-RPC server listening interface",
		Value:    node.DefaultWSHost,
		Category: flags.APICategory,
	}
	WSPortFlag = &cli.IntFlag{
		Name:     "ws.port",
		Usage:    "WS-RPC server listening port",
		Value:    node.DefaultWSPort,
		Category: flags.APICategory,
	}
	WSApiFlag = &cli.StringFlag{
		Name:     "ws.api",
		Usage:    "API's offered over the WS-RPC interface",
		Value:    "",
		Category: flags.APICategory,
	}
	WSAllowedOriginsFlag = &cli.StringFlag{
		Name:     "ws.origins",
		Usage:    "Origins from which to accept websockets requests",
		Value:    "",
		Category: flags.APICategory,
	}
	WSPathPrefixFlag = &cli.StringFlag{
		Name:     "ws.rpcprefix",
		Usage:    "HTTP path prefix on which JSON-RPC is served. Use '/' to serve on all paths.",
		Value:    "",
		Category: flags.APICategory,
	}
	ExecFlag = &cli.StringFlag{
		Name:     "exec",
		Usage:    "Execute JavaScript statement",
		Category: flags.APICategory,
	}
	PreloadJSFlag = &cli.StringFlag{
		Name:     "preload",
		Usage:    "Comma separated list of JavaScript files to preload into the console",
		Category: flags.APICategory,
	}
	AllowUnprotectedTxs = &cli.BoolFlag{
		Name:     "rpc.allow-unprotected-txs",
		Usage:    "Allow for unprotected (non EIP155 signed) transactions to be submitted via RPC",
		Category: flags.APICategory,
	}
	BatchRequestLimit = &cli.IntFlag{
		Name:     "rpc.batch-request-limit",
		Usage:    "Maximum number of requests in a batch",
		Value:    node.DefaultConfig.BatchRequestLimit,
		Category: flags.APICategory,
	}
	BatchResponseMaxSize = &cli.IntFlag{
		Name:     "rpc.batch-response-max-size",
		Usage:    "Maximum number of bytes returned from a batched call",
		Value:    node.DefaultConfig.BatchResponseMaxSize,
		Category: flags.APICategory,
	}
	EnablePersonal = &cli.BoolFlag{
		Name:     "rpc.enabledeprecatedpersonal",
		Usage:    "Enables the (deprecated) personal namespace",
		Category: flags.APICategory,
	}

	// Network Settings
	MaxPeersFlag = &cli.IntFlag{
		Name:     "maxpeers",
		Usage:    "Maximum number of network peers (network disabled if set to 0)",
		Value:    node.DefaultConfig.P2P.MaxPeers,
		Category: flags.NetworkingCategory,
	}
	MaxPendingPeersFlag = &cli.IntFlag{
		Name:     "maxpendpeers",
		Usage:    "Maximum number of pending connection attempts (defaults used if set to 0)",
		Value:    node.DefaultConfig.P2P.MaxPendingPeers,
		Category: flags.NetworkingCategory,
	}
	ListenPortFlag = &cli.IntFlag{
		Name:     "port",
		Usage:    "Network listening port",
		Value:    30303,
		Category: flags.NetworkingCategory,
	}
	BootnodesFlag = &cli.StringFlag{
		Name:     "bootnodes",
		Usage:    "Comma separated enode URLs for P2P discovery bootstrap",
		Value:    "",
		Category: flags.NetworkingCategory,
	}
	NodeKeyFileFlag = &cli.StringFlag{
		Name:     "nodekey",
		Usage:    "P2P node key file",
		Category: flags.NetworkingCategory,
	}
	NodeKeyHexFlag = &cli.StringFlag{
		Name:     "nodekeyhex",
		Usage:    "P2P node key as hex (for testing)",
		Category: flags.NetworkingCategory,
	}
	NATFlag = &cli.StringFlag{
		Name:     "nat",
		Usage:    "NAT port mapping mechanism (any|none|upnp|pmp|pmp:<IP>|extip:<IP>)",
		Value:    "any",
		Category: flags.NetworkingCategory,
	}
	NoDiscoverFlag = &cli.BoolFlag{
		Name:     "nodiscover",
		Usage:    "Disables the peer discovery mechanism (manual peer addition)",
		Category: flags.NetworkingCategory,
	}
	DiscoveryV4Flag = &cli.BoolFlag{
		Name:     "discovery.v4",
		Aliases:  []string{"discv4"},
		Usage:    "Enables the V4 discovery mechanism",
		Category: flags.NetworkingCategory,
		Value:    true,
	}
	DiscoveryV5Flag = &cli.BoolFlag{
		Name:     "discovery.v5",
		Aliases:  []string{"discv5"},
		Usage:    "Enables the experimental RLPx V5 (Topic Discovery) mechanism",
		Category: flags.NetworkingCategory,
	}
	NetrestrictFlag = &cli.StringFlag{
		Name:     "netrestrict",
		Usage:    "Restricts network communication to the given IP networks (CIDR masks)",
		Category: flags.NetworkingCategory,
	}
	DNSDiscoveryFlag = &cli.StringFlag{
		Name:     "discovery.dns",
		Usage:    "Sets DNS discovery entry points (use \"\" to disable DNS)",
		Category: flags.NetworkingCategory,
	}
	DiscoveryPortFlag = &cli.IntFlag{
		Name:     "discovery.port",
		Usage:    "Use a custom UDP port for P2P discovery",
		Value:    30303,
		Category: flags.NetworkingCategory,
	}

	// Console
	JSpathFlag = &flags.DirectoryFlag{
		Name:     "jspath",
		Usage:    "JavaScript root path for `loadScript`",
		Value:    flags.DirectoryString("."),
		Category: flags.APICategory,
	}
	HttpHeaderFlag = &cli.StringSliceFlag{
		Name:     "header",
		Aliases:  []string{"H"},
		Usage:    "Pass custom headers to the RPC server when using --" + RemoteDBFlag.Name + " or the geth attach console. This flag can be given multiple times.",
		Category: flags.APICategory,
	}

	// Gas price oracle settings
	GpoBlocksFlag = &cli.IntFlag{
		Name:     "gpo.blocks",
		Usage:    "Number of recent blocks to check for gas prices",
		Value:    ethconfig.Defaults.GPO.Blocks,
		Category: flags.GasPriceCategory,
	}
	GpoPercentileFlag = &cli.IntFlag{
		Name:     "gpo.percentile",
		Usage:    "Suggested gas price is the given percentile of a set of recent transaction gas prices",
		Value:    ethconfig.Defaults.GPO.Percentile,
		Category: flags.GasPriceCategory,
	}
	GpoMaxGasPriceFlag = &cli.Int64Flag{
		Name:     "gpo.maxprice",
		Usage:    "Maximum transaction priority fee (or gasprice before London fork) to be recommended by gpo",
		Value:    ethconfig.Defaults.GPO.MaxPrice.Int64(),
		Category: flags.GasPriceCategory,
	}
	GpoIgnoreGasPriceFlag = &cli.Int64Flag{
		Name:     "gpo.ignoreprice",
		Usage:    "Gas price below which gpo will ignore transactions",
		Value:    ethconfig.Defaults.GPO.IgnorePrice.Int64(),
		Category: flags.GasPriceCategory,
	}

	// Metrics flags
	MetricsEnabledFlag = &cli.BoolFlag{
		Name:     "metrics",
		Usage:    "Enable metrics collection and reporting",
		Category: flags.MetricsCategory,
	}
	MetricsEnabledExpensiveFlag = &cli.BoolFlag{
		Name:     "metrics.expensive",
		Usage:    "Enable expensive metrics collection and reporting",
		Category: flags.MetricsCategory,
	}
	// Builder metrics flag
	MetricsEnabledBuilderFlag = &cli.BoolFlag{
		Name:     "metrics.builder",
		Usage:    "Enable builder metrics collection and reporting",
		Category: flags.MetricsCategory,
	}

	// MetricsHTTPFlag defines the endpoint for a stand-alone metrics HTTP endpoint.
	// Since the pprof service enables sensitive/vulnerable behavior, this allows a user
	// to enable a public-OK metrics endpoint without having to worry about ALSO exposing
	// other profiling behavior or information.
	MetricsHTTPFlag = &cli.StringFlag{
		Name:     "metrics.addr",
		Usage:    `Enable stand-alone metrics HTTP server listening interface.`,
		Category: flags.MetricsCategory,
	}
	MetricsPortFlag = &cli.IntFlag{
		Name: "metrics.port",
		Usage: `Metrics HTTP server listening port.
Please note that --` + MetricsHTTPFlag.Name + ` must be set to start the server.`,
		Value:    metrics.DefaultConfig.Port,
		Category: flags.MetricsCategory,
	}
	MetricsEnableInfluxDBFlag = &cli.BoolFlag{
		Name:     "metrics.influxdb",
		Usage:    "Enable metrics export/push to an external InfluxDB database",
		Category: flags.MetricsCategory,
	}
	MetricsInfluxDBEndpointFlag = &cli.StringFlag{
		Name:     "metrics.influxdb.endpoint",
		Usage:    "InfluxDB API endpoint to report metrics to",
		Value:    metrics.DefaultConfig.InfluxDBEndpoint,
		Category: flags.MetricsCategory,
	}
	MetricsInfluxDBDatabaseFlag = &cli.StringFlag{
		Name:     "metrics.influxdb.database",
		Usage:    "InfluxDB database name to push reported metrics to",
		Value:    metrics.DefaultConfig.InfluxDBDatabase,
		Category: flags.MetricsCategory,
	}
	MetricsInfluxDBUsernameFlag = &cli.StringFlag{
		Name:     "metrics.influxdb.username",
		Usage:    "Username to authorize access to the database",
		Value:    metrics.DefaultConfig.InfluxDBUsername,
		Category: flags.MetricsCategory,
	}
	MetricsInfluxDBPasswordFlag = &cli.StringFlag{
		Name:     "metrics.influxdb.password",
		Usage:    "Password to authorize access to the database",
		Value:    metrics.DefaultConfig.InfluxDBPassword,
		Category: flags.MetricsCategory,
	}
	// Tags are part of every measurement sent to InfluxDB. Queries on tags are faster in InfluxDB.
	// For example `host` tag could be used so that we can group all nodes and average a measurement
	// across all of them, but also so that we can select a specific node and inspect its measurements.
	// https://docs.influxdata.com/influxdb/v1.4/concepts/key_concepts/#tag-key
	MetricsInfluxDBTagsFlag = &cli.StringFlag{
		Name:     "metrics.influxdb.tags",
		Usage:    "Comma-separated InfluxDB tags (key/values) attached to all measurements",
		Value:    metrics.DefaultConfig.InfluxDBTags,
		Category: flags.MetricsCategory,
	}

	MetricsEnableInfluxDBV2Flag = &cli.BoolFlag{
		Name:     "metrics.influxdbv2",
		Usage:    "Enable metrics export/push to an external InfluxDB v2 database",
		Category: flags.MetricsCategory,
	}

	MetricsInfluxDBTokenFlag = &cli.StringFlag{
		Name:     "metrics.influxdb.token",
		Usage:    "Token to authorize access to the database (v2 only)",
		Value:    metrics.DefaultConfig.InfluxDBToken,
		Category: flags.MetricsCategory,
	}

	MetricsInfluxDBBucketFlag = &cli.StringFlag{
		Name:     "metrics.influxdb.bucket",
		Usage:    "InfluxDB bucket name to push reported metrics to (v2 only)",
		Value:    metrics.DefaultConfig.InfluxDBBucket,
		Category: flags.MetricsCategory,
	}

	MetricsInfluxDBOrganizationFlag = &cli.StringFlag{
		Name:     "metrics.influxdb.organization",
		Usage:    "InfluxDB organization name (v2 only)",
		Value:    metrics.DefaultConfig.InfluxDBOrganization,
		Category: flags.MetricsCategory,
	}
)

var (
	// TestnetFlags is the flag group of all built-in supported testnets.
	TestnetFlags = []cli.Flag{
		GoerliFlag,
		SepoliaFlag,
		HoleskyFlag,
	}
	// NetworkFlags is the flag group of all built-in supported networks.
	NetworkFlags = append([]cli.Flag{MainnetFlag}, TestnetFlags...)

	// DatabaseFlags is the flag group of all database flags.
	DatabaseFlags = []cli.Flag{
		DataDirFlag,
		AncientFlag,
		RemoteDBFlag,
		DBEngineFlag,
		StateSchemeFlag,
		HttpHeaderFlag,
	}
)

// MakeDataDir retrieves the currently requested data directory, terminating
// if none (or the empty string) is specified. If the node is starting a testnet,
// then a subdirectory of the specified datadir will be used.
func MakeDataDir(ctx *cli.Context) string {
	if path := ctx.String(DataDirFlag.Name); path != "" {
		if ctx.Bool(GoerliFlag.Name) {
			return filepath.Join(path, "goerli")
		}
		if ctx.Bool(SepoliaFlag.Name) {
			return filepath.Join(path, "sepolia")
		}
		if ctx.Bool(HoleskyFlag.Name) {
			return filepath.Join(path, "holesky")
		}
		return path
	}
	Fatalf("Cannot determine default data directory, please set manually (--datadir)")
	return ""
}

// setNodeKey creates a node key from set command line flags, either loading it
// from a file or as a specified hex value. If neither flags were provided, this
// method returns nil and an ephemeral key is to be generated.
func setNodeKey(ctx *cli.Context, cfg *p2p.Config) {
	var (
		hex  = ctx.String(NodeKeyHexFlag.Name)
		file = ctx.String(NodeKeyFileFlag.Name)
		key  *ecdsa.PrivateKey
		err  error
	)
	switch {
	case file != "" && hex != "":
		Fatalf("Options %q and %q are mutually exclusive", NodeKeyFileFlag.Name, NodeKeyHexFlag.Name)
	case file != "":
		if key, err = crypto.LoadECDSA(file); err != nil {
			Fatalf("Option %q: %v", NodeKeyFileFlag.Name, err)
		}
		cfg.PrivateKey = key
	case hex != "":
		if key, err = crypto.HexToECDSA(hex); err != nil {
			Fatalf("Option %q: %v", NodeKeyHexFlag.Name, err)
		}
		cfg.PrivateKey = key
	}
}

// setNodeUserIdent creates the user identifier from CLI flags.
func setNodeUserIdent(ctx *cli.Context, cfg *node.Config) {
	if identity := ctx.String(IdentityFlag.Name); len(identity) > 0 {
		cfg.UserIdent = identity
	}
}

// setBootstrapNodes creates a list of bootstrap nodes from the command line
// flags, reverting to pre-configured ones if none have been specified.
// Priority order for bootnodes configuration:
//
// 1. --bootnodes flag
// 2. Config file
// 3. Network preset flags (e.g. --goerli)
// 4. default to mainnet nodes
func setBootstrapNodes(ctx *cli.Context, cfg *p2p.Config) {
	urls := params.MainnetBootnodes
	if ctx.IsSet(BootnodesFlag.Name) {
		urls = SplitAndTrim(ctx.String(BootnodesFlag.Name))
	} else {
		if cfg.BootstrapNodes != nil {
			return // Already set by config file, don't apply defaults.
		}
		switch {
		case ctx.Bool(HoleskyFlag.Name):
			urls = params.HoleskyBootnodes
		case ctx.Bool(SepoliaFlag.Name):
			urls = params.SepoliaBootnodes
		case ctx.Bool(GoerliFlag.Name):
			urls = params.GoerliBootnodes
		}
	}
	cfg.BootstrapNodes = mustParseBootnodes(urls)
}

func mustParseBootnodes(urls []string) []*enode.Node {
	nodes := make([]*enode.Node, 0, len(urls))
	for _, url := range urls {
		if url != "" {
			node, err := enode.Parse(enode.ValidSchemes, url)
			if err != nil {
				log.Crit("Bootstrap URL invalid", "enode", url, "err", err)
				return nil
			}
			nodes = append(nodes, node)
		}
	}
	return nodes
}

// setBootstrapNodesV5 creates a list of bootstrap nodes from the command line
// flags, reverting to pre-configured ones if none have been specified.
func setBootstrapNodesV5(ctx *cli.Context, cfg *p2p.Config) {
	urls := params.V5Bootnodes
	switch {
	case ctx.IsSet(BootnodesFlag.Name):
		urls = SplitAndTrim(ctx.String(BootnodesFlag.Name))
	case cfg.BootstrapNodesV5 != nil:
		return // already set, don't apply defaults.
	}

	cfg.BootstrapNodesV5 = make([]*enode.Node, 0, len(urls))
	for _, url := range urls {
		if url != "" {
			node, err := enode.Parse(enode.ValidSchemes, url)
			if err != nil {
				log.Error("Bootstrap URL invalid", "enode", url, "err", err)
				continue
			}
			cfg.BootstrapNodesV5 = append(cfg.BootstrapNodesV5, node)
		}
	}
}

// setListenAddress creates TCP/UDP listening address strings from set command
// line flags
func setListenAddress(ctx *cli.Context, cfg *p2p.Config) {
	if ctx.IsSet(ListenPortFlag.Name) {
		cfg.ListenAddr = fmt.Sprintf(":%d", ctx.Int(ListenPortFlag.Name))
	}
	if ctx.IsSet(DiscoveryPortFlag.Name) {
		cfg.DiscAddr = fmt.Sprintf(":%d", ctx.Int(DiscoveryPortFlag.Name))
	}
}

// setNAT creates a port mapper from command line flags.
func setNAT(ctx *cli.Context, cfg *p2p.Config) {
	if ctx.IsSet(NATFlag.Name) {
		natif, err := nat.Parse(ctx.String(NATFlag.Name))
		if err != nil {
			Fatalf("Option %s: %v", NATFlag.Name, err)
		}
		cfg.NAT = natif
	}
}

// SplitAndTrim splits input separated by a comma
// and trims excessive white space from the substrings.
func SplitAndTrim(input string) (ret []string) {
	l := strings.Split(input, ",")
	for _, r := range l {
		if r = strings.TrimSpace(r); r != "" {
			ret = append(ret, r)
		}
	}
	return ret
}

// setHTTP creates the HTTP RPC listener interface string from the set
// command line flags, returning empty if the HTTP endpoint is disabled.
func setHTTP(ctx *cli.Context, cfg *node.Config) {
	if ctx.Bool(HTTPEnabledFlag.Name) {
		if cfg.HTTPHost == "" {
			cfg.HTTPHost = "127.0.0.1"
		}
		if ctx.IsSet(HTTPListenAddrFlag.Name) {
			cfg.HTTPHost = ctx.String(HTTPListenAddrFlag.Name)
		}
	}

	if ctx.IsSet(HTTPPortFlag.Name) {
		cfg.HTTPPort = ctx.Int(HTTPPortFlag.Name)
	}

	if ctx.IsSet(AuthListenFlag.Name) {
		cfg.AuthAddr = ctx.String(AuthListenFlag.Name)
	}

	if ctx.IsSet(AuthPortFlag.Name) {
		cfg.AuthPort = ctx.Int(AuthPortFlag.Name)
	}

	if ctx.IsSet(AuthVirtualHostsFlag.Name) {
		cfg.AuthVirtualHosts = SplitAndTrim(ctx.String(AuthVirtualHostsFlag.Name))
	}

	if ctx.IsSet(HTTPCORSDomainFlag.Name) {
		cfg.HTTPCors = SplitAndTrim(ctx.String(HTTPCORSDomainFlag.Name))
	}

	if ctx.IsSet(HTTPApiFlag.Name) {
		cfg.HTTPModules = SplitAndTrim(ctx.String(HTTPApiFlag.Name))
	}

	if ctx.IsSet(HTTPVirtualHostsFlag.Name) {
		cfg.HTTPVirtualHosts = SplitAndTrim(ctx.String(HTTPVirtualHostsFlag.Name))
	}

	if ctx.IsSet(HTTPPathPrefixFlag.Name) {
		cfg.HTTPPathPrefix = ctx.String(HTTPPathPrefixFlag.Name)
	}
	if ctx.IsSet(AllowUnprotectedTxs.Name) {
		cfg.AllowUnprotectedTxs = ctx.Bool(AllowUnprotectedTxs.Name)
	}

	if ctx.IsSet(BatchRequestLimit.Name) {
		cfg.BatchRequestLimit = ctx.Int(BatchRequestLimit.Name)
	}

	if ctx.IsSet(BatchResponseMaxSize.Name) {
		cfg.BatchResponseMaxSize = ctx.Int(BatchResponseMaxSize.Name)
	}
}

// setGraphQL creates the GraphQL listener interface string from the set
// command line flags, returning empty if the GraphQL endpoint is disabled.
func setGraphQL(ctx *cli.Context, cfg *node.Config) {
	if ctx.IsSet(GraphQLCORSDomainFlag.Name) {
		cfg.GraphQLCors = SplitAndTrim(ctx.String(GraphQLCORSDomainFlag.Name))
	}
	if ctx.IsSet(GraphQLVirtualHostsFlag.Name) {
		cfg.GraphQLVirtualHosts = SplitAndTrim(ctx.String(GraphQLVirtualHostsFlag.Name))
	}
}

// setWS creates the WebSocket RPC listener interface string from the set
// command line flags, returning empty if the HTTP endpoint is disabled.
func setWS(ctx *cli.Context, cfg *node.Config) {
	if ctx.Bool(WSEnabledFlag.Name) {
		if cfg.WSHost == "" {
			cfg.WSHost = "127.0.0.1"
		}
		if ctx.IsSet(WSListenAddrFlag.Name) {
			cfg.WSHost = ctx.String(WSListenAddrFlag.Name)
		}
	}
	if ctx.IsSet(WSPortFlag.Name) {
		cfg.WSPort = ctx.Int(WSPortFlag.Name)
	}

	if ctx.IsSet(WSAllowedOriginsFlag.Name) {
		cfg.WSOrigins = SplitAndTrim(ctx.String(WSAllowedOriginsFlag.Name))
	}

	if ctx.IsSet(WSApiFlag.Name) {
		cfg.WSModules = SplitAndTrim(ctx.String(WSApiFlag.Name))
	}

	if ctx.IsSet(WSPathPrefixFlag.Name) {
		cfg.WSPathPrefix = ctx.String(WSPathPrefixFlag.Name)
	}
}

// setIPC creates an IPC path configuration from the set command line flags,
// returning an empty string if IPC was explicitly disabled, or the set path.
func setIPC(ctx *cli.Context, cfg *node.Config) {
	CheckExclusive(ctx, IPCDisabledFlag, IPCPathFlag)
	switch {
	case ctx.Bool(IPCDisabledFlag.Name):
		cfg.IPCPath = ""
	case ctx.IsSet(IPCPathFlag.Name):
		cfg.IPCPath = ctx.String(IPCPathFlag.Name)
	}
}

// setLes shows the deprecation warnings for LES flags.
func setLes(ctx *cli.Context, cfg *ethconfig.Config) {
	if ctx.IsSet(LightServeFlag.Name) {
		log.Warn("The light server has been deprecated, please remove this flag", "flag", LightServeFlag.Name)
	}
	if ctx.IsSet(LightIngressFlag.Name) {
		log.Warn("The light server has been deprecated, please remove this flag", "flag", LightIngressFlag.Name)
	}
	if ctx.IsSet(LightEgressFlag.Name) {
		log.Warn("The light server has been deprecated, please remove this flag", "flag", LightEgressFlag.Name)
	}
	if ctx.IsSet(LightMaxPeersFlag.Name) {
		log.Warn("The light server has been deprecated, please remove this flag", "flag", LightMaxPeersFlag.Name)
	}
	if ctx.IsSet(LightNoPruneFlag.Name) {
		log.Warn("The light server has been deprecated, please remove this flag", "flag", LightNoPruneFlag.Name)
	}
	if ctx.IsSet(LightNoSyncServeFlag.Name) {
		log.Warn("The light server has been deprecated, please remove this flag", "flag", LightNoSyncServeFlag.Name)
	}
}

// MakeDatabaseHandles raises out the number of allowed file handles per process
// for Geth and returns half of the allowance to assign to the database.
func MakeDatabaseHandles(max int) int {
	limit, err := fdlimit.Maximum()
	if err != nil {
		Fatalf("Failed to retrieve file descriptor allowance: %v", err)
	}
	switch {
	case max == 0:
		// User didn't specify a meaningful value, use system limits
	case max < 128:
		// User specified something unhealthy, just use system defaults
		log.Error("File descriptor limit invalid (<128)", "had", max, "updated", limit)
	case max > limit:
		// User requested more than the OS allows, notify that we can't allocate it
		log.Warn("Requested file descriptors denied by OS", "req", max, "limit", limit)
	default:
		// User limit is meaningful and within allowed range, use that
		limit = max
	}
	raised, err := fdlimit.Raise(uint64(limit))
	if err != nil {
		Fatalf("Failed to raise file descriptor allowance: %v", err)
	}
	return int(raised / 2) // Leave half for networking and other stuff
}

// MakeAddress converts an account specified directly as a hex encoded string or
// a key index in the key store to an internal account representation.
func MakeAddress(ks *keystore.KeyStore, account string) (accounts.Account, error) {
	// If the specified account is a valid address, return it
	if common.IsHexAddress(account) {
		return accounts.Account{Address: common.HexToAddress(account)}, nil
	}
	// Otherwise try to interpret the account as a keystore index
	index, err := strconv.Atoi(account)
	if err != nil || index < 0 {
		return accounts.Account{}, fmt.Errorf("invalid account address or index %q", account)
	}
	log.Warn("-------------------------------------------------------------------")
	log.Warn("Referring to accounts by order in the keystore folder is dangerous!")
	log.Warn("This functionality is deprecated and will be removed in the future!")
	log.Warn("Please use explicit addresses! (can search via `geth account list`)")
	log.Warn("-------------------------------------------------------------------")

	accs := ks.Accounts()
	if len(accs) <= index {
		return accounts.Account{}, fmt.Errorf("index %d higher than number of accounts %d", index, len(accs))
	}
	return accs[index], nil
}

// setEtherbase retrieves the etherbase from the directly specified command line flags.
func setEtherbase(ctx *cli.Context, cfg *ethconfig.Config) {
	if !ctx.IsSet(MinerEtherbaseFlag.Name) {
		return
	}
	addr := ctx.String(MinerEtherbaseFlag.Name)
	if strings.HasPrefix(addr, "0x") || strings.HasPrefix(addr, "0X") {
		addr = addr[2:]
	}
	b, err := hex.DecodeString(addr)
	if err != nil || len(b) != common.AddressLength {
		Fatalf("-%s: invalid etherbase address %q", MinerEtherbaseFlag.Name, addr)
		return
	}
	cfg.Miner.Etherbase = common.BytesToAddress(b)
}

// MakePasswordList reads password lines from the file specified by the global --password flag.
func MakePasswordList(ctx *cli.Context) []string {
	path := ctx.Path(PasswordFileFlag.Name)
	if path == "" {
		return nil
	}
	text, err := os.ReadFile(path)
	if err != nil {
		Fatalf("Failed to read password file: %v", err)
	}
	lines := strings.Split(string(text), "\n")
	// Sanitise DOS line endings.
	for i := range lines {
		lines[i] = strings.TrimRight(lines[i], "\r")
	}
	return lines
}

func SetP2PConfig(ctx *cli.Context, cfg *p2p.Config) {
	setNodeKey(ctx, cfg)
	setNAT(ctx, cfg)
	setListenAddress(ctx, cfg)
	setBootstrapNodes(ctx, cfg)
	setBootstrapNodesV5(ctx, cfg)

	if ctx.IsSet(MaxPeersFlag.Name) {
		cfg.MaxPeers = ctx.Int(MaxPeersFlag.Name)
	}
	ethPeers := cfg.MaxPeers
	log.Info("Maximum peer count", "ETH", ethPeers, "total", cfg.MaxPeers)

	if ctx.IsSet(MaxPendingPeersFlag.Name) {
		cfg.MaxPendingPeers = ctx.Int(MaxPendingPeersFlag.Name)
	}
	if ctx.IsSet(NoDiscoverFlag.Name) {
		cfg.NoDiscovery = true
	}

	CheckExclusive(ctx, DiscoveryV4Flag, NoDiscoverFlag)
	CheckExclusive(ctx, DiscoveryV5Flag, NoDiscoverFlag)
	cfg.DiscoveryV4 = ctx.Bool(DiscoveryV4Flag.Name)
	cfg.DiscoveryV5 = ctx.Bool(DiscoveryV5Flag.Name)

	if netrestrict := ctx.String(NetrestrictFlag.Name); netrestrict != "" {
		list, err := netutil.ParseNetlist(netrestrict)
		if err != nil {
			Fatalf("Option %q: %v", NetrestrictFlag.Name, err)
		}
		cfg.NetRestrict = list
	}

	if ctx.Bool(DeveloperFlag.Name) {
		// --dev mode can't use p2p networking.
		cfg.MaxPeers = 0
		cfg.ListenAddr = ""
		cfg.NoDial = true
		cfg.NoDiscovery = true
		cfg.DiscoveryV5 = false
	}
}

// SetBuilderConfig applies node-related command line flags to the builder config.
func SetBuilderConfig(ctx *cli.Context, cfg *builder.Config) {
	if ctx.IsSet(BuilderEnabled.Name) {
		cfg.Enabled = ctx.Bool(BuilderEnabled.Name)
	}
	cfg.EnableValidatorChecks = ctx.IsSet(BuilderEnableValidatorChecks.Name)
	cfg.EnableLocalRelay = ctx.IsSet(BuilderEnableLocalRelay.Name)
	cfg.SlotsInEpoch = ctx.Uint64(BuilderSlotsInEpoch.Name)
	cfg.SecondsInSlot = ctx.Uint64(BuilderSecondsInSlot.Name)
	cfg.DisableBundleFetcher = ctx.IsSet(BuilderDisableBundleFetcher.Name)
	cfg.DryRun = ctx.IsSet(BuilderDryRun.Name)
	cfg.IgnoreLatePayloadAttributes = ctx.IsSet(BuilderIgnoreLatePayloadAttributes.Name)
	cfg.BuilderSecretKey = ctx.String(BuilderSecretKey.Name)
	cfg.RelaySecretKey = ctx.String(BuilderRelaySecretKey.Name)
	cfg.ListenAddr = ctx.String(BuilderListenAddr.Name)
	cfg.GenesisForkVersion = ctx.String(BuilderGenesisForkVersion.Name)
	cfg.BellatrixForkVersion = ctx.String(BuilderBellatrixForkVersion.Name)
	cfg.GenesisValidatorsRoot = ctx.String(BuilderGenesisValidatorsRoot.Name)
	cfg.BeaconEndpoints = strings.Split(ctx.String(BuilderBeaconEndpoints.Name), ",")
	cfg.RemoteRelayEndpoint = ctx.String(BuilderRemoteRelayEndpoint.Name)
	cfg.SecondaryRemoteRelayEndpoints = strings.Split(ctx.String(BuilderSecondaryRemoteRelayEndpoints.Name), ",")
	// NOTE: This flag is deprecated and will be removed in the future in favor of BuilderBlockValidationBlacklistSourceFilePath
	if ctx.IsSet(MinerBlocklistFileFlag.Name) {
		cfg.ValidationBlocklist = ctx.String(MinerBlocklistFileFlag.Name)
	}

	// NOTE: This flag takes precedence and will overwrite value set by MinerBlocklistFileFlag
	if ctx.IsSet(BuilderBlockValidationBlacklistSourceFilePath.Name) {
		cfg.ValidationBlocklist = ctx.String(BuilderBlockValidationBlacklistSourceFilePath.Name)
	}
	cfg.ValidationUseCoinbaseDiff = ctx.Bool(BuilderBlockValidationUseBalanceDiff.Name)
	cfg.BuilderRateLimitDuration = ctx.String(BuilderRateLimitDuration.Name)
	cfg.BuilderRateLimitMaxBurst = ctx.Int(BuilderRateLimitMaxBurst.Name)
	cfg.BuilderSubmissionOffset = ctx.Duration(BuilderSubmissionOffset.Name)
	cfg.DiscardRevertibleTxOnErr = ctx.Bool(BuilderDiscardRevertibleTxOnErr.Name)
	cfg.EnableCancellations = ctx.IsSet(BuilderEnableCancellations.Name)
	cfg.BuilderRateLimitResubmitInterval = ctx.String(BuilderBlockResubmitInterval.Name)
}

// SetNodeConfig applies node-related command line flags to the config.
func SetNodeConfig(ctx *cli.Context, cfg *node.Config) {
	SetP2PConfig(ctx, &cfg.P2P)
	setIPC(ctx, cfg)
	setHTTP(ctx, cfg)
	setGraphQL(ctx, cfg)
	setWS(ctx, cfg)
	setNodeUserIdent(ctx, cfg)
	SetDataDir(ctx, cfg)
	setSmartCard(ctx, cfg)

	if ctx.IsSet(JWTSecretFlag.Name) {
		cfg.JWTSecret = ctx.String(JWTSecretFlag.Name)
	}

	if ctx.IsSet(EnablePersonal.Name) {
		cfg.EnablePersonal = true
	}

	if ctx.IsSet(ExternalSignerFlag.Name) {
		cfg.ExternalSigner = ctx.String(ExternalSignerFlag.Name)
	}

	if ctx.IsSet(KeyStoreDirFlag.Name) {
		cfg.KeyStoreDir = ctx.String(KeyStoreDirFlag.Name)
	}
	if ctx.IsSet(DeveloperFlag.Name) {
		cfg.UseLightweightKDF = true
	}
	if ctx.IsSet(LightKDFFlag.Name) {
		cfg.UseLightweightKDF = ctx.Bool(LightKDFFlag.Name)
	}
	if ctx.IsSet(NoUSBFlag.Name) || cfg.NoUSB {
		log.Warn("Option nousb is deprecated and USB is deactivated by default. Use --usb to enable")
	}
	if ctx.IsSet(USBFlag.Name) {
		cfg.USB = ctx.Bool(USBFlag.Name)
	}
	if ctx.IsSet(InsecureUnlockAllowedFlag.Name) {
		cfg.InsecureUnlockAllowed = ctx.Bool(InsecureUnlockAllowedFlag.Name)
	}
	if ctx.IsSet(DBEngineFlag.Name) {
		dbEngine := ctx.String(DBEngineFlag.Name)
		if dbEngine != "leveldb" && dbEngine != "pebble" {
			Fatalf("Invalid choice for db.engine '%s', allowed 'leveldb' or 'pebble'", dbEngine)
		}
		log.Info(fmt.Sprintf("Using %s as db engine", dbEngine))
		cfg.DBEngine = dbEngine
	}
	// deprecation notice for log debug flags (TODO: find a more appropriate place to put these?)
	if ctx.IsSet(LogBacktraceAtFlag.Name) {
		log.Warn("log.backtrace flag is deprecated")
	}
	if ctx.IsSet(LogDebugFlag.Name) {
		log.Warn("log.debug flag is deprecated")
	}
}

func setSmartCard(ctx *cli.Context, cfg *node.Config) {
	// Skip enabling smartcards if no path is set
	path := ctx.String(SmartCardDaemonPathFlag.Name)
	if path == "" {
		return
	}
	// Sanity check that the smartcard path is valid
	fi, err := os.Stat(path)
	if err != nil {
		log.Info("Smartcard socket not found, disabling", "err", err)
		return
	}
	if fi.Mode()&os.ModeType != os.ModeSocket {
		log.Error("Invalid smartcard daemon path", "path", path, "type", fi.Mode().String())
		return
	}
	// Smartcard daemon path exists and is a socket, enable it
	cfg.SmartCardDaemonPath = path
}

func SetDataDir(ctx *cli.Context, cfg *node.Config) {
	switch {
	case ctx.IsSet(DataDirFlag.Name):
		cfg.DataDir = ctx.String(DataDirFlag.Name)
	case ctx.Bool(DeveloperFlag.Name):
		cfg.DataDir = "" // unless explicitly requested, use memory databases
	case ctx.Bool(GoerliFlag.Name) && cfg.DataDir == node.DefaultDataDir():
		cfg.DataDir = filepath.Join(node.DefaultDataDir(), "goerli")
	case ctx.Bool(SepoliaFlag.Name) && cfg.DataDir == node.DefaultDataDir():
		cfg.DataDir = filepath.Join(node.DefaultDataDir(), "sepolia")
	case ctx.Bool(HoleskyFlag.Name) && cfg.DataDir == node.DefaultDataDir():
		cfg.DataDir = filepath.Join(node.DefaultDataDir(), "holesky")
	}
}

func setGPO(ctx *cli.Context, cfg *gasprice.Config) {
	if ctx.IsSet(GpoBlocksFlag.Name) {
		cfg.Blocks = ctx.Int(GpoBlocksFlag.Name)
	}
	if ctx.IsSet(GpoPercentileFlag.Name) {
		cfg.Percentile = ctx.Int(GpoPercentileFlag.Name)
	}
	if ctx.IsSet(GpoMaxGasPriceFlag.Name) {
		cfg.MaxPrice = big.NewInt(ctx.Int64(GpoMaxGasPriceFlag.Name))
	}
	if ctx.IsSet(GpoIgnoreGasPriceFlag.Name) {
		cfg.IgnorePrice = big.NewInt(ctx.Int64(GpoIgnoreGasPriceFlag.Name))
	}
}

func setTxPool(ctx *cli.Context, cfg *legacypool.Config) {
	if ctx.IsSet(TxPoolLocalsFlag.Name) {
		locals := strings.Split(ctx.String(TxPoolLocalsFlag.Name), ",")
		for _, account := range locals {
			if trimmed := strings.TrimSpace(account); !common.IsHexAddress(trimmed) {
				Fatalf("Invalid account in --txpool.locals: %s", trimmed)
			} else {
				cfg.Locals = append(cfg.Locals, common.HexToAddress(account))
			}
		}
	}
	if ctx.IsSet(TxPoolNoLocalsFlag.Name) {
		cfg.NoLocals = ctx.Bool(TxPoolNoLocalsFlag.Name)
	}
	if ctx.IsSet(TxPoolJournalFlag.Name) {
		cfg.Journal = ctx.String(TxPoolJournalFlag.Name)
	}
	if ctx.IsSet(TxPoolRejournalFlag.Name) {
		cfg.Rejournal = ctx.Duration(TxPoolRejournalFlag.Name)
	}
	if ctx.IsSet(TxPoolPriceLimitFlag.Name) {
		cfg.PriceLimit = ctx.Uint64(TxPoolPriceLimitFlag.Name)
	}
	if ctx.IsSet(TxPoolPriceBumpFlag.Name) {
		cfg.PriceBump = ctx.Uint64(TxPoolPriceBumpFlag.Name)
	}
	if ctx.IsSet(TxPoolAccountSlotsFlag.Name) {
		cfg.AccountSlots = ctx.Uint64(TxPoolAccountSlotsFlag.Name)
	}
	if ctx.IsSet(TxPoolGlobalSlotsFlag.Name) {
		cfg.GlobalSlots = ctx.Uint64(TxPoolGlobalSlotsFlag.Name)
	}
	if ctx.IsSet(TxPoolAccountQueueFlag.Name) {
		cfg.AccountQueue = ctx.Uint64(TxPoolAccountQueueFlag.Name)
	}
	if ctx.IsSet(TxPoolGlobalQueueFlag.Name) {
		cfg.GlobalQueue = ctx.Uint64(TxPoolGlobalQueueFlag.Name)
	}
	if ctx.IsSet(TxPoolLifetimeFlag.Name) {
		cfg.Lifetime = ctx.Duration(TxPoolLifetimeFlag.Name)
	}
	if ctx.IsSet(TxPoolPrivateLifetimeFlag.Name) {
		cfg.PrivateTxLifetime = ctx.Duration(TxPoolPrivateLifetimeFlag.Name)
	}
}

func setMiner(ctx *cli.Context, cfg *miner.Config) {
	if ctx.IsSet(MinerExtraDataFlag.Name) {
		cfg.ExtraData = []byte(ctx.String(MinerExtraDataFlag.Name))
	}
	if ctx.IsSet(MinerGasLimitFlag.Name) {
		cfg.GasCeil = ctx.Uint64(MinerGasLimitFlag.Name)
	}
	if ctx.IsSet(MinerGasPriceFlag.Name) {
		cfg.GasPrice = flags.GlobalBig(ctx, MinerGasPriceFlag.Name)
	}
	// NOTE: This flag is deprecated and will be removed in the future.
	if ctx.IsSet(MinerAlgoTypeFlag.Name) {
		algoType, err := miner.AlgoTypeFlagToEnum(ctx.String(BuilderAlgoTypeFlag.Name))
		if err != nil {
			Fatalf("Invalid algo in --miner.algotype: %s", ctx.String(BuilderAlgoTypeFlag.Name))
		}
		cfg.AlgoType = algoType
	}
	// NOTE: BuilderAlgoTypeFlag takes precedence and will overwrite value set by MinerAlgoTypeFlag.
	if ctx.IsSet(BuilderAlgoTypeFlag.Name) {
		algoType, err := miner.AlgoTypeFlagToEnum(ctx.String(BuilderAlgoTypeFlag.Name))
		if err != nil {
			Fatalf("Invalid algo in --builder.algotype: %s", ctx.String(BuilderAlgoTypeFlag.Name))
		}
		cfg.AlgoType = algoType
	}
	if ctx.IsSet(MinerRecommitIntervalFlag.Name) {
		cfg.Recommit = ctx.Duration(MinerRecommitIntervalFlag.Name)
	}
	if ctx.IsSet(MinerNewPayloadTimeout.Name) {
		cfg.NewPayloadTimeout = ctx.Duration(MinerNewPayloadTimeout.Name)
	}

	cfg.MaxMergedBundles = ctx.Int(MinerMaxMergedBundlesFlag.Name)

	// NOTE: This flag is deprecated and will be removed in the future in favor of BuilderBlockValidationBlacklistSourceFilePath
	if ctx.IsSet(MinerBlocklistFileFlag.Name) {
		bytes, err := os.ReadFile(ctx.String(MinerBlocklistFileFlag.Name))
		if err != nil {
			Fatalf("Failed to read blocklist file: %s", err)
		}

		if err := json.Unmarshal(bytes, &cfg.Blocklist); err != nil {
			Fatalf("Failed to parse blocklist: %s", err)
		}
	}

	// NOTE: This flag takes precedence and will overwrite value set by MinerBlocklistFileFlag
	if ctx.IsSet(BuilderBlockValidationBlacklistSourceFilePath.Name) {
		bytes, err := os.ReadFile(ctx.String(BuilderBlockValidationBlacklistSourceFilePath.Name))
		if err != nil {
			Fatalf("Failed to read blocklist file: %s", err)
		}

		if err := json.Unmarshal(bytes, &cfg.Blocklist); err != nil {
			Fatalf("Failed to parse blocklist: %s", err)
		}
	}

	cfg.DiscardRevertibleTxOnErr = ctx.Bool(BuilderDiscardRevertibleTxOnErr.Name)
	cfg.PriceCutoffPercent = ctx.Int(BuilderPriceCutoffPercentFlag.Name)
}

func setRequiredBlocks(ctx *cli.Context, cfg *ethconfig.Config) {
	requiredBlocks := ctx.String(EthRequiredBlocksFlag.Name)
	if requiredBlocks == "" {
		if ctx.IsSet(LegacyWhitelistFlag.Name) {
			log.Warn("The flag --whitelist is deprecated and will be removed, please use --eth.requiredblocks")
			requiredBlocks = ctx.String(LegacyWhitelistFlag.Name)
		} else {
			return
		}
	}
	cfg.RequiredBlocks = make(map[uint64]common.Hash)
	for _, entry := range strings.Split(requiredBlocks, ",") {
		parts := strings.Split(entry, "=")
		if len(parts) != 2 {
			Fatalf("Invalid required block entry: %s", entry)
		}
		number, err := strconv.ParseUint(parts[0], 0, 64)
		if err != nil {
			Fatalf("Invalid required block number %s: %v", parts[0], err)
		}
		var hash common.Hash
		if err = hash.UnmarshalText([]byte(parts[1])); err != nil {
			Fatalf("Invalid required block hash %s: %v", parts[1], err)
		}
		cfg.RequiredBlocks[number] = hash
	}
}

// CheckExclusive verifies that only a single instance of the provided flags was
// set by the user. Each flag might optionally be followed by a string type to
// specialize it further.
func CheckExclusive(ctx *cli.Context, args ...interface{}) {
	set := make([]string, 0, 1)
	for i := 0; i < len(args); i++ {
		// Make sure the next argument is a flag and skip if not set
		flag, ok := args[i].(cli.Flag)
		if !ok {
			panic(fmt.Sprintf("invalid argument, not cli.Flag type: %T", args[i]))
		}
		// Check if next arg extends current and expand its name if so
		name := flag.Names()[0]

		if i+1 < len(args) {
			switch option := args[i+1].(type) {
			case string:
				// Extended flag check, make sure value set doesn't conflict with passed in option
				if ctx.String(flag.Names()[0]) == option {
					name += "=" + option
					set = append(set, "--"+name)
				}
				// shift arguments and continue
				i++
				continue

			case cli.Flag:
			default:
				panic(fmt.Sprintf("invalid argument, not cli.Flag or string extension: %T", args[i+1]))
			}
		}
		// Mark the flag if it's set
		if ctx.IsSet(flag.Names()[0]) {
			set = append(set, "--"+name)
		}
	}
	if len(set) > 1 {
		Fatalf("Flags %v can't be used at the same time", strings.Join(set, ", "))
	}
}

// SetEthConfig applies eth-related command line flags to the config.
func SetEthConfig(ctx *cli.Context, stack *node.Node, cfg *ethconfig.Config) {
	// Avoid conflicting network flags
	CheckExclusive(ctx, MainnetFlag, DeveloperFlag, GoerliFlag, SepoliaFlag, HoleskyFlag)
	CheckExclusive(ctx, DeveloperFlag, ExternalSignerFlag) // Can't use both ephemeral unlocked and external signer

	// Set configurations from CLI flags
	setEtherbase(ctx, cfg)
	setGPO(ctx, &cfg.GPO)
	setTxPool(ctx, &cfg.TxPool)
	setMiner(ctx, &cfg.Miner)
	setRequiredBlocks(ctx, cfg)
	setLes(ctx, cfg)

	// Cap the cache allowance and tune the garbage collector
	mem, err := gopsutil.VirtualMemory()
	if err == nil {
		if 32<<(^uintptr(0)>>63) == 32 && mem.Total > 2*1024*1024*1024 {
			log.Warn("Lowering memory allowance on 32bit arch", "available", mem.Total/1024/1024, "addressable", 2*1024)
			mem.Total = 2 * 1024 * 1024 * 1024
		}
		allowance := int(mem.Total / 1024 / 1024 / 3)
		if cache := ctx.Int(CacheFlag.Name); cache > allowance {
			log.Warn("Sanitizing cache to Go's GC limits", "provided", cache, "updated", allowance)
			ctx.Set(CacheFlag.Name, strconv.Itoa(allowance))
		}
	}
	// Ensure Go's GC ignores the database cache for trigger percentage
	cache := ctx.Int(CacheFlag.Name)
	gogc := math.Max(20, math.Min(100, 100/(float64(cache)/1024)))

	log.Debug("Sanitizing Go's GC trigger", "percent", int(gogc))
	godebug.SetGCPercent(int(gogc))

	if ctx.IsSet(SyncTargetFlag.Name) {
		cfg.SyncMode = downloader.FullSync // dev sync target forces full sync
	} else if ctx.IsSet(SyncModeFlag.Name) {
		cfg.SyncMode = *flags.GlobalTextMarshaler(ctx, SyncModeFlag.Name).(*downloader.SyncMode)
	}
	if ctx.IsSet(NetworkIdFlag.Name) {
		cfg.NetworkId = ctx.Uint64(NetworkIdFlag.Name)
	}
	if ctx.IsSet(CacheFlag.Name) || ctx.IsSet(CacheDatabaseFlag.Name) {
		cfg.DatabaseCache = ctx.Int(CacheFlag.Name) * ctx.Int(CacheDatabaseFlag.Name) / 100
	}
	cfg.DatabaseHandles = MakeDatabaseHandles(ctx.Int(FDLimitFlag.Name))
	if ctx.IsSet(AncientFlag.Name) {
		cfg.DatabaseFreezer = ctx.String(AncientFlag.Name)
	}

	if gcmode := ctx.String(GCModeFlag.Name); gcmode != "full" && gcmode != "archive" {
		Fatalf("--%s must be either 'full' or 'archive'", GCModeFlag.Name)
	}
	if ctx.IsSet(GCModeFlag.Name) {
		cfg.NoPruning = ctx.String(GCModeFlag.Name) == "archive"
	}
	if ctx.IsSet(CacheNoPrefetchFlag.Name) {
		cfg.NoPrefetch = ctx.Bool(CacheNoPrefetchFlag.Name)
	}
	// Read the value from the flag no matter if it's set or not.
	cfg.Preimages = ctx.Bool(CachePreimagesFlag.Name)
	if cfg.NoPruning && !cfg.Preimages {
		cfg.Preimages = true
		log.Info("Enabling recording of key preimages since archive mode is used")
	}
	if ctx.IsSet(StateHistoryFlag.Name) {
		cfg.StateHistory = ctx.Uint64(StateHistoryFlag.Name)
	}
	if ctx.IsSet(StateSchemeFlag.Name) {
		cfg.StateScheme = ctx.String(StateSchemeFlag.Name)
	}
	// Parse transaction history flag, if user is still using legacy config
	// file with 'TxLookupLimit' configured, copy the value to 'TransactionHistory'.
	if cfg.TransactionHistory == ethconfig.Defaults.TransactionHistory && cfg.TxLookupLimit != ethconfig.Defaults.TxLookupLimit {
		log.Warn("The config option 'TxLookupLimit' is deprecated and will be removed, please use 'TransactionHistory'")
		cfg.TransactionHistory = cfg.TxLookupLimit
	}
	if ctx.IsSet(TransactionHistoryFlag.Name) {
		cfg.TransactionHistory = ctx.Uint64(TransactionHistoryFlag.Name)
	} else if ctx.IsSet(TxLookupLimitFlag.Name) {
		log.Warn("The flag --txlookuplimit is deprecated and will be removed, please use --history.transactions")
		cfg.TransactionHistory = ctx.Uint64(TxLookupLimitFlag.Name)
	}
	if ctx.String(GCModeFlag.Name) == "archive" && cfg.TransactionHistory != 0 {
		cfg.TransactionHistory = 0
		log.Warn("Disabled transaction unindexing for archive node")
	}
	if ctx.IsSet(CacheFlag.Name) || ctx.IsSet(CacheTrieFlag.Name) {
		cfg.TrieCleanCache = ctx.Int(CacheFlag.Name) * ctx.Int(CacheTrieFlag.Name) / 100
	}
	if ctx.IsSet(CacheFlag.Name) || ctx.IsSet(CacheGCFlag.Name) {
		cfg.TrieDirtyCache = ctx.Int(CacheFlag.Name) * ctx.Int(CacheGCFlag.Name) / 100
	}
	if ctx.IsSet(CacheFlag.Name) || ctx.IsSet(CacheSnapshotFlag.Name) {
		cfg.SnapshotCache = ctx.Int(CacheFlag.Name) * ctx.Int(CacheSnapshotFlag.Name) / 100
	}
	if ctx.IsSet(CacheLogSizeFlag.Name) {
		cfg.FilterLogCacheSize = ctx.Int(CacheLogSizeFlag.Name)
	}
	if !ctx.Bool(SnapshotFlag.Name) || cfg.SnapshotCache == 0 {
		// If snap-sync is requested, this flag is also required
		if cfg.SyncMode == downloader.SnapSync {
			if !ctx.Bool(SnapshotFlag.Name) {
				log.Warn("Snap sync requested, enabling --snapshot")
			}
			if cfg.SnapshotCache == 0 {
				log.Warn("Snap sync requested, resetting --cache.snapshot")
				cfg.SnapshotCache = ctx.Int(CacheFlag.Name) * CacheSnapshotFlag.Value / 100
			}
		} else {
			cfg.TrieCleanCache += cfg.SnapshotCache
			cfg.SnapshotCache = 0 // Disabled
		}
	}
	if ctx.IsSet(DocRootFlag.Name) {
		cfg.DocRoot = ctx.String(DocRootFlag.Name)
	}
	if ctx.IsSet(VMEnableDebugFlag.Name) {
		// TODO(fjl): force-enable this in --dev mode
		cfg.EnablePreimageRecording = ctx.Bool(VMEnableDebugFlag.Name)
	}

	if ctx.IsSet(RPCGlobalGasCapFlag.Name) {
		cfg.RPCGasCap = ctx.Uint64(RPCGlobalGasCapFlag.Name)
	}
	if cfg.RPCGasCap != 0 {
		log.Info("Set global gas cap", "cap", cfg.RPCGasCap)
	} else {
		log.Info("Global gas cap disabled")
	}
	if ctx.IsSet(RPCGlobalEVMTimeoutFlag.Name) {
		cfg.RPCEVMTimeout = ctx.Duration(RPCGlobalEVMTimeoutFlag.Name)
	}
	if ctx.IsSet(RPCGlobalTxFeeCapFlag.Name) {
		cfg.RPCTxFeeCap = ctx.Float64(RPCGlobalTxFeeCapFlag.Name)
	}
	if ctx.IsSet(NoDiscoverFlag.Name) {
		cfg.EthDiscoveryURLs, cfg.SnapDiscoveryURLs = []string{}, []string{}
	} else if ctx.IsSet(DNSDiscoveryFlag.Name) {
		urls := ctx.String(DNSDiscoveryFlag.Name)
		if urls == "" {
			cfg.EthDiscoveryURLs = []string{}
		} else {
			cfg.EthDiscoveryURLs = SplitAndTrim(urls)
		}
	}
	// Override any default configs for hard coded networks.
	switch {
	case ctx.Bool(MainnetFlag.Name):
		if !ctx.IsSet(NetworkIdFlag.Name) {
			cfg.NetworkId = 1
		}
		cfg.Genesis = core.DefaultGenesisBlock()
		SetDNSDiscoveryDefaults(cfg, params.MainnetGenesisHash)
	case ctx.Bool(HoleskyFlag.Name):
		if !ctx.IsSet(NetworkIdFlag.Name) {
			cfg.NetworkId = 17000
		}
		cfg.Genesis = core.DefaultHoleskyGenesisBlock()
		SetDNSDiscoveryDefaults(cfg, params.HoleskyGenesisHash)
	case ctx.Bool(SepoliaFlag.Name):
		if !ctx.IsSet(NetworkIdFlag.Name) {
			cfg.NetworkId = 11155111
		}
		cfg.Genesis = core.DefaultSepoliaGenesisBlock()
		SetDNSDiscoveryDefaults(cfg, params.SepoliaGenesisHash)
	case ctx.Bool(GoerliFlag.Name):
		if !ctx.IsSet(NetworkIdFlag.Name) {
			cfg.NetworkId = 5
		}
		cfg.Genesis = core.DefaultGoerliGenesisBlock()
		SetDNSDiscoveryDefaults(cfg, params.GoerliGenesisHash)
	case ctx.Bool(DeveloperFlag.Name):
		if !ctx.IsSet(NetworkIdFlag.Name) {
			cfg.NetworkId = 1337
		}
		cfg.SyncMode = downloader.FullSync
		// Create new developer account or reuse existing one
		var (
			developer  accounts.Account
			passphrase string
			err        error
		)
		if list := MakePasswordList(ctx); len(list) > 0 {
			// Just take the first value. Although the function returns a possible multiple values and
			// some usages iterate through them as attempts, that doesn't make sense in this setting,
			// when we're definitely concerned with only one account.
			passphrase = list[0]
		}

		// Unlock the developer account by local keystore.
		var ks *keystore.KeyStore
		if keystores := stack.AccountManager().Backends(keystore.KeyStoreType); len(keystores) > 0 {
			ks = keystores[0].(*keystore.KeyStore)
		}
		if ks == nil {
			Fatalf("Keystore is not available")
		}

		// Figure out the dev account address.
		// setEtherbase has been called above, configuring the miner address from command line flags.
		if cfg.Miner.Etherbase != (common.Address{}) {
			developer = accounts.Account{Address: cfg.Miner.Etherbase}
		} else if accs := ks.Accounts(); len(accs) > 0 {
			developer = ks.Accounts()[0]
		} else {
			developer, err = ks.NewAccount(passphrase)
			if err != nil {
				Fatalf("Failed to create developer account: %v", err)
			}
		}
		// Make sure the address is configured as fee recipient, otherwise
		// the miner will fail to start.
		cfg.Miner.Etherbase = developer.Address

		if err := ks.Unlock(developer, passphrase); err != nil {
			Fatalf("Failed to unlock developer account: %v", err)
		}
		log.Info("Using developer account", "address", developer.Address)

		// Create a new developer genesis block or reuse existing one
		cfg.Genesis = core.DeveloperGenesisBlock(ctx.Uint64(DeveloperGasLimitFlag.Name), &developer.Address)
		if ctx.IsSet(DataDirFlag.Name) {
			chaindb := tryMakeReadOnlyDatabase(ctx, stack)
			if rawdb.ReadCanonicalHash(chaindb, 0) != (common.Hash{}) {
				cfg.Genesis = nil // fallback to db content

				//validate genesis has PoS enabled in block 0
				genesis, err := core.ReadGenesis(chaindb)
				if err != nil {
					Fatalf("Could not read genesis from database: %v", err)
				}
				if !genesis.Config.TerminalTotalDifficultyPassed {
					Fatalf("Bad developer-mode genesis configuration: terminalTotalDifficultyPassed must be true in developer mode")
				}
				if genesis.Config.TerminalTotalDifficulty == nil {
					Fatalf("Bad developer-mode genesis configuration: terminalTotalDifficulty must be specified.")
				}
				if genesis.Difficulty.Cmp(genesis.Config.TerminalTotalDifficulty) != 1 {
					Fatalf("Bad developer-mode genesis configuration: genesis block difficulty must be > terminalTotalDifficulty")
				}
			}
			chaindb.Close()
		}
		if !ctx.IsSet(MinerGasPriceFlag.Name) {
			cfg.Miner.GasPrice = big.NewInt(1)
		}
	default:
		if cfg.NetworkId == 1 {
			SetDNSDiscoveryDefaults(cfg, params.MainnetGenesisHash)
		}
	}
	// Set any dangling config values
	if ctx.String(CryptoKZGFlag.Name) != "gokzg" && ctx.String(CryptoKZGFlag.Name) != "ckzg" {
		Fatalf("--%s flag must be 'gokzg' or 'ckzg'", CryptoKZGFlag.Name)
	}
	log.Info("Initializing the KZG library", "backend", ctx.String(CryptoKZGFlag.Name))
	if err := kzg4844.UseCKZG(ctx.String(CryptoKZGFlag.Name) == "ckzg"); err != nil {
		Fatalf("Failed to set KZG library implementation to %s: %v", ctx.String(CryptoKZGFlag.Name), err)
	}
}

// SetDNSDiscoveryDefaults configures DNS discovery with the given URL if
// no URLs are set.
func SetDNSDiscoveryDefaults(cfg *ethconfig.Config, genesis common.Hash) {
	if cfg.EthDiscoveryURLs != nil {
		return // already set through flags/config
	}
	protocol := "all"
	if url := params.KnownDNSNetwork(genesis, protocol); url != "" {
		cfg.EthDiscoveryURLs = []string{url}
		cfg.SnapDiscoveryURLs = cfg.EthDiscoveryURLs
	}
}

// RegisterEthService adds an Ethereum client to the stack.
<<<<<<< HEAD
// The second return value is the full node instance, which may be nil if the
// node is running as a light client.
func RegisterEthService(stack *node.Node, cfg *ethconfig.Config, bpCfg *builder.Config) (ethapi.Backend, *eth.Ethereum) {
	if cfg.SyncMode == downloader.LightSync {
		backend, err := les.New(stack, cfg)
		if err != nil {
			Fatalf("Failed to register the Ethereum service: %v", err)
		}
		stack.RegisterAPIs(tracers.APIs(backend.ApiBackend))
		return backend.ApiBackend, nil
	}
=======
// The second return value is the full node instance.
func RegisterEthService(stack *node.Node, cfg *ethconfig.Config) (ethapi.Backend, *eth.Ethereum) {
>>>>>>> 2365d779
	backend, err := eth.New(stack, cfg)
	if err != nil {
		Fatalf("Failed to register the Ethereum service: %v", err)
	}
<<<<<<< HEAD
	if cfg.LightServ > 0 {
		_, err := les.NewLesServer(stack, backend, cfg)
		if err != nil {
			Fatalf("Failed to create the LES server: %v", err)
		}
	}

	if bpCfg.Enabled {
		if err := builder.Register(stack, backend, bpCfg); err != nil {
			Fatalf("Failed to register the builder service: %v", err)
		}
	}

=======
>>>>>>> 2365d779
	stack.RegisterAPIs(tracers.APIs(backend.APIBackend))
	return backend.APIBackend, backend
}

// RegisterEthStatsService configures the Ethereum Stats daemon and adds it to the node.
func RegisterEthStatsService(stack *node.Node, backend ethapi.Backend, url string) {
	if err := ethstats.New(stack, backend, backend.Engine(), url); err != nil {
		Fatalf("Failed to register the Ethereum Stats service: %v", err)
	}
}

// RegisterGraphQLService adds the GraphQL API to the node.
func RegisterGraphQLService(stack *node.Node, backend ethapi.Backend, filterSystem *filters.FilterSystem, cfg *node.Config) {
	err := graphql.New(stack, backend, filterSystem, cfg.GraphQLCors, cfg.GraphQLVirtualHosts)
	if err != nil {
		Fatalf("Failed to register the GraphQL service: %v", err)
	}
}

// RegisterFilterAPI adds the eth log filtering RPC API to the node.
func RegisterFilterAPI(stack *node.Node, backend ethapi.Backend, ethcfg *ethconfig.Config) *filters.FilterSystem {
	filterSystem := filters.NewFilterSystem(backend, filters.Config{
		LogCacheSize: ethcfg.FilterLogCacheSize,
	})
	stack.RegisterAPIs([]rpc.API{{
		Namespace: "eth",
		Service:   filters.NewFilterAPI(filterSystem, false),
	}})
	return filterSystem
}

// RegisterFullSyncTester adds the full-sync tester service into node.
func RegisterFullSyncTester(stack *node.Node, eth *eth.Ethereum, target common.Hash) {
	catalyst.RegisterFullSyncTester(stack, eth, target)
	log.Info("Registered full-sync tester", "hash", target)
}

func SetupMetrics(ctx *cli.Context) {
	if metrics.Enabled {
		log.Info("Enabling metrics collection")

		var (
			enableExport   = ctx.Bool(MetricsEnableInfluxDBFlag.Name)
			enableExportV2 = ctx.Bool(MetricsEnableInfluxDBV2Flag.Name)
		)

		if enableExport || enableExportV2 {
			CheckExclusive(ctx, MetricsEnableInfluxDBFlag, MetricsEnableInfluxDBV2Flag)

			v1FlagIsSet := ctx.IsSet(MetricsInfluxDBUsernameFlag.Name) ||
				ctx.IsSet(MetricsInfluxDBPasswordFlag.Name)

			v2FlagIsSet := ctx.IsSet(MetricsInfluxDBTokenFlag.Name) ||
				ctx.IsSet(MetricsInfluxDBOrganizationFlag.Name) ||
				ctx.IsSet(MetricsInfluxDBBucketFlag.Name)

			if enableExport && v2FlagIsSet {
				Fatalf("Flags --influxdb.metrics.organization, --influxdb.metrics.token, --influxdb.metrics.bucket are only available for influxdb-v2")
			} else if enableExportV2 && v1FlagIsSet {
				Fatalf("Flags --influxdb.metrics.username, --influxdb.metrics.password are only available for influxdb-v1")
			}
		}

		var (
			endpoint = ctx.String(MetricsInfluxDBEndpointFlag.Name)
			database = ctx.String(MetricsInfluxDBDatabaseFlag.Name)
			username = ctx.String(MetricsInfluxDBUsernameFlag.Name)
			password = ctx.String(MetricsInfluxDBPasswordFlag.Name)

			token        = ctx.String(MetricsInfluxDBTokenFlag.Name)
			bucket       = ctx.String(MetricsInfluxDBBucketFlag.Name)
			organization = ctx.String(MetricsInfluxDBOrganizationFlag.Name)
		)

		if enableExport {
			tagsMap := SplitTagsFlag(ctx.String(MetricsInfluxDBTagsFlag.Name))

			log.Info("Enabling metrics export to InfluxDB")

			go influxdb.InfluxDBWithTags(metrics.DefaultRegistry, 10*time.Second, endpoint, database, username, password, "geth.", tagsMap)
		} else if enableExportV2 {
			tagsMap := SplitTagsFlag(ctx.String(MetricsInfluxDBTagsFlag.Name))

			log.Info("Enabling metrics export to InfluxDB (v2)")

			go influxdb.InfluxDBV2WithTags(metrics.DefaultRegistry, 10*time.Second, endpoint, token, bucket, organization, "geth.", tagsMap)
		}

		if ctx.IsSet(MetricsHTTPFlag.Name) {
			address := net.JoinHostPort(ctx.String(MetricsHTTPFlag.Name), fmt.Sprintf("%d", ctx.Int(MetricsPortFlag.Name)))
			log.Info("Enabling stand-alone metrics HTTP endpoint", "address", address)
			exp.Setup(address)
		} else if ctx.IsSet(MetricsPortFlag.Name) {
			log.Warn(fmt.Sprintf("--%s specified without --%s, metrics server will not start.", MetricsPortFlag.Name, MetricsHTTPFlag.Name))
		}
	}
}

func SplitTagsFlag(tagsFlag string) map[string]string {
	tags := strings.Split(tagsFlag, ",")
	tagsMap := map[string]string{}

	for _, t := range tags {
		if t != "" {
			kv := strings.Split(t, "=")

			if len(kv) == 2 {
				tagsMap[kv[0]] = kv[1]
			}
		}
	}

	return tagsMap
}

// MakeChainDatabase opens a database using the flags passed to the client and will hard crash if it fails.
func MakeChainDatabase(ctx *cli.Context, stack *node.Node, readonly bool) ethdb.Database {
	var (
		cache   = ctx.Int(CacheFlag.Name) * ctx.Int(CacheDatabaseFlag.Name) / 100
		handles = MakeDatabaseHandles(ctx.Int(FDLimitFlag.Name))
		err     error
		chainDb ethdb.Database
	)
	switch {
	case ctx.IsSet(RemoteDBFlag.Name):
		log.Info("Using remote db", "url", ctx.String(RemoteDBFlag.Name), "headers", len(ctx.StringSlice(HttpHeaderFlag.Name)))
		client, err := DialRPCWithHeaders(ctx.String(RemoteDBFlag.Name), ctx.StringSlice(HttpHeaderFlag.Name))
		if err != nil {
			break
		}
		chainDb = remotedb.New(client)
	case ctx.String(SyncModeFlag.Name) == "light":
		chainDb, err = stack.OpenDatabase("lightchaindata", cache, handles, "", readonly)
	default:
		chainDb, err = stack.OpenDatabaseWithFreezer("chaindata", cache, handles, ctx.String(AncientFlag.Name), "", readonly)
	}
	if err != nil {
		Fatalf("Could not open database: %v", err)
	}
	return chainDb
}

// tryMakeReadOnlyDatabase try to open the chain database in read-only mode,
// or fallback to write mode if the database is not initialized.
func tryMakeReadOnlyDatabase(ctx *cli.Context, stack *node.Node) ethdb.Database {
	// If the database doesn't exist we need to open it in write-mode to allow
	// the engine to create files.
	readonly := true
	if rawdb.PreexistingDatabase(stack.ResolvePath("chaindata")) == "" {
		readonly = false
	}
	return MakeChainDatabase(ctx, stack, readonly)
}

func IsNetworkPreset(ctx *cli.Context) bool {
	for _, flag := range NetworkFlags {
		bFlag, _ := flag.(*cli.BoolFlag)
		if ctx.IsSet(bFlag.Name) {
			return true
		}
	}
	return false
}

func DialRPCWithHeaders(endpoint string, headers []string) (*rpc.Client, error) {
	if endpoint == "" {
		return nil, errors.New("endpoint must be specified")
	}
	if strings.HasPrefix(endpoint, "rpc:") || strings.HasPrefix(endpoint, "ipc:") {
		// Backwards compatibility with geth < 1.5 which required
		// these prefixes.
		endpoint = endpoint[4:]
	}
	var opts []rpc.ClientOption
	if len(headers) > 0 {
		customHeaders := make(http.Header)
		for _, h := range headers {
			kv := strings.Split(h, ":")
			if len(kv) != 2 {
				return nil, fmt.Errorf("invalid http header directive: %q", h)
			}
			customHeaders.Add(kv[0], kv[1])
		}
		opts = append(opts, rpc.WithHeaders(customHeaders))
	}
	return rpc.DialOptions(context.Background(), endpoint, opts...)
}

func MakeGenesis(ctx *cli.Context) *core.Genesis {
	var genesis *core.Genesis
	switch {
	case ctx.Bool(MainnetFlag.Name):
		genesis = core.DefaultGenesisBlock()
	case ctx.Bool(HoleskyFlag.Name):
		genesis = core.DefaultHoleskyGenesisBlock()
	case ctx.Bool(SepoliaFlag.Name):
		genesis = core.DefaultSepoliaGenesisBlock()
	case ctx.Bool(GoerliFlag.Name):
		genesis = core.DefaultGoerliGenesisBlock()
	case ctx.Bool(DeveloperFlag.Name):
		Fatalf("Developer chains are ephemeral")
	}
	return genesis
}

// MakeChain creates a chain manager from set command line flags.
func MakeChain(ctx *cli.Context, stack *node.Node, readonly bool) (*core.BlockChain, ethdb.Database) {
	var (
		gspec   = MakeGenesis(ctx)
		chainDb = MakeChainDatabase(ctx, stack, readonly)
	)
	config, err := core.LoadChainConfig(chainDb, gspec)
	if err != nil {
		Fatalf("%v", err)
	}
	engine, err := ethconfig.CreateConsensusEngine(config, chainDb)
	if err != nil {
		Fatalf("%v", err)
	}
	if gcmode := ctx.String(GCModeFlag.Name); gcmode != "full" && gcmode != "archive" {
		Fatalf("--%s must be either 'full' or 'archive'", GCModeFlag.Name)
	}
	scheme, err := rawdb.ParseStateScheme(ctx.String(StateSchemeFlag.Name), chainDb)
	if err != nil {
		Fatalf("%v", err)
	}
	cache := &core.CacheConfig{
		TrieCleanLimit:      ethconfig.Defaults.TrieCleanCache,
		TrieCleanNoPrefetch: ctx.Bool(CacheNoPrefetchFlag.Name),
		TrieDirtyLimit:      ethconfig.Defaults.TrieDirtyCache,
		TrieDirtyDisabled:   ctx.String(GCModeFlag.Name) == "archive",
		TrieTimeLimit:       ethconfig.Defaults.TrieTimeout,
		SnapshotLimit:       ethconfig.Defaults.SnapshotCache,
		Preimages:           ctx.Bool(CachePreimagesFlag.Name),
		StateScheme:         scheme,
		StateHistory:        ctx.Uint64(StateHistoryFlag.Name),
	}
	if cache.TrieDirtyDisabled && !cache.Preimages {
		cache.Preimages = true
		log.Info("Enabling recording of key preimages since archive mode is used")
	}
	if !ctx.Bool(SnapshotFlag.Name) {
		cache.SnapshotLimit = 0 // Disabled
	}
	// If we're in readonly, do not bother generating snapshot data.
	if readonly {
		cache.SnapshotNoBuild = true
	}

	if ctx.IsSet(CacheFlag.Name) || ctx.IsSet(CacheTrieFlag.Name) {
		cache.TrieCleanLimit = ctx.Int(CacheFlag.Name) * ctx.Int(CacheTrieFlag.Name) / 100
	}
	if ctx.IsSet(CacheFlag.Name) || ctx.IsSet(CacheGCFlag.Name) {
		cache.TrieDirtyLimit = ctx.Int(CacheFlag.Name) * ctx.Int(CacheGCFlag.Name) / 100
	}
	vmcfg := vm.Config{EnablePreimageRecording: ctx.Bool(VMEnableDebugFlag.Name)}

	// Disable transaction indexing/unindexing by default.
	chain, err := core.NewBlockChain(chainDb, cache, gspec, nil, engine, vmcfg, nil, nil)
	if err != nil {
		Fatalf("Can't create BlockChain: %v", err)
	}
	return chain, chainDb
}

// MakeConsolePreloads retrieves the absolute paths for the console JavaScript
// scripts to preload before starting.
func MakeConsolePreloads(ctx *cli.Context) []string {
	// Skip preloading if there's nothing to preload
	if ctx.String(PreloadJSFlag.Name) == "" {
		return nil
	}
	// Otherwise resolve absolute paths and return them
	var preloads []string

	for _, file := range strings.Split(ctx.String(PreloadJSFlag.Name), ",") {
		preloads = append(preloads, strings.TrimSpace(file))
	}
	return preloads
}

// MakeTrieDatabase constructs a trie database based on the configured scheme.
func MakeTrieDatabase(ctx *cli.Context, disk ethdb.Database, preimage bool, readOnly bool, isVerkle bool) *trie.Database {
	config := &trie.Config{
		Preimages: preimage,
		IsVerkle:  isVerkle,
	}
	scheme, err := rawdb.ParseStateScheme(ctx.String(StateSchemeFlag.Name), disk)
	if err != nil {
		Fatalf("%v", err)
	}
	if scheme == rawdb.HashScheme {
		// Read-only mode is not implemented in hash mode,
		// ignore the parameter silently. TODO(rjl493456442)
		// please config it if read mode is implemented.
		config.HashDB = hashdb.Defaults
		return trie.NewDatabase(disk, config)
	}
	if readOnly {
		config.PathDB = pathdb.ReadOnly
	} else {
		config.PathDB = pathdb.Defaults
	}
	return trie.NewDatabase(disk, config)
}<|MERGE_RESOLUTION|>--- conflicted
+++ resolved
@@ -2188,42 +2188,19 @@
 }
 
 // RegisterEthService adds an Ethereum client to the stack.
-<<<<<<< HEAD
-// The second return value is the full node instance, which may be nil if the
-// node is running as a light client.
+// The second return value is the full node instance.
 func RegisterEthService(stack *node.Node, cfg *ethconfig.Config, bpCfg *builder.Config) (ethapi.Backend, *eth.Ethereum) {
-	if cfg.SyncMode == downloader.LightSync {
-		backend, err := les.New(stack, cfg)
-		if err != nil {
-			Fatalf("Failed to register the Ethereum service: %v", err)
-		}
-		stack.RegisterAPIs(tracers.APIs(backend.ApiBackend))
-		return backend.ApiBackend, nil
-	}
-=======
-// The second return value is the full node instance.
-func RegisterEthService(stack *node.Node, cfg *ethconfig.Config) (ethapi.Backend, *eth.Ethereum) {
->>>>>>> 2365d779
 	backend, err := eth.New(stack, cfg)
 	if err != nil {
 		Fatalf("Failed to register the Ethereum service: %v", err)
 	}
-<<<<<<< HEAD
-	if cfg.LightServ > 0 {
-		_, err := les.NewLesServer(stack, backend, cfg)
-		if err != nil {
-			Fatalf("Failed to create the LES server: %v", err)
-		}
-	}
 
 	if bpCfg.Enabled {
 		if err := builder.Register(stack, backend, bpCfg); err != nil {
 			Fatalf("Failed to register the builder service: %v", err)
 		}
 	}
-
-=======
->>>>>>> 2365d779
+	
 	stack.RegisterAPIs(tracers.APIs(backend.APIBackend))
 	return backend.APIBackend, backend
 }
