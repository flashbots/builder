--- conflicted
+++ resolved
@@ -1075,13 +1075,8 @@
 	// Builder API flags
 	BuilderBlockValidationBlacklistSourceFilePath = &cli.StringFlag{
 		Name:     "builder.validation_blacklist",
-<<<<<<< HEAD
-		Usage:    "Path to file containing blacklisted addresses, json-encoded list of strings. Default assumes no blacklist",
-		Value:    "",
-=======
 		Usage:    "Path to file containing blacklisted addresses, json-encoded list of strings. Default assumes CWD is repo's root",
 		Value:    "ofac_blacklist.json",
->>>>>>> 89c30e39
 		Category: flags.EthCategory,
 	}
 )
