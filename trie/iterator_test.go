--- conflicted
+++ resolved
@@ -84,13 +84,8 @@
 	t    bool
 }
 
-<<<<<<< HEAD
-func (k *kv) less(other *kv) bool {
-	return bytes.Compare(k.k, other.k) < 0
-=======
 func (k *kv) cmp(other *kv) int {
 	return bytes.Compare(k.k, other.k)
->>>>>>> bed84606
 }
 
 func TestIteratorLargeData(t *testing.T) {
