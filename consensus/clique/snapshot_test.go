// Copyright 2017 The go-ethereum Authors
// This file is part of the go-ethereum library.
//
// The go-ethereum library is free software: you can redistribute it and/or modify
// it under the terms of the GNU Lesser General Public License as published by
// the Free Software Foundation, either version 3 of the License, or
// (at your option) any later version.
//
// The go-ethereum library is distributed in the hope that it will be useful,
// but WITHOUT ANY WARRANTY; without even the implied warranty of
// MERCHANTABILITY or FITNESS FOR A PARTICULAR PURPOSE. See the
// GNU Lesser General Public License for more details.
//
// You should have received a copy of the GNU Lesser General Public License
// along with the go-ethereum library. If not, see <http://www.gnu.org/licenses/>.

package clique

import (
	"bytes"
	"crypto/ecdsa"
	"fmt"
	"math/big"
	"testing"

	"github.com/ethereum/go-ethereum/common"
	"github.com/ethereum/go-ethereum/core"
	"github.com/ethereum/go-ethereum/core/rawdb"
	"github.com/ethereum/go-ethereum/core/types"
	"github.com/ethereum/go-ethereum/core/vm"
	"github.com/ethereum/go-ethereum/crypto"
	"github.com/ethereum/go-ethereum/params"
	"golang.org/x/exp/slices"
)

// testerAccountPool is a pool to maintain currently active tester accounts,
// mapped from textual names used in the tests below to actual Ethereum private
// keys capable of signing transactions.
type testerAccountPool struct {
	accounts map[string]*ecdsa.PrivateKey
}

func newTesterAccountPool() *testerAccountPool {
	return &testerAccountPool{
		accounts: make(map[string]*ecdsa.PrivateKey),
	}
}

// checkpoint creates a Clique checkpoint signer section from the provided list
// of authorized signers and embeds it into the provided header.
func (ap *testerAccountPool) checkpoint(header *types.Header, signers []string) {
	auths := make([]common.Address, len(signers))
	for i, signer := range signers {
		auths[i] = ap.address(signer)
	}
<<<<<<< HEAD
	slices.SortFunc(auths, common.Address.Less)
=======
	slices.SortFunc(auths, common.Address.Cmp)
>>>>>>> bed84606
	for i, auth := range auths {
		copy(header.Extra[extraVanity+i*common.AddressLength:], auth.Bytes())
	}
}

// address retrieves the Ethereum address of a tester account by label, creating
// a new account if no previous one exists yet.
func (ap *testerAccountPool) address(account string) common.Address {
	// Return the zero account for non-addresses
	if account == "" {
		return common.Address{}
	}
	// Ensure we have a persistent key for the account
	if ap.accounts[account] == nil {
		ap.accounts[account], _ = crypto.GenerateKey()
	}
	// Resolve and return the Ethereum address
	return crypto.PubkeyToAddress(ap.accounts[account].PublicKey)
}

// sign calculates a Clique digital signature for the given block and embeds it
// back into the header.
func (ap *testerAccountPool) sign(header *types.Header, signer string) {
	// Ensure we have a persistent key for the signer
	if ap.accounts[signer] == nil {
		ap.accounts[signer], _ = crypto.GenerateKey()
	}
	// Sign the header and embed the signature in extra data
	sig, _ := crypto.Sign(SealHash(header).Bytes(), ap.accounts[signer])
	copy(header.Extra[len(header.Extra)-extraSeal:], sig)
}

// testerVote represents a single block signed by a particular account, where
// the account may or may not have cast a Clique vote.
type testerVote struct {
	signer     string
	voted      string
	auth       bool
	checkpoint []string
	newbatch   bool
}

type cliqueTest struct {
	epoch   uint64
	signers []string
	votes   []testerVote
	results []string
	failure error
}

// Tests that Clique signer voting is evaluated correctly for various simple and
// complex scenarios, as well as that a few special corner cases fail correctly.
func TestClique(t *testing.T) {
	// Define the various voting scenarios to test
	tests := []cliqueTest{
		{
			// Single signer, no votes cast
			signers: []string{"A"},
			votes:   []testerVote{{signer: "A"}},
			results: []string{"A"},
		}, {
			// Single signer, voting to add two others (only accept first, second needs 2 votes)
			signers: []string{"A"},
			votes: []testerVote{
				{signer: "A", voted: "B", auth: true},
				{signer: "B"},
				{signer: "A", voted: "C", auth: true},
			},
			results: []string{"A", "B"},
		}, {
			// Two signers, voting to add three others (only accept first two, third needs 3 votes already)
			signers: []string{"A", "B"},
			votes: []testerVote{
				{signer: "A", voted: "C", auth: true},
				{signer: "B", voted: "C", auth: true},
				{signer: "A", voted: "D", auth: true},
				{signer: "B", voted: "D", auth: true},
				{signer: "C"},
				{signer: "A", voted: "E", auth: true},
				{signer: "B", voted: "E", auth: true},
			},
			results: []string{"A", "B", "C", "D"},
		}, {
			// Single signer, dropping itself (weird, but one less cornercase by explicitly allowing this)
			signers: []string{"A"},
			votes: []testerVote{
				{signer: "A", voted: "A", auth: false},
			},
			results: []string{},
		}, {
			// Two signers, actually needing mutual consent to drop either of them (not fulfilled)
			signers: []string{"A", "B"},
			votes: []testerVote{
				{signer: "A", voted: "B", auth: false},
			},
			results: []string{"A", "B"},
		}, {
			// Two signers, actually needing mutual consent to drop either of them (fulfilled)
			signers: []string{"A", "B"},
			votes: []testerVote{
				{signer: "A", voted: "B", auth: false},
				{signer: "B", voted: "B", auth: false},
			},
			results: []string{"A"},
		}, {
			// Three signers, two of them deciding to drop the third
			signers: []string{"A", "B", "C"},
			votes: []testerVote{
				{signer: "A", voted: "C", auth: false},
				{signer: "B", voted: "C", auth: false},
			},
			results: []string{"A", "B"},
		}, {
			// Four signers, consensus of two not being enough to drop anyone
			signers: []string{"A", "B", "C", "D"},
			votes: []testerVote{
				{signer: "A", voted: "C", auth: false},
				{signer: "B", voted: "C", auth: false},
			},
			results: []string{"A", "B", "C", "D"},
		}, {
			// Four signers, consensus of three already being enough to drop someone
			signers: []string{"A", "B", "C", "D"},
			votes: []testerVote{
				{signer: "A", voted: "D", auth: false},
				{signer: "B", voted: "D", auth: false},
				{signer: "C", voted: "D", auth: false},
			},
			results: []string{"A", "B", "C"},
		}, {
			// Authorizations are counted once per signer per target
			signers: []string{"A", "B"},
			votes: []testerVote{
				{signer: "A", voted: "C", auth: true},
				{signer: "B"},
				{signer: "A", voted: "C", auth: true},
				{signer: "B"},
				{signer: "A", voted: "C", auth: true},
			},
			results: []string{"A", "B"},
		}, {
			// Authorizing multiple accounts concurrently is permitted
			signers: []string{"A", "B"},
			votes: []testerVote{
				{signer: "A", voted: "C", auth: true},
				{signer: "B"},
				{signer: "A", voted: "D", auth: true},
				{signer: "B"},
				{signer: "A"},
				{signer: "B", voted: "D", auth: true},
				{signer: "A"},
				{signer: "B", voted: "C", auth: true},
			},
			results: []string{"A", "B", "C", "D"},
		}, {
			// Deauthorizations are counted once per signer per target
			signers: []string{"A", "B"},
			votes: []testerVote{
				{signer: "A", voted: "B", auth: false},
				{signer: "B"},
				{signer: "A", voted: "B", auth: false},
				{signer: "B"},
				{signer: "A", voted: "B", auth: false},
			},
			results: []string{"A", "B"},
		}, {
			// Deauthorizing multiple accounts concurrently is permitted
			signers: []string{"A", "B", "C", "D"},
			votes: []testerVote{
				{signer: "A", voted: "C", auth: false},
				{signer: "B"},
				{signer: "C"},
				{signer: "A", voted: "D", auth: false},
				{signer: "B"},
				{signer: "C"},
				{signer: "A"},
				{signer: "B", voted: "D", auth: false},
				{signer: "C", voted: "D", auth: false},
				{signer: "A"},
				{signer: "B", voted: "C", auth: false},
			},
			results: []string{"A", "B"},
		}, {
			// Votes from deauthorized signers are discarded immediately (deauth votes)
			signers: []string{"A", "B", "C"},
			votes: []testerVote{
				{signer: "C", voted: "B", auth: false},
				{signer: "A", voted: "C", auth: false},
				{signer: "B", voted: "C", auth: false},
				{signer: "A", voted: "B", auth: false},
			},
			results: []string{"A", "B"},
		}, {
			// Votes from deauthorized signers are discarded immediately (auth votes)
			signers: []string{"A", "B", "C"},
			votes: []testerVote{
				{signer: "C", voted: "D", auth: true},
				{signer: "A", voted: "C", auth: false},
				{signer: "B", voted: "C", auth: false},
				{signer: "A", voted: "D", auth: true},
			},
			results: []string{"A", "B"},
		}, {
			// Cascading changes are not allowed, only the account being voted on may change
			signers: []string{"A", "B", "C", "D"},
			votes: []testerVote{
				{signer: "A", voted: "C", auth: false},
				{signer: "B"},
				{signer: "C"},
				{signer: "A", voted: "D", auth: false},
				{signer: "B", voted: "C", auth: false},
				{signer: "C"},
				{signer: "A"},
				{signer: "B", voted: "D", auth: false},
				{signer: "C", voted: "D", auth: false},
			},
			results: []string{"A", "B", "C"},
		}, {
			// Changes reaching consensus out of bounds (via a deauth) execute on touch
			signers: []string{"A", "B", "C", "D"},
			votes: []testerVote{
				{signer: "A", voted: "C", auth: false},
				{signer: "B"},
				{signer: "C"},
				{signer: "A", voted: "D", auth: false},
				{signer: "B", voted: "C", auth: false},
				{signer: "C"},
				{signer: "A"},
				{signer: "B", voted: "D", auth: false},
				{signer: "C", voted: "D", auth: false},
				{signer: "A"},
				{signer: "C", voted: "C", auth: true},
			},
			results: []string{"A", "B"},
		}, {
			// Changes reaching consensus out of bounds (via a deauth) may go out of consensus on first touch
			signers: []string{"A", "B", "C", "D"},
			votes: []testerVote{
				{signer: "A", voted: "C", auth: false},
				{signer: "B"},
				{signer: "C"},
				{signer: "A", voted: "D", auth: false},
				{signer: "B", voted: "C", auth: false},
				{signer: "C"},
				{signer: "A"},
				{signer: "B", voted: "D", auth: false},
				{signer: "C", voted: "D", auth: false},
				{signer: "A"},
				{signer: "B", voted: "C", auth: true},
			},
			results: []string{"A", "B", "C"},
		}, {
			// Ensure that pending votes don't survive authorization status changes. This
			// corner case can only appear if a signer is quickly added, removed and then
			// re-added (or the inverse), while one of the original voters dropped. If a
			// past vote is left cached in the system somewhere, this will interfere with
			// the final signer outcome.
			signers: []string{"A", "B", "C", "D", "E"},
			votes: []testerVote{
				{signer: "A", voted: "F", auth: true}, // Authorize F, 3 votes needed
				{signer: "B", voted: "F", auth: true},
				{signer: "C", voted: "F", auth: true},
				{signer: "D", voted: "F", auth: false}, // Deauthorize F, 4 votes needed (leave A's previous vote "unchanged")
				{signer: "E", voted: "F", auth: false},
				{signer: "B", voted: "F", auth: false},
				{signer: "C", voted: "F", auth: false},
				{signer: "D", voted: "F", auth: true}, // Almost authorize F, 2/3 votes needed
				{signer: "E", voted: "F", auth: true},
				{signer: "B", voted: "A", auth: false}, // Deauthorize A, 3 votes needed
				{signer: "C", voted: "A", auth: false},
				{signer: "D", voted: "A", auth: false},
				{signer: "B", voted: "F", auth: true}, // Finish authorizing F, 3/3 votes needed
			},
			results: []string{"B", "C", "D", "E", "F"},
		}, {
			// Epoch transitions reset all votes to allow chain checkpointing
			epoch:   3,
			signers: []string{"A", "B"},
			votes: []testerVote{
				{signer: "A", voted: "C", auth: true},
				{signer: "B"},
				{signer: "A", checkpoint: []string{"A", "B"}},
				{signer: "B", voted: "C", auth: true},
			},
			results: []string{"A", "B"},
		}, {
			// An unauthorized signer should not be able to sign blocks
			signers: []string{"A"},
			votes: []testerVote{
				{signer: "B"},
			},
			failure: errUnauthorizedSigner,
		}, {
			// An authorized signer that signed recently should not be able to sign again
			signers: []string{"A", "B"},
			votes: []testerVote{
				{signer: "A"},
				{signer: "A"},
			},
			failure: errRecentlySigned,
		}, {
			// Recent signatures should not reset on checkpoint blocks imported in a batch
			epoch:   3,
			signers: []string{"A", "B", "C"},
			votes: []testerVote{
				{signer: "A"},
				{signer: "B"},
				{signer: "A", checkpoint: []string{"A", "B", "C"}},
				{signer: "A"},
			},
			failure: errRecentlySigned,
		}, {
			// Recent signatures should not reset on checkpoint blocks imported in a new
			// batch (https://github.com/ethereum/go-ethereum/issues/17593). Whilst this
			// seems overly specific and weird, it was a Rinkeby consensus split.
			epoch:   3,
			signers: []string{"A", "B", "C"},
			votes: []testerVote{
				{signer: "A"},
				{signer: "B"},
				{signer: "A", checkpoint: []string{"A", "B", "C"}},
				{signer: "A", newbatch: true},
			},
			failure: errRecentlySigned,
		},
	}

	// Run through the scenarios and test them
	for i, tt := range tests {
		t.Run(fmt.Sprint(i), tt.run)
	}
}

func (tt *cliqueTest) run(t *testing.T) {
	// Create the account pool and generate the initial set of signers
	accounts := newTesterAccountPool()

	signers := make([]common.Address, len(tt.signers))
	for j, signer := range tt.signers {
		signers[j] = accounts.address(signer)
	}
	for j := 0; j < len(signers); j++ {
		for k := j + 1; k < len(signers); k++ {
			if bytes.Compare(signers[j][:], signers[k][:]) > 0 {
				signers[j], signers[k] = signers[k], signers[j]
			}
		}
	}
	// Create the genesis block with the initial set of signers
	genesis := &core.Genesis{
		ExtraData: make([]byte, extraVanity+common.AddressLength*len(signers)+extraSeal),
		BaseFee:   big.NewInt(params.InitialBaseFee),
	}
	for j, signer := range signers {
		copy(genesis.ExtraData[extraVanity+j*common.AddressLength:], signer[:])
	}

	// Assemble a chain of headers from the cast votes
	config := *params.TestChainConfig
	config.Clique = &params.CliqueConfig{
		Period: 1,
		Epoch:  tt.epoch,
	}
	genesis.Config = &config

	engine := New(config.Clique, rawdb.NewMemoryDatabase())
	engine.fakeDiff = true

	_, blocks, _ := core.GenerateChainWithGenesis(genesis, engine, len(tt.votes), func(j int, gen *core.BlockGen) {
		// Cast the vote contained in this block
		gen.SetCoinbase(accounts.address(tt.votes[j].voted))
		if tt.votes[j].auth {
			var nonce types.BlockNonce
			copy(nonce[:], nonceAuthVote)
			gen.SetNonce(nonce)
		}
	})
	// Iterate through the blocks and seal them individually
	for j, block := range blocks {
		// Get the header and prepare it for signing
		header := block.Header()
		if j > 0 {
			header.ParentHash = blocks[j-1].Hash()
		}
		header.Extra = make([]byte, extraVanity+extraSeal)
		if auths := tt.votes[j].checkpoint; auths != nil {
			header.Extra = make([]byte, extraVanity+len(auths)*common.AddressLength+extraSeal)
			accounts.checkpoint(header, auths)
		}
		header.Difficulty = diffInTurn // Ignored, we just need a valid number

		// Generate the signature, embed it into the header and the block
		accounts.sign(header, tt.votes[j].signer)
		blocks[j] = block.WithSeal(header)
	}
	// Split the blocks up into individual import batches (cornercase testing)
	batches := [][]*types.Block{nil}
	for j, block := range blocks {
		if tt.votes[j].newbatch {
			batches = append(batches, nil)
		}
		batches[len(batches)-1] = append(batches[len(batches)-1], block)
	}
	// Pass all the headers through clique and ensure tallying succeeds
	chain, err := core.NewBlockChain(rawdb.NewMemoryDatabase(), nil, genesis, nil, engine, vm.Config{}, nil, nil)
	if err != nil {
		t.Fatalf("failed to create test chain: %v", err)
	}
	defer chain.Stop()

	for j := 0; j < len(batches)-1; j++ {
		if k, err := chain.InsertChain(batches[j]); err != nil {
			t.Fatalf("failed to import batch %d, block %d: %v", j, k, err)
			break
		}
	}
	if _, err = chain.InsertChain(batches[len(batches)-1]); err != tt.failure {
		t.Errorf("failure mismatch: have %v, want %v", err, tt.failure)
	}
	if tt.failure != nil {
		return
	}

	// No failure was produced or requested, generate the final voting snapshot
	head := blocks[len(blocks)-1]

	snap, err := engine.snapshot(chain, head.NumberU64(), head.Hash(), nil)
	if err != nil {
		t.Fatalf("failed to retrieve voting snapshot: %v", err)
	}
	// Verify the final list of signers against the expected ones
	signers = make([]common.Address, len(tt.results))
	for j, signer := range tt.results {
		signers[j] = accounts.address(signer)
	}
	for j := 0; j < len(signers); j++ {
		for k := j + 1; k < len(signers); k++ {
			if bytes.Compare(signers[j][:], signers[k][:]) > 0 {
				signers[j], signers[k] = signers[k], signers[j]
			}
		}
	}
	result := snap.signers()
	if len(result) != len(signers) {
		t.Fatalf("signers mismatch: have %x, want %x", result, signers)
	}
	for j := 0; j < len(result); j++ {
		if !bytes.Equal(result[j][:], signers[j][:]) {
			t.Fatalf("signer %d: signer mismatch: have %x, want %x", j, result[j], signers[j])
		}
	}
}<|MERGE_RESOLUTION|>--- conflicted
+++ resolved
@@ -53,11 +53,7 @@
 	for i, signer := range signers {
 		auths[i] = ap.address(signer)
 	}
-<<<<<<< HEAD
-	slices.SortFunc(auths, common.Address.Less)
-=======
 	slices.SortFunc(auths, common.Address.Cmp)
->>>>>>> bed84606
 	for i, auth := range auths {
 		copy(header.Extra[extraVanity+i*common.AddressLength:], auth.Bytes())
 	}
