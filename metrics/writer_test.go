--- conflicted
+++ resolved
@@ -14,11 +14,7 @@
 		{name: "ggg"},
 	}
 
-<<<<<<< HEAD
-	slices.SortFunc(namedMetrics, namedMetric.less)
-=======
 	slices.SortFunc(namedMetrics, namedMetric.cmp)
->>>>>>> bed84606
 	for i, name := range []string{"bbb", "fff", "ggg", "zzz"} {
 		if namedMetrics[i].name != name {
 			t.Fail()
