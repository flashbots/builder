// Go port of Coda Hale's Metrics library
//
// <https://github.com/rcrowley/go-metrics>
//
// Coda Hale's original work: <https://github.com/codahale/metrics>
package metrics

import (
	"os"
	"runtime/metrics"
	"runtime/pprof"
	"strconv"
	"strings"
	"syscall"
	"time"

	"github.com/ethereum/go-ethereum/log"
)

// Enabled is checked by the constructor functions for all of the
// standard metrics. If it is true, the metric returned is a stub.
//
// This global kill-switch helps quantify the observer effect and makes
// for less cluttered pprof profiles.
var Enabled = false

// EnabledExpensive is a soft-flag meant for external packages to check if costly
// metrics gathering is allowed or not. The goal is to separate standard metrics
// for health monitoring and debug metrics that might impact runtime performance.
var EnabledExpensive = false

// EnabledBuilder is a flag meant to collect metrics and performance of the builder
var EnabledBuilder = false

// enablerFlags is the CLI flag names to use to enable metrics collections.
var enablerFlags = []string{"metrics"}

// enablerEnvVars is the env var names to use to enable metrics collections.
var enablerEnvVars = []string{"GETH_METRICS"}

// expensiveEnablerFlags is the CLI flag names to use to enable metrics collections.
var expensiveEnablerFlags = []string{"metrics.expensive"}

<<<<<<< HEAD
// builderEnablerFlags is the CLI flag names to use to enable metrics collections.
var builderEnablerFlags = []string{"metrics.builder"}
=======
// expensiveEnablerEnvVars is the env var names to use to enable metrics collections.
var expensiveEnablerEnvVars = []string{"GETH_METRICS_EXPENSIVE"}
>>>>>>> 3f40e65c

// Init enables or disables the metrics system. Since we need this to run before
// any other code gets to create meters and timers, we'll actually do an ugly hack
// and peek into the command line args for the metrics flag.
func init() {
	for _, enabler := range enablerEnvVars {
		if val, found := syscall.Getenv(enabler); found && !Enabled {
			if enable, _ := strconv.ParseBool(val); enable { // ignore error, flag parser will choke on it later
				log.Info("Enabling metrics collection")
				Enabled = true
			}
		}
	}
	for _, enabler := range expensiveEnablerEnvVars {
		if val, found := syscall.Getenv(enabler); found && !EnabledExpensive {
			if enable, _ := strconv.ParseBool(val); enable { // ignore error, flag parser will choke on it later
				log.Info("Enabling expensive metrics collection")
				EnabledExpensive = true
			}
		}
	}
	for _, arg := range os.Args {
		flag := strings.TrimLeft(arg, "-")

		for _, enabler := range enablerFlags {
			if !Enabled && flag == enabler {
				log.Info("Enabling metrics collection")
				Enabled = true
			}
		}
		for _, enabler := range expensiveEnablerFlags {
			if !EnabledExpensive && flag == enabler {
				log.Info("Enabling expensive metrics collection")
				EnabledExpensive = true
			}
		}

		for _, enabler := range builderEnablerFlags {
			if !EnabledBuilder && flag == enabler {
				log.Info("Enabling builder metrics collection")
				EnabledBuilder = true
				break
			}
		}
	}
}

var threadCreateProfile = pprof.Lookup("threadcreate")

type runtimeStats struct {
	GCPauses     *metrics.Float64Histogram
	GCAllocBytes uint64
	GCFreedBytes uint64

	MemTotal     uint64
	HeapObjects  uint64
	HeapFree     uint64
	HeapReleased uint64
	HeapUnused   uint64

	Goroutines   uint64
	SchedLatency *metrics.Float64Histogram
}

var runtimeSamples = []metrics.Sample{
	{Name: "/gc/pauses:seconds"}, // histogram
	{Name: "/gc/heap/allocs:bytes"},
	{Name: "/gc/heap/frees:bytes"},
	{Name: "/memory/classes/total:bytes"},
	{Name: "/memory/classes/heap/objects:bytes"},
	{Name: "/memory/classes/heap/free:bytes"},
	{Name: "/memory/classes/heap/released:bytes"},
	{Name: "/memory/classes/heap/unused:bytes"},
	{Name: "/sched/goroutines:goroutines"},
	{Name: "/sched/latencies:seconds"}, // histogram
}

func ReadRuntimeStats() *runtimeStats {
	r := new(runtimeStats)
	readRuntimeStats(r)
	return r
}

func readRuntimeStats(v *runtimeStats) {
	metrics.Read(runtimeSamples)
	for _, s := range runtimeSamples {
		// Skip invalid/unknown metrics. This is needed because some metrics
		// are unavailable in older Go versions, and attempting to read a 'bad'
		// metric panics.
		if s.Value.Kind() == metrics.KindBad {
			continue
		}

		switch s.Name {
		case "/gc/pauses:seconds":
			v.GCPauses = s.Value.Float64Histogram()
		case "/gc/heap/allocs:bytes":
			v.GCAllocBytes = s.Value.Uint64()
		case "/gc/heap/frees:bytes":
			v.GCFreedBytes = s.Value.Uint64()
		case "/memory/classes/total:bytes":
			v.MemTotal = s.Value.Uint64()
		case "/memory/classes/heap/objects:bytes":
			v.HeapObjects = s.Value.Uint64()
		case "/memory/classes/heap/free:bytes":
			v.HeapFree = s.Value.Uint64()
		case "/memory/classes/heap/released:bytes":
			v.HeapReleased = s.Value.Uint64()
		case "/memory/classes/heap/unused:bytes":
			v.HeapUnused = s.Value.Uint64()
		case "/sched/goroutines:goroutines":
			v.Goroutines = s.Value.Uint64()
		case "/sched/latencies:seconds":
			v.SchedLatency = s.Value.Float64Histogram()
		}
	}
}

// CollectProcessMetrics periodically collects various metrics about the running process.
func CollectProcessMetrics(refresh time.Duration) {
	// Short circuit if the metrics system is disabled
	if !Enabled {
		return
	}

	// Create the various data collectors
	var (
		cpustats  = make([]CPUStats, 2)
		diskstats = make([]DiskStats, 2)
		rstats    = make([]runtimeStats, 2)
	)

	// This scale factor is used for the runtime's time metrics. It's useful to convert to
	// ns here because the runtime gives times in float seconds, but runtimeHistogram can
	// only provide integers for the minimum and maximum values.
	const secondsToNs = float64(time.Second)

	// Define the various metrics to collect
	var (
		cpuSysLoad            = GetOrRegisterGauge("system/cpu/sysload", DefaultRegistry)
		cpuSysWait            = GetOrRegisterGauge("system/cpu/syswait", DefaultRegistry)
		cpuProcLoad           = GetOrRegisterGauge("system/cpu/procload", DefaultRegistry)
		cpuSysLoadTotal       = GetOrRegisterCounterFloat64("system/cpu/sysload/total", DefaultRegistry)
		cpuSysWaitTotal       = GetOrRegisterCounterFloat64("system/cpu/syswait/total", DefaultRegistry)
		cpuProcLoadTotal      = GetOrRegisterCounterFloat64("system/cpu/procload/total", DefaultRegistry)
		cpuThreads            = GetOrRegisterGauge("system/cpu/threads", DefaultRegistry)
		cpuGoroutines         = GetOrRegisterGauge("system/cpu/goroutines", DefaultRegistry)
		cpuSchedLatency       = getOrRegisterRuntimeHistogram("system/cpu/schedlatency", secondsToNs, nil)
		memPauses             = getOrRegisterRuntimeHistogram("system/memory/pauses", secondsToNs, nil)
		memAllocs             = GetOrRegisterMeter("system/memory/allocs", DefaultRegistry)
		memFrees              = GetOrRegisterMeter("system/memory/frees", DefaultRegistry)
		memTotal              = GetOrRegisterGauge("system/memory/held", DefaultRegistry)
		heapUsed              = GetOrRegisterGauge("system/memory/used", DefaultRegistry)
		heapObjects           = GetOrRegisterGauge("system/memory/objects", DefaultRegistry)
		diskReads             = GetOrRegisterMeter("system/disk/readcount", DefaultRegistry)
		diskReadBytes         = GetOrRegisterMeter("system/disk/readdata", DefaultRegistry)
		diskReadBytesCounter  = GetOrRegisterCounter("system/disk/readbytes", DefaultRegistry)
		diskWrites            = GetOrRegisterMeter("system/disk/writecount", DefaultRegistry)
		diskWriteBytes        = GetOrRegisterMeter("system/disk/writedata", DefaultRegistry)
		diskWriteBytesCounter = GetOrRegisterCounter("system/disk/writebytes", DefaultRegistry)
	)

	var lastCollectTime time.Time

	// Iterate loading the different stats and updating the meters.
	now, prev := 0, 1
	for ; ; now, prev = prev, now {
		// Gather CPU times.
		ReadCPUStats(&cpustats[now])
		collectTime := time.Now()
		secondsSinceLastCollect := collectTime.Sub(lastCollectTime).Seconds()
		lastCollectTime = collectTime
		if secondsSinceLastCollect > 0 {
			sysLoad := cpustats[now].GlobalTime - cpustats[prev].GlobalTime
			sysWait := cpustats[now].GlobalWait - cpustats[prev].GlobalWait
			procLoad := cpustats[now].LocalTime - cpustats[prev].LocalTime
			// Convert to integer percentage.
			cpuSysLoad.Update(int64(sysLoad / secondsSinceLastCollect * 100))
			cpuSysWait.Update(int64(sysWait / secondsSinceLastCollect * 100))
			cpuProcLoad.Update(int64(procLoad / secondsSinceLastCollect * 100))
			// increment counters (ms)
			cpuSysLoadTotal.Inc(sysLoad)
			cpuSysWaitTotal.Inc(sysWait)
			cpuProcLoadTotal.Inc(procLoad)
		}

		// Threads
		cpuThreads.Update(int64(threadCreateProfile.Count()))

		// Go runtime metrics
		readRuntimeStats(&rstats[now])

		cpuGoroutines.Update(int64(rstats[now].Goroutines))
		cpuSchedLatency.update(rstats[now].SchedLatency)
		memPauses.update(rstats[now].GCPauses)

		memAllocs.Mark(int64(rstats[now].GCAllocBytes - rstats[prev].GCAllocBytes))
		memFrees.Mark(int64(rstats[now].GCFreedBytes - rstats[prev].GCFreedBytes))

		memTotal.Update(int64(rstats[now].MemTotal))
		heapUsed.Update(int64(rstats[now].MemTotal - rstats[now].HeapUnused - rstats[now].HeapFree - rstats[now].HeapReleased))
		heapObjects.Update(int64(rstats[now].HeapObjects))

		// Disk
		if ReadDiskStats(&diskstats[now]) == nil {
			diskReads.Mark(diskstats[now].ReadCount - diskstats[prev].ReadCount)
			diskReadBytes.Mark(diskstats[now].ReadBytes - diskstats[prev].ReadBytes)
			diskWrites.Mark(diskstats[now].WriteCount - diskstats[prev].WriteCount)
			diskWriteBytes.Mark(diskstats[now].WriteBytes - diskstats[prev].WriteBytes)
			diskReadBytesCounter.Inc(diskstats[now].ReadBytes - diskstats[prev].ReadBytes)
			diskWriteBytesCounter.Inc(diskstats[now].WriteBytes - diskstats[prev].WriteBytes)
		}

		time.Sleep(refresh)
	}
}<|MERGE_RESOLUTION|>--- conflicted
+++ resolved
@@ -41,13 +41,11 @@
 // expensiveEnablerFlags is the CLI flag names to use to enable metrics collections.
 var expensiveEnablerFlags = []string{"metrics.expensive"}
 
-<<<<<<< HEAD
+// expensiveEnablerEnvVars is the env var names to use to enable metrics collections.
+var expensiveEnablerEnvVars = []string{"GETH_METRICS_EXPENSIVE"}
+
 // builderEnablerFlags is the CLI flag names to use to enable metrics collections.
 var builderEnablerFlags = []string{"metrics.builder"}
-=======
-// expensiveEnablerEnvVars is the env var names to use to enable metrics collections.
-var expensiveEnablerEnvVars = []string{"GETH_METRICS_EXPENSIVE"}
->>>>>>> 3f40e65c
 
 // Init enables or disables the metrics system. Since we need this to run before
 // any other code gets to create meters and timers, we'll actually do an ugly hack
