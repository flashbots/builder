// Copyright 2018 The go-ethereum Authors
// This file is part of the go-ethereum library.
//
// The go-ethereum library is free software: you can redistribute it and/or modify
// it under the terms of the GNU Lesser General Public License as published by
// the Free Software Foundation, either version 3 of the License, or
// (at your option) any later version.
//
// The go-ethereum library is distributed in the hope that it will be useful,
// but WITHOUT ANY WARRANTY; without even the implied warranty of
// MERCHANTABILITY or FITNESS FOR A PARTICULAR PURPOSE. See the
// GNU Lesser General Public License for more details.
//
// You should have received a copy of the GNU Lesser General Public License
// along with the go-ethereum library. If not, see <http://www.gnu.org/licenses/>.

package rawdb

import (
	"bytes"
	"encoding/binary"
	"errors"
	"fmt"
	"math/big"

	"github.com/ethereum/go-ethereum/common"
	"github.com/ethereum/go-ethereum/consensus/misc/eip4844"
	"github.com/ethereum/go-ethereum/core/types"
	"github.com/ethereum/go-ethereum/crypto"
	"github.com/ethereum/go-ethereum/ethdb"
	"github.com/ethereum/go-ethereum/log"
	"github.com/ethereum/go-ethereum/params"
	"github.com/ethereum/go-ethereum/rlp"
	"golang.org/x/exp/slices"
)

// ReadCanonicalHash retrieves the hash assigned to a canonical block number.
func ReadCanonicalHash(db ethdb.Reader, number uint64) common.Hash {
	var data []byte
	db.ReadAncients(func(reader ethdb.AncientReaderOp) error {
		data, _ = reader.Ancient(ChainFreezerHashTable, number)
		if len(data) == 0 {
			// Get it by hash from leveldb
			data, _ = db.Get(headerHashKey(number))
		}
		return nil
	})
	return common.BytesToHash(data)
}

// WriteCanonicalHash stores the hash assigned to a canonical block number.
func WriteCanonicalHash(db ethdb.KeyValueWriter, hash common.Hash, number uint64) {
	if err := db.Put(headerHashKey(number), hash.Bytes()); err != nil {
		log.Crit("Failed to store number to hash mapping", "err", err)
	}
}

// DeleteCanonicalHash removes the number to hash canonical mapping.
func DeleteCanonicalHash(db ethdb.KeyValueWriter, number uint64) {
	if err := db.Delete(headerHashKey(number)); err != nil {
		log.Crit("Failed to delete number to hash mapping", "err", err)
	}
}

// ReadAllHashes retrieves all the hashes assigned to blocks at a certain heights,
// both canonical and reorged forks included.
func ReadAllHashes(db ethdb.Iteratee, number uint64) []common.Hash {
	prefix := headerKeyPrefix(number)

	hashes := make([]common.Hash, 0, 1)
	it := db.NewIterator(prefix, nil)
	defer it.Release()

	for it.Next() {
		if key := it.Key(); len(key) == len(prefix)+32 {
			hashes = append(hashes, common.BytesToHash(key[len(key)-32:]))
		}
	}
	return hashes
}

type NumberHash struct {
	Number uint64
	Hash   common.Hash
}

// ReadAllHashesInRange retrieves all the hashes assigned to blocks at certain
// heights, both canonical and reorged forks included.
// This method considers both limits to be _inclusive_.
func ReadAllHashesInRange(db ethdb.Iteratee, first, last uint64) []*NumberHash {
	var (
		start     = encodeBlockNumber(first)
		keyLength = len(headerPrefix) + 8 + 32
		hashes    = make([]*NumberHash, 0, 1+last-first)
		it        = db.NewIterator(headerPrefix, start)
	)
	defer it.Release()
	for it.Next() {
		key := it.Key()
		if len(key) != keyLength {
			continue
		}
		num := binary.BigEndian.Uint64(key[len(headerPrefix) : len(headerPrefix)+8])
		if num > last {
			break
		}
		hash := common.BytesToHash(key[len(key)-32:])
		hashes = append(hashes, &NumberHash{num, hash})
	}
	return hashes
}

// ReadAllCanonicalHashes retrieves all canonical number and hash mappings at the
// certain chain range. If the accumulated entries reaches the given threshold,
// abort the iteration and return the semi-finish result.
func ReadAllCanonicalHashes(db ethdb.Iteratee, from uint64, to uint64, limit int) ([]uint64, []common.Hash) {
	// Short circuit if the limit is 0.
	if limit == 0 {
		return nil, nil
	}
	var (
		numbers []uint64
		hashes  []common.Hash
	)
	// Construct the key prefix of start point.
	start, end := headerHashKey(from), headerHashKey(to)
	it := db.NewIterator(nil, start)
	defer it.Release()

	for it.Next() {
		if bytes.Compare(it.Key(), end) >= 0 {
			break
		}
		if key := it.Key(); len(key) == len(headerPrefix)+8+1 && bytes.Equal(key[len(key)-1:], headerHashSuffix) {
			numbers = append(numbers, binary.BigEndian.Uint64(key[len(headerPrefix):len(headerPrefix)+8]))
			hashes = append(hashes, common.BytesToHash(it.Value()))
			// If the accumulated entries reaches the limit threshold, return.
			if len(numbers) >= limit {
				break
			}
		}
	}
	return numbers, hashes
}

// ReadHeaderNumber returns the header number assigned to a hash.
func ReadHeaderNumber(db ethdb.KeyValueReader, hash common.Hash) *uint64 {
	data, _ := db.Get(headerNumberKey(hash))
	if len(data) != 8 {
		return nil
	}
	number := binary.BigEndian.Uint64(data)
	return &number
}

// WriteHeaderNumber stores the hash->number mapping.
func WriteHeaderNumber(db ethdb.KeyValueWriter, hash common.Hash, number uint64) {
	key := headerNumberKey(hash)
	enc := encodeBlockNumber(number)
	if err := db.Put(key, enc); err != nil {
		log.Crit("Failed to store hash to number mapping", "err", err)
	}
}

// DeleteHeaderNumber removes hash->number mapping.
func DeleteHeaderNumber(db ethdb.KeyValueWriter, hash common.Hash) {
	if err := db.Delete(headerNumberKey(hash)); err != nil {
		log.Crit("Failed to delete hash to number mapping", "err", err)
	}
}

// ReadHeadHeaderHash retrieves the hash of the current canonical head header.
func ReadHeadHeaderHash(db ethdb.KeyValueReader) common.Hash {
	data, _ := db.Get(headHeaderKey)
	if len(data) == 0 {
		return common.Hash{}
	}
	return common.BytesToHash(data)
}

// WriteHeadHeaderHash stores the hash of the current canonical head header.
func WriteHeadHeaderHash(db ethdb.KeyValueWriter, hash common.Hash) {
	if err := db.Put(headHeaderKey, hash.Bytes()); err != nil {
		log.Crit("Failed to store last header's hash", "err", err)
	}
}

// ReadHeadBlockHash retrieves the hash of the current canonical head block.
func ReadHeadBlockHash(db ethdb.KeyValueReader) common.Hash {
	data, _ := db.Get(headBlockKey)
	if len(data) == 0 {
		return common.Hash{}
	}
	return common.BytesToHash(data)
}

// WriteHeadBlockHash stores the head block's hash.
func WriteHeadBlockHash(db ethdb.KeyValueWriter, hash common.Hash) {
	if err := db.Put(headBlockKey, hash.Bytes()); err != nil {
		log.Crit("Failed to store last block's hash", "err", err)
	}
}

// ReadHeadFastBlockHash retrieves the hash of the current fast-sync head block.
func ReadHeadFastBlockHash(db ethdb.KeyValueReader) common.Hash {
	data, _ := db.Get(headFastBlockKey)
	if len(data) == 0 {
		return common.Hash{}
	}
	return common.BytesToHash(data)
}

// WriteHeadFastBlockHash stores the hash of the current fast-sync head block.
func WriteHeadFastBlockHash(db ethdb.KeyValueWriter, hash common.Hash) {
	if err := db.Put(headFastBlockKey, hash.Bytes()); err != nil {
		log.Crit("Failed to store last fast block's hash", "err", err)
	}
}

// ReadFinalizedBlockHash retrieves the hash of the finalized block.
func ReadFinalizedBlockHash(db ethdb.KeyValueReader) common.Hash {
	data, _ := db.Get(headFinalizedBlockKey)
	if len(data) == 0 {
		return common.Hash{}
	}
	return common.BytesToHash(data)
}

// WriteFinalizedBlockHash stores the hash of the finalized block.
func WriteFinalizedBlockHash(db ethdb.KeyValueWriter, hash common.Hash) {
	if err := db.Put(headFinalizedBlockKey, hash.Bytes()); err != nil {
		log.Crit("Failed to store last finalized block's hash", "err", err)
	}
}

// ReadLastPivotNumber retrieves the number of the last pivot block. If the node
// full synced, the last pivot will always be nil.
func ReadLastPivotNumber(db ethdb.KeyValueReader) *uint64 {
	data, _ := db.Get(lastPivotKey)
	if len(data) == 0 {
		return nil
	}
	var pivot uint64
	if err := rlp.DecodeBytes(data, &pivot); err != nil {
		log.Error("Invalid pivot block number in database", "err", err)
		return nil
	}
	return &pivot
}

// WriteLastPivotNumber stores the number of the last pivot block.
func WriteLastPivotNumber(db ethdb.KeyValueWriter, pivot uint64) {
	enc, err := rlp.EncodeToBytes(pivot)
	if err != nil {
		log.Crit("Failed to encode pivot block number", "err", err)
	}
	if err := db.Put(lastPivotKey, enc); err != nil {
		log.Crit("Failed to store pivot block number", "err", err)
	}
}

// ReadTxIndexTail retrieves the number of oldest indexed block
// whose transaction indices has been indexed.
func ReadTxIndexTail(db ethdb.KeyValueReader) *uint64 {
	data, _ := db.Get(txIndexTailKey)
	if len(data) != 8 {
		return nil
	}
	number := binary.BigEndian.Uint64(data)
	return &number
}

// WriteTxIndexTail stores the number of oldest indexed block
// into database.
func WriteTxIndexTail(db ethdb.KeyValueWriter, number uint64) {
	if err := db.Put(txIndexTailKey, encodeBlockNumber(number)); err != nil {
		log.Crit("Failed to store the transaction index tail", "err", err)
	}
}

// ReadFastTxLookupLimit retrieves the tx lookup limit used in fast sync.
func ReadFastTxLookupLimit(db ethdb.KeyValueReader) *uint64 {
	data, _ := db.Get(fastTxLookupLimitKey)
	if len(data) != 8 {
		return nil
	}
	number := binary.BigEndian.Uint64(data)
	return &number
}

// WriteFastTxLookupLimit stores the txlookup limit used in fast sync into database.
func WriteFastTxLookupLimit(db ethdb.KeyValueWriter, number uint64) {
	if err := db.Put(fastTxLookupLimitKey, encodeBlockNumber(number)); err != nil {
		log.Crit("Failed to store transaction lookup limit for fast sync", "err", err)
	}
}

// ReadHeaderRange returns the rlp-encoded headers, starting at 'number', and going
// backwards towards genesis. This method assumes that the caller already has
// placed a cap on count, to prevent DoS issues.
// Since this method operates in head-towards-genesis mode, it will return an empty
// slice in case the head ('number') is missing. Hence, the caller must ensure that
// the head ('number') argument is actually an existing header.
//
// N.B: Since the input is a number, as opposed to a hash, it's implicit that
// this method only operates on canon headers.
func ReadHeaderRange(db ethdb.Reader, number uint64, count uint64) []rlp.RawValue {
	var rlpHeaders []rlp.RawValue
	if count == 0 {
		return rlpHeaders
	}
	i := number
	if count-1 > number {
		// It's ok to request block 0, 1 item
		count = number + 1
	}
	limit, _ := db.Ancients()
	// First read live blocks
	if i >= limit {
		// If we need to read live blocks, we need to figure out the hash first
		hash := ReadCanonicalHash(db, number)
		for ; i >= limit && count > 0; i-- {
			if data, _ := db.Get(headerKey(i, hash)); len(data) > 0 {
				rlpHeaders = append(rlpHeaders, data)
				// Get the parent hash for next query
				hash = types.HeaderParentHashFromRLP(data)
			} else {
				break // Maybe got moved to ancients
			}
			count--
		}
	}
	if count == 0 {
		return rlpHeaders
	}
	// read remaining from ancients
	max := count * 700
	data, err := db.AncientRange(ChainFreezerHeaderTable, i+1-count, count, max)
	if err == nil && uint64(len(data)) == count {
		// the data is on the order [h, h+1, .., n] -- reordering needed
		for i := range data {
			rlpHeaders = append(rlpHeaders, data[len(data)-1-i])
		}
	}
	return rlpHeaders
}

// ReadHeaderRLP retrieves a block header in its raw RLP database encoding.
func ReadHeaderRLP(db ethdb.Reader, hash common.Hash, number uint64) rlp.RawValue {
	var data []byte
	db.ReadAncients(func(reader ethdb.AncientReaderOp) error {
		// First try to look up the data in ancient database. Extra hash
		// comparison is necessary since ancient database only maintains
		// the canonical data.
		data, _ = reader.Ancient(ChainFreezerHeaderTable, number)
		if len(data) > 0 && crypto.Keccak256Hash(data) == hash {
			return nil
		}
		// If not, try reading from leveldb
		data, _ = db.Get(headerKey(number, hash))
		return nil
	})
	return data
}

// HasHeader verifies the existence of a block header corresponding to the hash.
func HasHeader(db ethdb.Reader, hash common.Hash, number uint64) bool {
	if isCanon(db, number, hash) {
		return true
	}
	if has, err := db.Has(headerKey(number, hash)); !has || err != nil {
		return false
	}
	return true
}

// ReadHeader retrieves the block header corresponding to the hash.
func ReadHeader(db ethdb.Reader, hash common.Hash, number uint64) *types.Header {
	data := ReadHeaderRLP(db, hash, number)
	if len(data) == 0 {
		return nil
	}
	header := new(types.Header)
	if err := rlp.Decode(bytes.NewReader(data), header); err != nil {
		log.Error("Invalid block header RLP", "hash", hash, "err", err)
		return nil
	}
	return header
}

// WriteHeader stores a block header into the database and also stores the hash-
// to-number mapping.
func WriteHeader(db ethdb.KeyValueWriter, header *types.Header) {
	var (
		hash   = header.Hash()
		number = header.Number.Uint64()
	)
	// Write the hash -> number mapping
	WriteHeaderNumber(db, hash, number)

	// Write the encoded header
	data, err := rlp.EncodeToBytes(header)
	if err != nil {
		log.Crit("Failed to RLP encode header", "err", err)
	}
	key := headerKey(number, hash)
	if err := db.Put(key, data); err != nil {
		log.Crit("Failed to store header", "err", err)
	}
}

// DeleteHeader removes all block header data associated with a hash.
func DeleteHeader(db ethdb.KeyValueWriter, hash common.Hash, number uint64) {
	deleteHeaderWithoutNumber(db, hash, number)
	if err := db.Delete(headerNumberKey(hash)); err != nil {
		log.Crit("Failed to delete hash to number mapping", "err", err)
	}
}

// deleteHeaderWithoutNumber removes only the block header but does not remove
// the hash to number mapping.
func deleteHeaderWithoutNumber(db ethdb.KeyValueWriter, hash common.Hash, number uint64) {
	if err := db.Delete(headerKey(number, hash)); err != nil {
		log.Crit("Failed to delete header", "err", err)
	}
}

// isCanon is an internal utility method, to check whether the given number/hash
// is part of the ancient (canon) set.
func isCanon(reader ethdb.AncientReaderOp, number uint64, hash common.Hash) bool {
	h, err := reader.Ancient(ChainFreezerHashTable, number)
	if err != nil {
		return false
	}
	return bytes.Equal(h, hash[:])
}

// ReadBodyRLP retrieves the block body (transactions and uncles) in RLP encoding.
func ReadBodyRLP(db ethdb.Reader, hash common.Hash, number uint64) rlp.RawValue {
	// First try to look up the data in ancient database. Extra hash
	// comparison is necessary since ancient database only maintains
	// the canonical data.
	var data []byte
	db.ReadAncients(func(reader ethdb.AncientReaderOp) error {
		// Check if the data is in ancients
		if isCanon(reader, number, hash) {
			data, _ = reader.Ancient(ChainFreezerBodiesTable, number)
			return nil
		}
		// If not, try reading from leveldb
		data, _ = db.Get(blockBodyKey(number, hash))
		return nil
	})
	return data
}

// ReadCanonicalBodyRLP retrieves the block body (transactions and uncles) for the canonical
// block at number, in RLP encoding.
func ReadCanonicalBodyRLP(db ethdb.Reader, number uint64) rlp.RawValue {
	var data []byte
	db.ReadAncients(func(reader ethdb.AncientReaderOp) error {
		data, _ = reader.Ancient(ChainFreezerBodiesTable, number)
		if len(data) > 0 {
			return nil
		}
		// Block is not in ancients, read from leveldb by hash and number.
		// Note: ReadCanonicalHash cannot be used here because it also
		// calls ReadAncients internally.
		hash, _ := db.Get(headerHashKey(number))
		data, _ = db.Get(blockBodyKey(number, common.BytesToHash(hash)))
		return nil
	})
	return data
}

// WriteBodyRLP stores an RLP encoded block body into the database.
func WriteBodyRLP(db ethdb.KeyValueWriter, hash common.Hash, number uint64, rlp rlp.RawValue) {
	if err := db.Put(blockBodyKey(number, hash), rlp); err != nil {
		log.Crit("Failed to store block body", "err", err)
	}
}

// HasBody verifies the existence of a block body corresponding to the hash.
func HasBody(db ethdb.Reader, hash common.Hash, number uint64) bool {
	if isCanon(db, number, hash) {
		return true
	}
	if has, err := db.Has(blockBodyKey(number, hash)); !has || err != nil {
		return false
	}
	return true
}

// ReadBody retrieves the block body corresponding to the hash.
func ReadBody(db ethdb.Reader, hash common.Hash, number uint64) *types.Body {
	data := ReadBodyRLP(db, hash, number)
	if len(data) == 0 {
		return nil
	}
	body := new(types.Body)
	if err := rlp.Decode(bytes.NewReader(data), body); err != nil {
		log.Error("Invalid block body RLP", "hash", hash, "err", err)
		return nil
	}
	return body
}

// WriteBody stores a block body into the database.
func WriteBody(db ethdb.KeyValueWriter, hash common.Hash, number uint64, body *types.Body) {
	data, err := rlp.EncodeToBytes(body)
	if err != nil {
		log.Crit("Failed to RLP encode body", "err", err)
	}
	WriteBodyRLP(db, hash, number, data)
}

// DeleteBody removes all block body data associated with a hash.
func DeleteBody(db ethdb.KeyValueWriter, hash common.Hash, number uint64) {
	if err := db.Delete(blockBodyKey(number, hash)); err != nil {
		log.Crit("Failed to delete block body", "err", err)
	}
}

// ReadTdRLP retrieves a block's total difficulty corresponding to the hash in RLP encoding.
func ReadTdRLP(db ethdb.Reader, hash common.Hash, number uint64) rlp.RawValue {
	var data []byte
	db.ReadAncients(func(reader ethdb.AncientReaderOp) error {
		// Check if the data is in ancients
		if isCanon(reader, number, hash) {
			data, _ = reader.Ancient(ChainFreezerDifficultyTable, number)
			return nil
		}
		// If not, try reading from leveldb
		data, _ = db.Get(headerTDKey(number, hash))
		return nil
	})
	return data
}

// ReadTd retrieves a block's total difficulty corresponding to the hash.
func ReadTd(db ethdb.Reader, hash common.Hash, number uint64) *big.Int {
	data := ReadTdRLP(db, hash, number)
	if len(data) == 0 {
		return nil
	}
	td := new(big.Int)
	if err := rlp.Decode(bytes.NewReader(data), td); err != nil {
		log.Error("Invalid block total difficulty RLP", "hash", hash, "err", err)
		return nil
	}
	return td
}

// WriteTd stores the total difficulty of a block into the database.
func WriteTd(db ethdb.KeyValueWriter, hash common.Hash, number uint64, td *big.Int) {
	data, err := rlp.EncodeToBytes(td)
	if err != nil {
		log.Crit("Failed to RLP encode block total difficulty", "err", err)
	}
	if err := db.Put(headerTDKey(number, hash), data); err != nil {
		log.Crit("Failed to store block total difficulty", "err", err)
	}
}

// DeleteTd removes all block total difficulty data associated with a hash.
func DeleteTd(db ethdb.KeyValueWriter, hash common.Hash, number uint64) {
	if err := db.Delete(headerTDKey(number, hash)); err != nil {
		log.Crit("Failed to delete block total difficulty", "err", err)
	}
}

// HasReceipts verifies the existence of all the transaction receipts belonging
// to a block.
func HasReceipts(db ethdb.Reader, hash common.Hash, number uint64) bool {
	if isCanon(db, number, hash) {
		return true
	}
	if has, err := db.Has(blockReceiptsKey(number, hash)); !has || err != nil {
		return false
	}
	return true
}

// ReadReceiptsRLP retrieves all the transaction receipts belonging to a block in RLP encoding.
func ReadReceiptsRLP(db ethdb.Reader, hash common.Hash, number uint64) rlp.RawValue {
	var data []byte
	db.ReadAncients(func(reader ethdb.AncientReaderOp) error {
		// Check if the data is in ancients
		if isCanon(reader, number, hash) {
			data, _ = reader.Ancient(ChainFreezerReceiptTable, number)
			return nil
		}
		// If not, try reading from leveldb
		data, _ = db.Get(blockReceiptsKey(number, hash))
		return nil
	})
	return data
}

// ReadRawReceipts retrieves all the transaction receipts belonging to a block.
// The receipt metadata fields are not guaranteed to be populated, so they
// should not be used. Use ReadReceipts instead if the metadata is needed.
func ReadRawReceipts(db ethdb.Reader, hash common.Hash, number uint64) types.Receipts {
	// Retrieve the flattened receipt slice
	data := ReadReceiptsRLP(db, hash, number)
	if len(data) == 0 {
		return nil
	}
	// Convert the receipts from their storage form to their internal representation
	storageReceipts := []*types.ReceiptForStorage{}
	if err := rlp.DecodeBytes(data, &storageReceipts); err != nil {
		log.Error("Invalid receipt array RLP", "hash", hash, "err", err)
		return nil
	}
	receipts := make(types.Receipts, len(storageReceipts))
	for i, storageReceipt := range storageReceipts {
		receipts[i] = (*types.Receipt)(storageReceipt)
	}
	return receipts
}

// ReadReceipts retrieves all the transaction receipts belonging to a block, including
// its corresponding metadata fields. If it is unable to populate these metadata
// fields then nil is returned.
//
// The current implementation populates these metadata fields by reading the receipts'
// corresponding block body, so if the block body is not found it will return nil even
// if the receipt itself is stored.
func ReadReceipts(db ethdb.Reader, hash common.Hash, number uint64, time uint64, config *params.ChainConfig) types.Receipts {
	// We're deriving many fields from the block body, retrieve beside the receipt
	receipts := ReadRawReceipts(db, hash, number)
	if receipts == nil {
		return nil
	}
	body := ReadBody(db, hash, number)
	if body == nil {
		log.Error("Missing body but have receipt", "hash", hash, "number", number)
		return nil
	}
	header := ReadHeader(db, hash, number)

	var baseFee *big.Int
	if header == nil {
		baseFee = big.NewInt(0)
	} else {
		baseFee = header.BaseFee
	}
	// Compute effective blob gas price.
	var blobGasPrice *big.Int
	if header != nil && header.ExcessBlobGas != nil {
		blobGasPrice = eip4844.CalcBlobFee(*header.ExcessBlobGas)
	}
	if err := receipts.DeriveFields(config, hash, number, time, baseFee, blobGasPrice, body.Transactions); err != nil {
		log.Error("Failed to derive block receipts fields", "hash", hash, "number", number, "err", err)
		return nil
	}
	return receipts
}

// WriteReceipts stores all the transaction receipts belonging to a block.
func WriteReceipts(db ethdb.KeyValueWriter, hash common.Hash, number uint64, receipts types.Receipts) {
	// Convert the receipts into their storage form and serialize them
	storageReceipts := make([]*types.ReceiptForStorage, len(receipts))
	for i, receipt := range receipts {
		storageReceipts[i] = (*types.ReceiptForStorage)(receipt)
	}
	bytes, err := rlp.EncodeToBytes(storageReceipts)
	if err != nil {
		log.Crit("Failed to encode block receipts", "err", err)
	}
	// Store the flattened receipt slice
	if err := db.Put(blockReceiptsKey(number, hash), bytes); err != nil {
		log.Crit("Failed to store block receipts", "err", err)
	}
}

// DeleteReceipts removes all receipt data associated with a block hash.
func DeleteReceipts(db ethdb.KeyValueWriter, hash common.Hash, number uint64) {
	if err := db.Delete(blockReceiptsKey(number, hash)); err != nil {
		log.Crit("Failed to delete block receipts", "err", err)
	}
}

// storedReceiptRLP is the storage encoding of a receipt.
// Re-definition in core/types/receipt.go.
// TODO: Re-use the existing definition.
type storedReceiptRLP struct {
	PostStateOrStatus []byte
	CumulativeGasUsed uint64
	Logs              []*types.Log
}

// ReceiptLogs is a barebone version of ReceiptForStorage which only keeps
// the list of logs. When decoding a stored receipt into this object we
// avoid creating the bloom filter.
type receiptLogs struct {
	Logs []*types.Log
}

// DecodeRLP implements rlp.Decoder.
func (r *receiptLogs) DecodeRLP(s *rlp.Stream) error {
	var stored storedReceiptRLP
	if err := s.Decode(&stored); err != nil {
		return err
	}
	r.Logs = stored.Logs
	return nil
}

// DeriveLogFields fills the logs in receiptLogs with information such as block number, txhash, etc.
func deriveLogFields(receipts []*receiptLogs, hash common.Hash, number uint64, txs types.Transactions) error {
	logIndex := uint(0)
	if len(txs) != len(receipts) {
		return errors.New("transaction and receipt count mismatch")
	}
	for i := 0; i < len(receipts); i++ {
		txHash := txs[i].Hash()
		// The derived log fields can simply be set from the block and transaction
		for j := 0; j < len(receipts[i].Logs); j++ {
			receipts[i].Logs[j].BlockNumber = number
			receipts[i].Logs[j].BlockHash = hash
			receipts[i].Logs[j].TxHash = txHash
			receipts[i].Logs[j].TxIndex = uint(i)
			receipts[i].Logs[j].Index = logIndex
			logIndex++
		}
	}
	return nil
}

// ReadLogs retrieves the logs for all transactions in a block. In case
// receipts is not found, a nil is returned.
// Note: ReadLogs does not derive unstored log fields.
func ReadLogs(db ethdb.Reader, hash common.Hash, number uint64, config *params.ChainConfig) [][]*types.Log {
	// Retrieve the flattened receipt slice
	data := ReadReceiptsRLP(db, hash, number)
	if len(data) == 0 {
		return nil
	}
	receipts := []*receiptLogs{}
	if err := rlp.DecodeBytes(data, &receipts); err != nil {
		log.Error("Invalid receipt array RLP", "hash", hash, "err", err)
		return nil
	}

	logs := make([][]*types.Log, len(receipts))
	for i, receipt := range receipts {
		logs[i] = receipt.Logs
	}
	return logs
}

// ReadBlock retrieves an entire block corresponding to the hash, assembling it
// back from the stored header and body. If either the header or body could not
// be retrieved nil is returned.
//
// Note, due to concurrent download of header and block body the header and thus
// canonical hash can be stored in the database but the body data not (yet).
func ReadBlock(db ethdb.Reader, hash common.Hash, number uint64) *types.Block {
	header := ReadHeader(db, hash, number)
	if header == nil {
		return nil
	}
	body := ReadBody(db, hash, number)
	if body == nil {
		return nil
	}
	return types.NewBlockWithHeader(header).WithBody(body.Transactions, body.Uncles).WithWithdrawals(body.Withdrawals)
}

// WriteBlock serializes a block into the database, header and body separately.
func WriteBlock(db ethdb.KeyValueWriter, block *types.Block) {
	WriteBody(db, block.Hash(), block.NumberU64(), block.Body())
	WriteHeader(db, block.Header())
}

// WriteAncientBlocks writes entire block data into ancient store and returns the total written size.
func WriteAncientBlocks(db ethdb.AncientWriter, blocks []*types.Block, receipts []types.Receipts, td *big.Int) (int64, error) {
	var (
		tdSum      = new(big.Int).Set(td)
		stReceipts []*types.ReceiptForStorage
	)
	return db.ModifyAncients(func(op ethdb.AncientWriteOp) error {
		for i, block := range blocks {
			// Convert receipts to storage format and sum up total difficulty.
			stReceipts = stReceipts[:0]
			for _, receipt := range receipts[i] {
				stReceipts = append(stReceipts, (*types.ReceiptForStorage)(receipt))
			}
			header := block.Header()
			if i > 0 {
				tdSum.Add(tdSum, header.Difficulty)
			}
			if err := writeAncientBlock(op, block, header, stReceipts, tdSum); err != nil {
				return err
			}
		}
		return nil
	})
}

func writeAncientBlock(op ethdb.AncientWriteOp, block *types.Block, header *types.Header, receipts []*types.ReceiptForStorage, td *big.Int) error {
	num := block.NumberU64()
	if err := op.AppendRaw(ChainFreezerHashTable, num, block.Hash().Bytes()); err != nil {
		return fmt.Errorf("can't add block %d hash: %v", num, err)
	}
	if err := op.Append(ChainFreezerHeaderTable, num, header); err != nil {
		return fmt.Errorf("can't append block header %d: %v", num, err)
	}
	if err := op.Append(ChainFreezerBodiesTable, num, block.Body()); err != nil {
		return fmt.Errorf("can't append block body %d: %v", num, err)
	}
	if err := op.Append(ChainFreezerReceiptTable, num, receipts); err != nil {
		return fmt.Errorf("can't append block %d receipts: %v", num, err)
	}
	if err := op.Append(ChainFreezerDifficultyTable, num, td); err != nil {
		return fmt.Errorf("can't append block %d total difficulty: %v", num, err)
	}
	return nil
}

// DeleteBlock removes all block data associated with a hash.
func DeleteBlock(db ethdb.KeyValueWriter, hash common.Hash, number uint64) {
	DeleteReceipts(db, hash, number)
	DeleteHeader(db, hash, number)
	DeleteBody(db, hash, number)
	DeleteTd(db, hash, number)
}

// DeleteBlockWithoutNumber removes all block data associated with a hash, except
// the hash to number mapping.
func DeleteBlockWithoutNumber(db ethdb.KeyValueWriter, hash common.Hash, number uint64) {
	DeleteReceipts(db, hash, number)
	deleteHeaderWithoutNumber(db, hash, number)
	DeleteBody(db, hash, number)
	DeleteTd(db, hash, number)
}

const badBlockToKeep = 10

type badBlock struct {
	Header *types.Header
	Body   *types.Body
}

// ReadBadBlock retrieves the bad block with the corresponding block hash.
func ReadBadBlock(db ethdb.Reader, hash common.Hash) *types.Block {
	blob, err := db.Get(badBlockKey)
	if err != nil {
		return nil
	}
	var badBlocks []*badBlock
	if err := rlp.DecodeBytes(blob, &badBlocks); err != nil {
		return nil
	}
	for _, bad := range badBlocks {
		if bad.Header.Hash() == hash {
			return types.NewBlockWithHeader(bad.Header).WithBody(bad.Body.Transactions, bad.Body.Uncles).WithWithdrawals(bad.Body.Withdrawals)
		}
	}
	return nil
}

// ReadAllBadBlocks retrieves all the bad blocks in the database.
// All returned blocks are sorted in reverse order by number.
func ReadAllBadBlocks(db ethdb.Reader) []*types.Block {
	blob, err := db.Get(badBlockKey)
	if err != nil {
		return nil
	}
	var badBlocks []*badBlock
	if err := rlp.DecodeBytes(blob, &badBlocks); err != nil {
		return nil
	}
	var blocks []*types.Block
	for _, bad := range badBlocks {
		blocks = append(blocks, types.NewBlockWithHeader(bad.Header).WithBody(bad.Body.Transactions, bad.Body.Uncles).WithWithdrawals(bad.Body.Withdrawals))
	}
	return blocks
}

// WriteBadBlock serializes the bad block into the database. If the cumulated
// bad blocks exceeds the limitation, the oldest will be dropped.
func WriteBadBlock(db ethdb.KeyValueStore, block *types.Block) {
	blob, err := db.Get(badBlockKey)
	if err != nil {
		log.Warn("Failed to load old bad blocks", "error", err)
	}
	var badBlocks []*badBlock
	if len(blob) > 0 {
		if err := rlp.DecodeBytes(blob, &badBlocks); err != nil {
			log.Crit("Failed to decode old bad blocks", "error", err)
		}
	}
	for _, b := range badBlocks {
		if b.Header.Number.Uint64() == block.NumberU64() && b.Header.Hash() == block.Hash() {
			log.Info("Skip duplicated bad block", "number", block.NumberU64(), "hash", block.Hash())
			return
		}
	}
	badBlocks = append(badBlocks, &badBlock{
		Header: block.Header(),
		Body:   block.Body(),
	})
<<<<<<< HEAD
	slices.SortFunc(badBlocks, func(a, b *badBlock) bool {
		// Note: sorting in descending number order.
		return a.Header.Number.Uint64() >= b.Header.Number.Uint64()
=======
	slices.SortFunc(badBlocks, func(a, b *badBlock) int {
		// Note: sorting in descending number order.
		return -a.Header.Number.Cmp(b.Header.Number)
>>>>>>> bed84606
	})
	if len(badBlocks) > badBlockToKeep {
		badBlocks = badBlocks[:badBlockToKeep]
	}
	data, err := rlp.EncodeToBytes(badBlocks)
	if err != nil {
		log.Crit("Failed to encode bad blocks", "err", err)
	}
	if err := db.Put(badBlockKey, data); err != nil {
		log.Crit("Failed to write bad blocks", "err", err)
	}
}

// DeleteBadBlocks deletes all the bad blocks from the database
func DeleteBadBlocks(db ethdb.KeyValueWriter) {
	if err := db.Delete(badBlockKey); err != nil {
		log.Crit("Failed to delete bad blocks", "err", err)
	}
}

// FindCommonAncestor returns the last common ancestor of two block headers
func FindCommonAncestor(db ethdb.Reader, a, b *types.Header) *types.Header {
	for bn := b.Number.Uint64(); a.Number.Uint64() > bn; {
		a = ReadHeader(db, a.ParentHash, a.Number.Uint64()-1)
		if a == nil {
			return nil
		}
	}
	for an := a.Number.Uint64(); an < b.Number.Uint64(); {
		b = ReadHeader(db, b.ParentHash, b.Number.Uint64()-1)
		if b == nil {
			return nil
		}
	}
	for a.Hash() != b.Hash() {
		a = ReadHeader(db, a.ParentHash, a.Number.Uint64()-1)
		if a == nil {
			return nil
		}
		b = ReadHeader(db, b.ParentHash, b.Number.Uint64()-1)
		if b == nil {
			return nil
		}
	}
	return a
}

// ReadHeadHeader returns the current canonical head header.
func ReadHeadHeader(db ethdb.Reader) *types.Header {
	headHeaderHash := ReadHeadHeaderHash(db)
	if headHeaderHash == (common.Hash{}) {
		return nil
	}
	headHeaderNumber := ReadHeaderNumber(db, headHeaderHash)
	if headHeaderNumber == nil {
		return nil
	}
	return ReadHeader(db, headHeaderHash, *headHeaderNumber)
}

// ReadHeadBlock returns the current canonical head block.
func ReadHeadBlock(db ethdb.Reader) *types.Block {
	headBlockHash := ReadHeadBlockHash(db)
	if headBlockHash == (common.Hash{}) {
		return nil
	}
	headBlockNumber := ReadHeaderNumber(db, headBlockHash)
	if headBlockNumber == nil {
		return nil
	}
	return ReadBlock(db, headBlockHash, *headBlockNumber)
}<|MERGE_RESOLUTION|>--- conflicted
+++ resolved
@@ -902,15 +902,9 @@
 		Header: block.Header(),
 		Body:   block.Body(),
 	})
-<<<<<<< HEAD
-	slices.SortFunc(badBlocks, func(a, b *badBlock) bool {
-		// Note: sorting in descending number order.
-		return a.Header.Number.Uint64() >= b.Header.Number.Uint64()
-=======
 	slices.SortFunc(badBlocks, func(a, b *badBlock) int {
 		// Note: sorting in descending number order.
 		return -a.Header.Number.Cmp(b.Header.Number)
->>>>>>> bed84606
 	})
 	if len(badBlocks) > badBlockToKeep {
 		badBlocks = badBlocks[:badBlockToKeep]
