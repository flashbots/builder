// Copyright 2014 The go-ethereum Authors
// This file is part of the go-ethereum library.
//
// The go-ethereum library is free software: you can redistribute it and/or modify
// it under the terms of the GNU Lesser General Public License as published by
// the Free Software Foundation, either version 3 of the License, or
// (at your option) any later version.
//
// The go-ethereum library is distributed in the hope that it will be useful,
// but WITHOUT ANY WARRANTY; without even the implied warranty of
// MERCHANTABILITY or FITNESS FOR A PARTICULAR PURPOSE. See the
// GNU Lesser General Public License for more details.
//
// You should have received a copy of the GNU Lesser General Public License
// along with the go-ethereum library. If not, see <http://www.gnu.org/licenses/>.

// Package core implements the Ethereum consensus protocol.
package core

import (
	"errors"
	"fmt"
	"io"
	"math/big"
	"sort"
	"sync"
	"sync/atomic"
	"time"

	"github.com/ethereum/go-ethereum/common"
	"github.com/ethereum/go-ethereum/common/mclock"
	"github.com/ethereum/go-ethereum/common/prque"
	"github.com/ethereum/go-ethereum/consensus"
	"github.com/ethereum/go-ethereum/core/rawdb"
	"github.com/ethereum/go-ethereum/core/state"
	"github.com/ethereum/go-ethereum/core/state/snapshot"
	"github.com/ethereum/go-ethereum/core/types"
	"github.com/ethereum/go-ethereum/core/utils"
	"github.com/ethereum/go-ethereum/core/vm"
	"github.com/ethereum/go-ethereum/ethdb"
	"github.com/ethereum/go-ethereum/event"
	"github.com/ethereum/go-ethereum/internal/syncx"
	"github.com/ethereum/go-ethereum/log"
	"github.com/ethereum/go-ethereum/metrics"
	"github.com/ethereum/go-ethereum/params"
	"github.com/ethereum/go-ethereum/trie"
	lru "github.com/hashicorp/golang-lru"
)

var (
	headBlockGauge          = metrics.NewRegisteredGauge("chain/head/block", nil)
	headHeaderGauge         = metrics.NewRegisteredGauge("chain/head/header", nil)
	headFastBlockGauge      = metrics.NewRegisteredGauge("chain/head/receipt", nil)
	headFinalizedBlockGauge = metrics.NewRegisteredGauge("chain/head/finalized", nil)
	headSafeBlockGauge      = metrics.NewRegisteredGauge("chain/head/safe", nil)

	accountReadTimer   = metrics.NewRegisteredTimer("chain/account/reads", nil)
	accountHashTimer   = metrics.NewRegisteredTimer("chain/account/hashes", nil)
	accountUpdateTimer = metrics.NewRegisteredTimer("chain/account/updates", nil)
	accountCommitTimer = metrics.NewRegisteredTimer("chain/account/commits", nil)

	storageReadTimer   = metrics.NewRegisteredTimer("chain/storage/reads", nil)
	storageHashTimer   = metrics.NewRegisteredTimer("chain/storage/hashes", nil)
	storageUpdateTimer = metrics.NewRegisteredTimer("chain/storage/updates", nil)
	storageCommitTimer = metrics.NewRegisteredTimer("chain/storage/commits", nil)

	snapshotAccountReadTimer = metrics.NewRegisteredTimer("chain/snapshot/account/reads", nil)
	snapshotStorageReadTimer = metrics.NewRegisteredTimer("chain/snapshot/storage/reads", nil)
	snapshotCommitTimer      = metrics.NewRegisteredTimer("chain/snapshot/commits", nil)

	blockInsertTimer     = metrics.NewRegisteredTimer("chain/inserts", nil)
	blockValidationTimer = metrics.NewRegisteredTimer("chain/validation", nil)
	blockExecutionTimer  = metrics.NewRegisteredTimer("chain/execution", nil)
	blockWriteTimer      = metrics.NewRegisteredTimer("chain/write", nil)

	blockReorgMeter         = metrics.NewRegisteredMeter("chain/reorg/executes", nil)
	blockReorgAddMeter      = metrics.NewRegisteredMeter("chain/reorg/add", nil)
	blockReorgDropMeter     = metrics.NewRegisteredMeter("chain/reorg/drop", nil)
	blockReorgInvalidatedTx = metrics.NewRegisteredMeter("chain/reorg/invalidTx", nil)

	blockPrefetchExecuteTimer   = metrics.NewRegisteredTimer("chain/prefetch/executes", nil)
	blockPrefetchInterruptMeter = metrics.NewRegisteredMeter("chain/prefetch/interrupts", nil)

	errInsertionInterrupted = errors.New("insertion is interrupted")
	errChainStopped         = errors.New("blockchain is stopped")
)

const (
	bodyCacheLimit      = 256
	blockCacheLimit     = 256
	receiptsCacheLimit  = 32
	txLookupCacheLimit  = 1024
	maxFutureBlocks     = 256
	maxTimeFutureBlocks = 30
	TriesInMemory       = 128

	// BlockChainVersion ensures that an incompatible database forces a resync from scratch.
	//
	// Changelog:
	//
	// - Version 4
	//   The following incompatible database changes were added:
	//   * the `BlockNumber`, `TxHash`, `TxIndex`, `BlockHash` and `Index` fields of log are deleted
	//   * the `Bloom` field of receipt is deleted
	//   * the `BlockIndex` and `TxIndex` fields of txlookup are deleted
	// - Version 5
	//  The following incompatible database changes were added:
	//    * the `TxHash`, `GasCost`, and `ContractAddress` fields are no longer stored for a receipt
	//    * the `TxHash`, `GasCost`, and `ContractAddress` fields are computed by looking up the
	//      receipts' corresponding block
	// - Version 6
	//  The following incompatible database changes were added:
	//    * Transaction lookup information stores the corresponding block number instead of block hash
	// - Version 7
	//  The following incompatible database changes were added:
	//    * Use freezer as the ancient database to maintain all ancient data
	// - Version 8
	//  The following incompatible database changes were added:
	//    * New scheme for contract code in order to separate the codes and trie nodes
	BlockChainVersion uint64 = 8
)

// CacheConfig contains the configuration values for the trie caching/pruning
// that's resident in a blockchain.
type CacheConfig struct {
	TrieCleanLimit      int           // Memory allowance (MB) to use for caching trie nodes in memory
	TrieCleanJournal    string        // Disk journal for saving clean cache entries.
	TrieCleanRejournal  time.Duration // Time interval to dump clean cache to disk periodically
	TrieCleanNoPrefetch bool          // Whether to disable heuristic state prefetching for followup blocks
	TrieDirtyLimit      int           // Memory limit (MB) at which to start flushing dirty trie nodes to disk
	TrieDirtyDisabled   bool          // Whether to disable trie write caching and GC altogether (archive node)
	TrieTimeLimit       time.Duration // Time limit after which to flush the current in-memory trie to disk
	SnapshotLimit       int           // Memory allowance (MB) to use for caching snapshot entries in memory
	Preimages           bool          // Whether to store preimage of trie key to the disk

	SnapshotWait bool // Wait for snapshot construction on startup. TODO(karalabe): This is a dirty hack for testing, nuke it
}

// defaultCacheConfig are the default caching values if none are specified by the
// user (also used during testing).
var defaultCacheConfig = &CacheConfig{
	TrieCleanLimit: 256,
	TrieDirtyLimit: 256,
	TrieTimeLimit:  5 * time.Minute,
	SnapshotLimit:  256,
	SnapshotWait:   true,
}

// BlockChain represents the canonical chain given a database with a genesis
// block. The Blockchain manages chain imports, reverts, chain reorganisations.
//
// Importing blocks in to the block chain happens according to the set of rules
// defined by the two stage Validator. Processing of blocks is done using the
// Processor which processes the included transaction. The validation of the state
// is done in the second part of the Validator. Failing results in aborting of
// the import.
//
// The BlockChain also helps in returning blocks from **any** chain included
// in the database as well as blocks that represents the canonical chain. It's
// important to note that GetBlock can return any block and does not need to be
// included in the canonical one where as GetBlockByNumber always represents the
// canonical chain.
type BlockChain struct {
	chainConfig *params.ChainConfig // Chain & network configuration
	cacheConfig *CacheConfig        // Cache configuration for pruning

	db     ethdb.Database // Low level persistent database to store final content in
	snaps  *snapshot.Tree // Snapshot tree for fast trie leaf access
	triegc *prque.Prque   // Priority queue mapping block numbers to tries to gc
	gcproc time.Duration  // Accumulates canonical block processing for trie dumping

	// txLookupLimit is the maximum number of blocks from head whose tx indices
	// are reserved:
	//  * 0:   means no limit and regenerate any missing indexes
	//  * N:   means N block limit [HEAD-N+1, HEAD] and delete extra indexes
	//  * nil: disable tx reindexer/deleter, but still index new blocks
	txLookupLimit uint64

	hc            *HeaderChain
	rmLogsFeed    event.Feed
	chainFeed     event.Feed
	chainSideFeed event.Feed
	chainHeadFeed event.Feed
	logsFeed      event.Feed
	blockProcFeed event.Feed
	scope         event.SubscriptionScope
	genesisBlock  *types.Block

	// This mutex synchronizes chain write operations.
	// Readers don't need to take it, they can just read the database.
	chainmu *syncx.ClosableMutex

	currentBlock          atomic.Value // Current head of the block chain
	currentFastBlock      atomic.Value // Current head of the fast-sync chain (may be above the block chain!)
	currentFinalizedBlock atomic.Value // Current finalized head
	currentSafeBlock      atomic.Value // Current safe head

	stateCache    state.Database // State database to reuse between imports (contains state cache)
	bodyCache     *lru.Cache     // Cache for the most recent block bodies
	bodyRLPCache  *lru.Cache     // Cache for the most recent block bodies in RLP encoded format
	receiptsCache *lru.Cache     // Cache for the most recent receipts per block
	blockCache    *lru.Cache     // Cache for the most recent entire blocks
	txLookupCache *lru.Cache     // Cache for the most recent transaction lookup data.
	futureBlocks  *lru.Cache     // future blocks are blocks added for later processing

	wg            sync.WaitGroup //
	quit          chan struct{}  // shutdown signal, closed in Stop.
	running       int32          // 0 if chain is running, 1 when stopped
	procInterrupt int32          // interrupt signaler for block processing

	engine     consensus.Engine
	validator  Validator // Block and state validator interface
	prefetcher Prefetcher
	processor  Processor // Block transaction processor interface
	forker     *ForkChoice
	vmConfig   vm.Config
}

// NewBlockChain returns a fully initialised block chain using information
// available in the database. It initialises the default Ethereum Validator
// and Processor.
func NewBlockChain(db ethdb.Database, cacheConfig *CacheConfig, chainConfig *params.ChainConfig, engine consensus.Engine, vmConfig vm.Config, shouldPreserve func(header *types.Header) bool, txLookupLimit *uint64) (*BlockChain, error) {
	if cacheConfig == nil {
		cacheConfig = defaultCacheConfig
	}
	bodyCache, _ := lru.New(bodyCacheLimit)
	bodyRLPCache, _ := lru.New(bodyCacheLimit)
	receiptsCache, _ := lru.New(receiptsCacheLimit)
	blockCache, _ := lru.New(blockCacheLimit)
	txLookupCache, _ := lru.New(txLookupCacheLimit)
	futureBlocks, _ := lru.New(maxFutureBlocks)

	bc := &BlockChain{
		chainConfig: chainConfig,
		cacheConfig: cacheConfig,
		db:          db,
		triegc:      prque.New(nil),
		stateCache: state.NewDatabaseWithConfig(db, &trie.Config{
			Cache:     cacheConfig.TrieCleanLimit,
			Journal:   cacheConfig.TrieCleanJournal,
			Preimages: cacheConfig.Preimages,
		}),
		quit:          make(chan struct{}),
		chainmu:       syncx.NewClosableMutex(),
		bodyCache:     bodyCache,
		bodyRLPCache:  bodyRLPCache,
		receiptsCache: receiptsCache,
		blockCache:    blockCache,
		txLookupCache: txLookupCache,
		futureBlocks:  futureBlocks,
		engine:        engine,
		vmConfig:      vmConfig,
	}
	bc.forker = NewForkChoice(bc, shouldPreserve)
	bc.validator = NewBlockValidator(chainConfig, bc, engine)
	bc.prefetcher = newStatePrefetcher(chainConfig, bc, engine)
	bc.processor = NewStateProcessor(chainConfig, bc, engine)

	var err error
	bc.hc, err = NewHeaderChain(db, chainConfig, engine, bc.insertStopped)
	if err != nil {
		return nil, err
	}
	bc.genesisBlock = bc.GetBlockByNumber(0)
	if bc.genesisBlock == nil {
		return nil, ErrNoGenesis
	}

	var nilBlock *types.Block
	bc.currentBlock.Store(nilBlock)
	bc.currentFastBlock.Store(nilBlock)
	bc.currentFinalizedBlock.Store(nilBlock)
	bc.currentSafeBlock.Store(nilBlock)

	// Initialize the chain with ancient data if it isn't empty.
	var txIndexBlock uint64

	if bc.empty() {
		rawdb.InitDatabaseFromFreezer(bc.db)
		// If ancient database is not empty, reconstruct all missing
		// indices in the background.
		frozen, _ := bc.db.Ancients()
		if frozen > 0 {
			txIndexBlock = frozen
		}
	}
	if err := bc.loadLastState(); err != nil {
		return nil, err
	}

	// Make sure the state associated with the block is available
	head := bc.CurrentBlock()
	if _, err := state.New(head.Root(), bc.stateCache, bc.snaps); err != nil {
		// Head state is missing, before the state recovery, find out the
		// disk layer point of snapshot(if it's enabled). Make sure the
		// rewound point is lower than disk layer.
		var diskRoot common.Hash
		if bc.cacheConfig.SnapshotLimit > 0 {
			diskRoot = rawdb.ReadSnapshotRoot(bc.db)
		}
		if diskRoot != (common.Hash{}) {
			log.Warn("Head state missing, repairing", "number", head.Number(), "hash", head.Hash(), "snaproot", diskRoot)

			snapDisk, err := bc.setHeadBeyondRoot(head.NumberU64(), diskRoot, true)
			if err != nil {
				return nil, err
			}
			// Chain rewound, persist old snapshot number to indicate recovery procedure
			if snapDisk != 0 {
				rawdb.WriteSnapshotRecoveryNumber(bc.db, snapDisk)
			}
		} else {
			log.Warn("Head state missing, repairing", "number", head.Number(), "hash", head.Hash())
			if _, err := bc.setHeadBeyondRoot(head.NumberU64(), common.Hash{}, true); err != nil {
				return nil, err
			}
		}
	}

	// Ensure that a previous crash in SetHead doesn't leave extra ancients
	if frozen, err := bc.db.Ancients(); err == nil && frozen > 0 {
		var (
			needRewind bool
			low        uint64
		)
		// The head full block may be rolled back to a very low height due to
		// blockchain repair. If the head full block is even lower than the ancient
		// chain, truncate the ancient store.
		fullBlock := bc.CurrentBlock()
		if fullBlock != nil && fullBlock.Hash() != bc.genesisBlock.Hash() && fullBlock.NumberU64() < frozen-1 {
			needRewind = true
			low = fullBlock.NumberU64()
		}
		// In fast sync, it may happen that ancient data has been written to the
		// ancient store, but the LastFastBlock has not been updated, truncate the
		// extra data here.
		fastBlock := bc.CurrentFastBlock()
		if fastBlock != nil && fastBlock.NumberU64() < frozen-1 {
			needRewind = true
			if fastBlock.NumberU64() < low || low == 0 {
				low = fastBlock.NumberU64()
			}
		}
		if needRewind {
			log.Error("Truncating ancient chain", "from", bc.CurrentHeader().Number.Uint64(), "to", low)
			if err := bc.SetHead(low); err != nil {
				return nil, err
			}
		}
	}
	// The first thing the node will do is reconstruct the verification data for
	// the head block (ethash cache or clique voting snapshot). Might as well do
	// it in advance.
	bc.engine.VerifyHeader(bc, bc.CurrentHeader(), true)

	// Check the current state of the block hashes and make sure that we do not have any of the bad blocks in our chain
	for hash := range BadHashes {
		if header := bc.GetHeaderByHash(hash); header != nil {
			// get the canonical block corresponding to the offending header's number
			headerByNumber := bc.GetHeaderByNumber(header.Number.Uint64())
			// make sure the headerByNumber (if present) is in our current canonical chain
			if headerByNumber != nil && headerByNumber.Hash() == header.Hash() {
				log.Error("Found bad hash, rewinding chain", "number", header.Number, "hash", header.ParentHash)
				if err := bc.SetHead(header.Number.Uint64() - 1); err != nil {
					return nil, err
				}
				log.Error("Chain rewind was successful, resuming normal operation")
			}
		}
	}

	// Load any existing snapshot, regenerating it if loading failed
	if bc.cacheConfig.SnapshotLimit > 0 {
		// If the chain was rewound past the snapshot persistent layer (causing
		// a recovery block number to be persisted to disk), check if we're still
		// in recovery mode and in that case, don't invalidate the snapshot on a
		// head mismatch.
		var recover bool

		head := bc.CurrentBlock()
		if layer := rawdb.ReadSnapshotRecoveryNumber(bc.db); layer != nil && *layer > head.NumberU64() {
			log.Warn("Enabling snapshot recovery", "chainhead", head.NumberU64(), "diskbase", *layer)
			recover = true
		}
		bc.snaps, _ = snapshot.New(bc.db, bc.stateCache.TrieDB(), bc.cacheConfig.SnapshotLimit, head.Root(), !bc.cacheConfig.SnapshotWait, true, recover)
	}

	// Start future block processor.
	bc.wg.Add(1)
	go bc.updateFutureBlocks()

	// Start tx indexer/unindexer.
	if txLookupLimit != nil {
		bc.txLookupLimit = *txLookupLimit

		bc.wg.Add(1)
		go bc.maintainTxIndex(txIndexBlock)
	}

	// If periodic cache journal is required, spin it up.
	if bc.cacheConfig.TrieCleanRejournal > 0 {
		if bc.cacheConfig.TrieCleanRejournal < time.Minute {
			log.Warn("Sanitizing invalid trie cache journal time", "provided", bc.cacheConfig.TrieCleanRejournal, "updated", time.Minute)
			bc.cacheConfig.TrieCleanRejournal = time.Minute
		}
		triedb := bc.stateCache.TrieDB()
		bc.wg.Add(1)
		go func() {
			defer bc.wg.Done()
			triedb.SaveCachePeriodically(bc.cacheConfig.TrieCleanJournal, bc.cacheConfig.TrieCleanRejournal, bc.quit)
		}()
	}
	return bc, nil
}

// empty returns an indicator whether the blockchain is empty.
// Note, it's a special case that we connect a non-empty ancient
// database with an empty node, so that we can plugin the ancient
// into node seamlessly.
func (bc *BlockChain) empty() bool {
	genesis := bc.genesisBlock.Hash()
	for _, hash := range []common.Hash{rawdb.ReadHeadBlockHash(bc.db), rawdb.ReadHeadHeaderHash(bc.db), rawdb.ReadHeadFastBlockHash(bc.db)} {
		if hash != genesis {
			return false
		}
	}
	return true
}

// loadLastState loads the last known chain state from the database. This method
// assumes that the chain manager mutex is held.
func (bc *BlockChain) loadLastState() error {
	// Restore the last known head block
	head := rawdb.ReadHeadBlockHash(bc.db)
	if head == (common.Hash{}) {
		// Corrupt or empty database, init from scratch
		log.Warn("Empty database, resetting chain")
		return bc.Reset()
	}
	// Make sure the entire head block is available
	currentBlock := bc.GetBlockByHash(head)
	if currentBlock == nil {
		// Corrupt or empty database, init from scratch
		log.Warn("Head block missing, resetting chain", "hash", head)
		return bc.Reset()
	}
	// Everything seems to be fine, set as the head block
	bc.currentBlock.Store(currentBlock)
	headBlockGauge.Update(int64(currentBlock.NumberU64()))

	// Restore the last known head header
	currentHeader := currentBlock.Header()
	if head := rawdb.ReadHeadHeaderHash(bc.db); head != (common.Hash{}) {
		if header := bc.GetHeaderByHash(head); header != nil {
			currentHeader = header
		}
	}
	bc.hc.SetCurrentHeader(currentHeader)

	// Restore the last known head fast block
	bc.currentFastBlock.Store(currentBlock)
	headFastBlockGauge.Update(int64(currentBlock.NumberU64()))

	if head := rawdb.ReadHeadFastBlockHash(bc.db); head != (common.Hash{}) {
		if block := bc.GetBlockByHash(head); block != nil {
			bc.currentFastBlock.Store(block)
			headFastBlockGauge.Update(int64(block.NumberU64()))
		}
	}

	// Restore the last known finalized block and safe block
	// Note: the safe block is not stored on disk and it is set to the last
	// known finalized block on startup
	if head := rawdb.ReadFinalizedBlockHash(bc.db); head != (common.Hash{}) {
		if block := bc.GetBlockByHash(head); block != nil {
			bc.currentFinalizedBlock.Store(block)
			headFinalizedBlockGauge.Update(int64(block.NumberU64()))
			bc.currentSafeBlock.Store(block)
			headSafeBlockGauge.Update(int64(block.NumberU64()))
		}
	}
	// Issue a status log for the user
	currentFastBlock := bc.CurrentFastBlock()
	currentFinalizedBlock := bc.CurrentFinalizedBlock()

	headerTd := bc.GetTd(currentHeader.Hash(), currentHeader.Number.Uint64())
	blockTd := bc.GetTd(currentBlock.Hash(), currentBlock.NumberU64())
	fastTd := bc.GetTd(currentFastBlock.Hash(), currentFastBlock.NumberU64())

	log.Info("Loaded most recent local header", "number", currentHeader.Number, "hash", currentHeader.Hash(), "td", headerTd, "age", common.PrettyAge(time.Unix(int64(currentHeader.Time), 0)))
	log.Info("Loaded most recent local full block", "number", currentBlock.Number(), "hash", currentBlock.Hash(), "td", blockTd, "age", common.PrettyAge(time.Unix(int64(currentBlock.Time()), 0)))
	log.Info("Loaded most recent local fast block", "number", currentFastBlock.Number(), "hash", currentFastBlock.Hash(), "td", fastTd, "age", common.PrettyAge(time.Unix(int64(currentFastBlock.Time()), 0)))

	if currentFinalizedBlock != nil {
		finalTd := bc.GetTd(currentFinalizedBlock.Hash(), currentFinalizedBlock.NumberU64())
		log.Info("Loaded most recent local finalized block", "number", currentFinalizedBlock.Number(), "hash", currentFinalizedBlock.Hash(), "td", finalTd, "age", common.PrettyAge(time.Unix(int64(currentFinalizedBlock.Time()), 0)))
	}
	if pivot := rawdb.ReadLastPivotNumber(bc.db); pivot != nil {
		log.Info("Loaded last fast-sync pivot marker", "number", *pivot)
	}
	return nil
}

// SetHead rewinds the local chain to a new head. Depending on whether the node
// was fast synced or full synced and in which state, the method will try to
// delete minimal data from disk whilst retaining chain consistency.
func (bc *BlockChain) SetHead(head uint64) error {
	_, err := bc.setHeadBeyondRoot(head, common.Hash{}, false)
	return err
}

// SetFinalized sets the finalized block.
func (bc *BlockChain) SetFinalized(block *types.Block) {
	bc.currentFinalizedBlock.Store(block)
	if block != nil {
		rawdb.WriteFinalizedBlockHash(bc.db, block.Hash())
		headFinalizedBlockGauge.Update(int64(block.NumberU64()))
	} else {
		rawdb.WriteFinalizedBlockHash(bc.db, common.Hash{})
		headFinalizedBlockGauge.Update(0)
	}
}

// SetSafe sets the safe block.
func (bc *BlockChain) SetSafe(block *types.Block) {
	bc.currentSafeBlock.Store(block)
	if block != nil {
		headSafeBlockGauge.Update(int64(block.NumberU64()))
	} else {
		headSafeBlockGauge.Update(0)
	}
}

// setHeadBeyondRoot rewinds the local chain to a new head with the extra condition
// that the rewind must pass the specified state root. This method is meant to be
// used when rewinding with snapshots enabled to ensure that we go back further than
// persistent disk layer. Depending on whether the node was fast synced or full, and
// in which state, the method will try to delete minimal data from disk whilst
// retaining chain consistency.
//
// The method returns the block number where the requested root cap was found.
func (bc *BlockChain) setHeadBeyondRoot(head uint64, root common.Hash, repair bool) (uint64, error) {
	if !bc.chainmu.TryLock() {
		return 0, errChainStopped
	}
	defer bc.chainmu.Unlock()

	// Track the block number of the requested root hash
	var rootNumber uint64 // (no root == always 0)

	// Retrieve the last pivot block to short circuit rollbacks beyond it and the
	// current freezer limit to start nuking id underflown
	pivot := rawdb.ReadLastPivotNumber(bc.db)
	frozen, _ := bc.db.Ancients()

	updateFn := func(db ethdb.KeyValueWriter, header *types.Header) (uint64, bool) {
		// Rewind the blockchain, ensuring we don't end up with a stateless head
		// block. Note, depth equality is permitted to allow using SetHead as a
		// chain reparation mechanism without deleting any data!
		if currentBlock := bc.CurrentBlock(); currentBlock != nil && header.Number.Uint64() <= currentBlock.NumberU64() {
			newHeadBlock := bc.GetBlock(header.Hash(), header.Number.Uint64())
			if newHeadBlock == nil {
				log.Error("Gap in the chain, rewinding to genesis", "number", header.Number, "hash", header.Hash())
				newHeadBlock = bc.genesisBlock
			} else {
				// Block exists, keep rewinding until we find one with state,
				// keeping rewinding until we exceed the optional threshold
				// root hash
				beyondRoot := (root == common.Hash{}) // Flag whether we're beyond the requested root (no root, always true)

				for {
					// If a root threshold was requested but not yet crossed, check
					if root != (common.Hash{}) && !beyondRoot && newHeadBlock.Root() == root {
						beyondRoot, rootNumber = true, newHeadBlock.NumberU64()
					}
					if _, err := state.New(newHeadBlock.Root(), bc.stateCache, bc.snaps); err != nil {
						log.Trace("Block state missing, rewinding further", "number", newHeadBlock.NumberU64(), "hash", newHeadBlock.Hash())
						if pivot == nil || newHeadBlock.NumberU64() > *pivot {
							parent := bc.GetBlock(newHeadBlock.ParentHash(), newHeadBlock.NumberU64()-1)
							if parent != nil {
								newHeadBlock = parent
								continue
							}
							log.Error("Missing block in the middle, aiming genesis", "number", newHeadBlock.NumberU64()-1, "hash", newHeadBlock.ParentHash())
							newHeadBlock = bc.genesisBlock
						} else {
							log.Trace("Rewind passed pivot, aiming genesis", "number", newHeadBlock.NumberU64(), "hash", newHeadBlock.Hash(), "pivot", *pivot)
							newHeadBlock = bc.genesisBlock
						}
					}
					if beyondRoot || newHeadBlock.NumberU64() == 0 {
						if newHeadBlock.NumberU64() == 0 {
							// Recommit the genesis state into disk in case the rewinding destination
							// is genesis block and the relevant state is gone. In the future this
							// rewinding destination can be the earliest block stored in the chain
							// if the historical chain pruning is enabled. In that case the logic
							// needs to be improved here.
							if !bc.HasState(bc.genesisBlock.Root()) {
								if err := CommitGenesisState(bc.db, bc.genesisBlock.Hash()); err != nil {
									log.Crit("Failed to commit genesis state", "err", err)
								}
								log.Debug("Recommitted genesis state to disk")
							}
						}
						log.Debug("Rewound to block with state", "number", newHeadBlock.NumberU64(), "hash", newHeadBlock.Hash())
						break
					}
					log.Debug("Skipping block with threshold state", "number", newHeadBlock.NumberU64(), "hash", newHeadBlock.Hash(), "root", newHeadBlock.Root())
					newHeadBlock = bc.GetBlock(newHeadBlock.ParentHash(), newHeadBlock.NumberU64()-1) // Keep rewinding
				}
			}
			rawdb.WriteHeadBlockHash(db, newHeadBlock.Hash())

			// Degrade the chain markers if they are explicitly reverted.
			// In theory we should update all in-memory markers in the
			// last step, however the direction of SetHead is from high
			// to low, so it's safe to update in-memory markers directly.
			bc.currentBlock.Store(newHeadBlock)
			headBlockGauge.Update(int64(newHeadBlock.NumberU64()))
		}
		// Rewind the fast block in a simpleton way to the target head
		if currentFastBlock := bc.CurrentFastBlock(); currentFastBlock != nil && header.Number.Uint64() < currentFastBlock.NumberU64() {
			newHeadFastBlock := bc.GetBlock(header.Hash(), header.Number.Uint64())
			// If either blocks reached nil, reset to the genesis state
			if newHeadFastBlock == nil {
				newHeadFastBlock = bc.genesisBlock
			}
			rawdb.WriteHeadFastBlockHash(db, newHeadFastBlock.Hash())

			// Degrade the chain markers if they are explicitly reverted.
			// In theory we should update all in-memory markers in the
			// last step, however the direction of SetHead is from high
			// to low, so it's safe the update in-memory markers directly.
			bc.currentFastBlock.Store(newHeadFastBlock)
			headFastBlockGauge.Update(int64(newHeadFastBlock.NumberU64()))
		}
		head := bc.CurrentBlock().NumberU64()

		// If setHead underflown the freezer threshold and the block processing
		// intent afterwards is full block importing, delete the chain segment
		// between the stateful-block and the sethead target.
		var wipe bool
		if head+1 < frozen {
			wipe = pivot == nil || head >= *pivot
		}
		return head, wipe // Only force wipe if full synced
	}
	// Rewind the header chain, deleting all block bodies until then
	delFn := func(db ethdb.KeyValueWriter, hash common.Hash, num uint64) {
		// Ignore the error here since light client won't hit this path
		frozen, _ := bc.db.Ancients()
		if num+1 <= frozen {
			// Truncate all relative data(header, total difficulty, body, receipt
			// and canonical hash) from ancient store.
			if err := bc.db.TruncateHead(num); err != nil {
				log.Crit("Failed to truncate ancient data", "number", num, "err", err)
			}
			// Remove the hash <-> number mapping from the active store.
			rawdb.DeleteHeaderNumber(db, hash)
		} else {
			// Remove relative body and receipts from the active store.
			// The header, total difficulty and canonical hash will be
			// removed in the hc.SetHead function.
			rawdb.DeleteBody(db, hash, num)
			rawdb.DeleteReceipts(db, hash, num)
		}
		// Todo(rjl493456442) txlookup, bloombits, etc
	}
	// If SetHead was only called as a chain reparation method, try to skip
	// touching the header chain altogether, unless the freezer is broken
	if repair {
		if target, force := updateFn(bc.db, bc.CurrentBlock().Header()); force {
			bc.hc.SetHead(target, updateFn, delFn)
		}
	} else {
		// Rewind the chain to the requested head and keep going backwards until a
		// block with a state is found or fast sync pivot is passed
		log.Warn("Rewinding blockchain", "target", head)
		bc.hc.SetHead(head, updateFn, delFn)
	}
	// Clear out any stale content from the caches
	bc.bodyCache.Purge()
	bc.bodyRLPCache.Purge()
	bc.receiptsCache.Purge()
	bc.blockCache.Purge()
	bc.txLookupCache.Purge()
	bc.futureBlocks.Purge()

	// Clear safe block, finalized block if needed
	if safe := bc.CurrentSafeBlock(); safe != nil && head < safe.NumberU64() {
		log.Warn("SetHead invalidated safe block")
		bc.SetSafe(nil)
	}
	if finalized := bc.CurrentFinalizedBlock(); finalized != nil && head < finalized.NumberU64() {
		log.Error("SetHead invalidated finalized block")
		bc.SetFinalized(nil)
	}

	return rootNumber, bc.loadLastState()
}

// SnapSyncCommitHead sets the current head block to the one defined by the hash
// irrelevant what the chain contents were prior.
func (bc *BlockChain) SnapSyncCommitHead(hash common.Hash) error {
	// Make sure that both the block as well at its state trie exists
	block := bc.GetBlockByHash(hash)
	if block == nil {
		return fmt.Errorf("non existent block [%x..]", hash[:4])
	}
	if _, err := trie.NewStateTrie(common.Hash{}, block.Root(), bc.stateCache.TrieDB()); err != nil {
		return err
	}

	// If all checks out, manually set the head block.
	if !bc.chainmu.TryLock() {
		return errChainStopped
	}
	bc.currentBlock.Store(block)
	headBlockGauge.Update(int64(block.NumberU64()))
	bc.chainmu.Unlock()

	// Destroy any existing state snapshot and regenerate it in the background,
	// also resuming the normal maintenance of any previously paused snapshot.
	if bc.snaps != nil {
		bc.snaps.Rebuild(block.Root())
	}
	log.Info("Committed new head block", "number", block.Number(), "hash", hash)
	return nil
}

// Reset purges the entire blockchain, restoring it to its genesis state.
func (bc *BlockChain) Reset() error {
	return bc.ResetWithGenesisBlock(bc.genesisBlock)
}

// ResetWithGenesisBlock purges the entire blockchain, restoring it to the
// specified genesis state.
func (bc *BlockChain) ResetWithGenesisBlock(genesis *types.Block) error {
	// Dump the entire block chain and purge the caches
	if err := bc.SetHead(0); err != nil {
		return err
	}
	if !bc.chainmu.TryLock() {
		return errChainStopped
	}
	defer bc.chainmu.Unlock()

	// Prepare the genesis block and reinitialise the chain
	batch := bc.db.NewBatch()
	rawdb.WriteTd(batch, genesis.Hash(), genesis.NumberU64(), genesis.Difficulty())
	rawdb.WriteBlock(batch, genesis)
	if err := batch.Write(); err != nil {
		log.Crit("Failed to write genesis block", "err", err)
	}
	bc.writeHeadBlock(genesis)

	// Last update all in-memory chain markers
	bc.genesisBlock = genesis
	bc.currentBlock.Store(bc.genesisBlock)
	headBlockGauge.Update(int64(bc.genesisBlock.NumberU64()))
	bc.hc.SetGenesis(bc.genesisBlock.Header())
	bc.hc.SetCurrentHeader(bc.genesisBlock.Header())
	bc.currentFastBlock.Store(bc.genesisBlock)
	headFastBlockGauge.Update(int64(bc.genesisBlock.NumberU64()))
	return nil
}

// Export writes the active chain to the given writer.
func (bc *BlockChain) Export(w io.Writer) error {
	return bc.ExportN(w, uint64(0), bc.CurrentBlock().NumberU64())
}

// ExportN writes a subset of the active chain to the given writer.
func (bc *BlockChain) ExportN(w io.Writer, first uint64, last uint64) error {
	if first > last {
		return fmt.Errorf("export failed: first (%d) is greater than last (%d)", first, last)
	}
	log.Info("Exporting batch of blocks", "count", last-first+1)

	var (
		parentHash common.Hash
		start      = time.Now()
		reported   = time.Now()
	)
	for nr := first; nr <= last; nr++ {
		block := bc.GetBlockByNumber(nr)
		if block == nil {
			return fmt.Errorf("export failed on #%d: not found", nr)
		}
		if nr > first && block.ParentHash() != parentHash {
			return fmt.Errorf("export failed: chain reorg during export")
		}
		parentHash = block.Hash()
		if err := block.EncodeRLP(w); err != nil {
			return err
		}
		if time.Since(reported) >= statsReportLimit {
			log.Info("Exporting blocks", "exported", block.NumberU64()-first, "elapsed", common.PrettyDuration(time.Since(start)))
			reported = time.Now()
		}
	}
	return nil
}

// writeHeadBlock injects a new head block into the current block chain. This method
// assumes that the block is indeed a true head. It will also reset the head
// header and the head fast sync block to this very same block if they are older
// or if they are on a different side chain.
//
// Note, this function assumes that the `mu` mutex is held!
func (bc *BlockChain) writeHeadBlock(block *types.Block) {
	// Add the block to the canonical chain number scheme and mark as the head
	batch := bc.db.NewBatch()
	rawdb.WriteHeadHeaderHash(batch, block.Hash())
	rawdb.WriteHeadFastBlockHash(batch, block.Hash())
	rawdb.WriteCanonicalHash(batch, block.Hash(), block.NumberU64())
	rawdb.WriteTxLookupEntriesByBlock(batch, block)
	rawdb.WriteHeadBlockHash(batch, block.Hash())

	// Flush the whole batch into the disk, exit the node if failed
	if err := batch.Write(); err != nil {
		log.Crit("Failed to update chain indexes and markers", "err", err)
	}
	// Update all in-memory chain markers in the last step
	bc.hc.SetCurrentHeader(block.Header())

	bc.currentFastBlock.Store(block)
	headFastBlockGauge.Update(int64(block.NumberU64()))

	bc.currentBlock.Store(block)
	headBlockGauge.Update(int64(block.NumberU64()))
}

// Stop stops the blockchain service. If any imports are currently in progress
// it will abort them using the procInterrupt.
func (bc *BlockChain) Stop() {
	if !atomic.CompareAndSwapInt32(&bc.running, 0, 1) {
		return
	}

	// Unsubscribe all subscriptions registered from blockchain.
	bc.scope.Close()

	// Signal shutdown to all goroutines.
	close(bc.quit)
	bc.StopInsert()

	// Now wait for all chain modifications to end and persistent goroutines to exit.
	//
	// Note: Close waits for the mutex to become available, i.e. any running chain
	// modification will have exited when Close returns. Since we also called StopInsert,
	// the mutex should become available quickly. It cannot be taken again after Close has
	// returned.
	bc.chainmu.Close()
	bc.wg.Wait()

	// Ensure that the entirety of the state snapshot is journalled to disk.
	var snapBase common.Hash
	if bc.snaps != nil {
		var err error
		if snapBase, err = bc.snaps.Journal(bc.CurrentBlock().Root()); err != nil {
			log.Error("Failed to journal state snapshot", "err", err)
		}
	}

	// Ensure the state of a recent block is also stored to disk before exiting.
	// We're writing three different states to catch different restart scenarios:
	//  - HEAD:     So we don't need to reprocess any blocks in the general case
	//  - HEAD-1:   So we don't do large reorgs if our HEAD becomes an uncle
	//  - HEAD-127: So we have a hard limit on the number of blocks reexecuted
	if !bc.cacheConfig.TrieDirtyDisabled {
		triedb := bc.stateCache.TrieDB()

		for _, offset := range []uint64{0, 1, TriesInMemory - 1} {
			if number := bc.CurrentBlock().NumberU64(); number > offset {
				recent := bc.GetBlockByNumber(number - offset)

				log.Info("Writing cached state to disk", "block", recent.Number(), "hash", recent.Hash(), "root", recent.Root())
				if err := triedb.Commit(recent.Root(), true, nil); err != nil {
					log.Error("Failed to commit recent state trie", "err", err)
				}
			}
		}
		if snapBase != (common.Hash{}) {
			log.Info("Writing snapshot state to disk", "root", snapBase)
			if err := triedb.Commit(snapBase, true, nil); err != nil {
				log.Error("Failed to commit recent state trie", "err", err)
			}
		}
		for !bc.triegc.Empty() {
			triedb.Dereference(bc.triegc.PopItem().(common.Hash))
		}
		if size, _ := triedb.Size(); size != 0 {
			log.Error("Dangling trie nodes after full cleanup")
		}
	}
	// Flush the collected preimages to disk
	if err := bc.stateCache.TrieDB().CommitPreimages(); err != nil {
		log.Error("Failed to commit trie preimages", "err", err)
	}
	// Ensure all live cached entries be saved into disk, so that we can skip
	// cache warmup when node restarts.
	if bc.cacheConfig.TrieCleanJournal != "" {
		triedb := bc.stateCache.TrieDB()
		triedb.SaveCache(bc.cacheConfig.TrieCleanJournal)
	}
	log.Info("Blockchain stopped")
}

// StopInsert interrupts all insertion methods, causing them to return
// errInsertionInterrupted as soon as possible. Insertion is permanently disabled after
// calling this method.
func (bc *BlockChain) StopInsert() {
	atomic.StoreInt32(&bc.procInterrupt, 1)
}

// insertStopped returns true after StopInsert has been called.
func (bc *BlockChain) insertStopped() bool {
	return atomic.LoadInt32(&bc.procInterrupt) == 1
}

func (bc *BlockChain) procFutureBlocks() {
	blocks := make([]*types.Block, 0, bc.futureBlocks.Len())
	for _, hash := range bc.futureBlocks.Keys() {
		if block, exist := bc.futureBlocks.Peek(hash); exist {
			blocks = append(blocks, block.(*types.Block))
		}
	}
	if len(blocks) > 0 {
		sort.Slice(blocks, func(i, j int) bool {
			return blocks[i].NumberU64() < blocks[j].NumberU64()
		})
		// Insert one by one as chain insertion needs contiguous ancestry between blocks
		for i := range blocks {
			bc.InsertChain(blocks[i : i+1])
		}
	}
}

// WriteStatus status of write
type WriteStatus byte

const (
	NonStatTy WriteStatus = iota
	CanonStatTy
	SideStatTy
)

// InsertReceiptChain attempts to complete an already existing header chain with
// transaction and receipt data.
func (bc *BlockChain) InsertReceiptChain(blockChain types.Blocks, receiptChain []types.Receipts, ancientLimit uint64) (int, error) {
	// We don't require the chainMu here since we want to maximize the
	// concurrency of header insertion and receipt insertion.
	bc.wg.Add(1)
	defer bc.wg.Done()

	var (
		ancientBlocks, liveBlocks     types.Blocks
		ancientReceipts, liveReceipts []types.Receipts
	)
	// Do a sanity check that the provided chain is actually ordered and linked
	for i := 0; i < len(blockChain); i++ {
		if i != 0 {
			if blockChain[i].NumberU64() != blockChain[i-1].NumberU64()+1 || blockChain[i].ParentHash() != blockChain[i-1].Hash() {
				log.Error("Non contiguous receipt insert", "number", blockChain[i].Number(), "hash", blockChain[i].Hash(), "parent", blockChain[i].ParentHash(),
					"prevnumber", blockChain[i-1].Number(), "prevhash", blockChain[i-1].Hash())
				return 0, fmt.Errorf("non contiguous insert: item %d is #%d [%x..], item %d is #%d [%x..] (parent [%x..])", i-1, blockChain[i-1].NumberU64(),
					blockChain[i-1].Hash().Bytes()[:4], i, blockChain[i].NumberU64(), blockChain[i].Hash().Bytes()[:4], blockChain[i].ParentHash().Bytes()[:4])
			}
		}
		if blockChain[i].NumberU64() <= ancientLimit {
			ancientBlocks, ancientReceipts = append(ancientBlocks, blockChain[i]), append(ancientReceipts, receiptChain[i])
		} else {
			liveBlocks, liveReceipts = append(liveBlocks, blockChain[i]), append(liveReceipts, receiptChain[i])
		}
	}

	var (
		stats = struct{ processed, ignored int32 }{}
		start = time.Now()
		size  = int64(0)
	)

	// updateHead updates the head fast sync block if the inserted blocks are better
	// and returns an indicator whether the inserted blocks are canonical.
	updateHead := func(head *types.Block) bool {
		if !bc.chainmu.TryLock() {
			return false
		}
		defer bc.chainmu.Unlock()

		// Rewind may have occurred, skip in that case.
		if bc.CurrentHeader().Number.Cmp(head.Number()) >= 0 {
			reorg, err := bc.forker.ReorgNeeded(bc.CurrentFastBlock().Header(), head.Header())
			if err != nil {
				log.Warn("Reorg failed", "err", err)
				return false
			} else if !reorg {
				return false
			}
			rawdb.WriteHeadFastBlockHash(bc.db, head.Hash())
			bc.currentFastBlock.Store(head)
			headFastBlockGauge.Update(int64(head.NumberU64()))
			return true
		}
		return false
	}

	// writeAncient writes blockchain and corresponding receipt chain into ancient store.
	//
	// this function only accepts canonical chain data. All side chain will be reverted
	// eventually.
	writeAncient := func(blockChain types.Blocks, receiptChain []types.Receipts) (int, error) {
		first := blockChain[0]
		last := blockChain[len(blockChain)-1]

		// Ensure genesis is in ancients.
		if first.NumberU64() == 1 {
			if frozen, _ := bc.db.Ancients(); frozen == 0 {
				b := bc.genesisBlock
				td := bc.genesisBlock.Difficulty()
				writeSize, err := rawdb.WriteAncientBlocks(bc.db, []*types.Block{b}, []types.Receipts{nil}, td)
				size += writeSize
				if err != nil {
					log.Error("Error writing genesis to ancients", "err", err)
					return 0, err
				}
				log.Info("Wrote genesis to ancients")
			}
		}
		// Before writing the blocks to the ancients, we need to ensure that
		// they correspond to the what the headerchain 'expects'.
		// We only check the last block/header, since it's a contiguous chain.
		if !bc.HasHeader(last.Hash(), last.NumberU64()) {
			return 0, fmt.Errorf("containing header #%d [%x..] unknown", last.Number(), last.Hash().Bytes()[:4])
		}

		// Write all chain data to ancients.
		td := bc.GetTd(first.Hash(), first.NumberU64())
		writeSize, err := rawdb.WriteAncientBlocks(bc.db, blockChain, receiptChain, td)
		size += writeSize
		if err != nil {
			log.Error("Error importing chain data to ancients", "err", err)
			return 0, err
		}

		// Write tx indices if any condition is satisfied:
		// * If user requires to reserve all tx indices(txlookuplimit=0)
		// * If all ancient tx indices are required to be reserved(txlookuplimit is even higher than ancientlimit)
		// * If block number is large enough to be regarded as a recent block
		// It means blocks below the ancientLimit-txlookupLimit won't be indexed.
		//
		// But if the `TxIndexTail` is not nil, e.g. Geth is initialized with
		// an external ancient database, during the setup, blockchain will start
		// a background routine to re-indexed all indices in [ancients - txlookupLimit, ancients)
		// range. In this case, all tx indices of newly imported blocks should be
		// generated.
		var batch = bc.db.NewBatch()
		for i, block := range blockChain {
			if bc.txLookupLimit == 0 || ancientLimit <= bc.txLookupLimit || block.NumberU64() >= ancientLimit-bc.txLookupLimit {
				rawdb.WriteTxLookupEntriesByBlock(batch, block)
			} else if rawdb.ReadTxIndexTail(bc.db) != nil {
				rawdb.WriteTxLookupEntriesByBlock(batch, block)
			}
			stats.processed++

			if batch.ValueSize() > ethdb.IdealBatchSize || i == len(blockChain)-1 {
				size += int64(batch.ValueSize())
				if err = batch.Write(); err != nil {
					fastBlock := bc.CurrentFastBlock().NumberU64()
					if err := bc.db.TruncateHead(fastBlock + 1); err != nil {
						log.Error("Can't truncate ancient store after failed insert", "err", err)
					}
					return 0, err
				}
				batch.Reset()
			}
		}

		// Sync the ancient store explicitly to ensure all data has been flushed to disk.
		if err := bc.db.Sync(); err != nil {
			return 0, err
		}
		// Update the current fast block because all block data is now present in DB.
		previousFastBlock := bc.CurrentFastBlock().NumberU64()
		if !updateHead(blockChain[len(blockChain)-1]) {
			// We end up here if the header chain has reorg'ed, and the blocks/receipts
			// don't match the canonical chain.
			if err := bc.db.TruncateHead(previousFastBlock + 1); err != nil {
				log.Error("Can't truncate ancient store after failed insert", "err", err)
			}
			return 0, errSideChainReceipts
		}

		// Delete block data from the main database.
		batch.Reset()
		canonHashes := make(map[common.Hash]struct{})
		for _, block := range blockChain {
			canonHashes[block.Hash()] = struct{}{}
			if block.NumberU64() == 0 {
				continue
			}
			rawdb.DeleteCanonicalHash(batch, block.NumberU64())
			rawdb.DeleteBlockWithoutNumber(batch, block.Hash(), block.NumberU64())
		}
		// Delete side chain hash-to-number mappings.
		for _, nh := range rawdb.ReadAllHashesInRange(bc.db, first.NumberU64(), last.NumberU64()) {
			if _, canon := canonHashes[nh.Hash]; !canon {
				rawdb.DeleteHeader(batch, nh.Hash, nh.Number)
			}
		}
		if err := batch.Write(); err != nil {
			return 0, err
		}
		return 0, nil
	}

	// writeLive writes blockchain and corresponding receipt chain into active store.
	writeLive := func(blockChain types.Blocks, receiptChain []types.Receipts) (int, error) {
		skipPresenceCheck := false
		batch := bc.db.NewBatch()
		for i, block := range blockChain {
			// Short circuit insertion if shutting down or processing failed
			if bc.insertStopped() {
				return 0, errInsertionInterrupted
			}
			// Short circuit if the owner header is unknown
			if !bc.HasHeader(block.Hash(), block.NumberU64()) {
				return i, fmt.Errorf("containing header #%d [%x..] unknown", block.Number(), block.Hash().Bytes()[:4])
			}
			if !skipPresenceCheck {
				// Ignore if the entire data is already known
				if bc.HasBlock(block.Hash(), block.NumberU64()) {
					stats.ignored++
					continue
				} else {
					// If block N is not present, neither are the later blocks.
					// This should be true, but if we are mistaken, the shortcut
					// here will only cause overwriting of some existing data
					skipPresenceCheck = true
				}
			}
			// Write all the data out into the database
			rawdb.WriteBody(batch, block.Hash(), block.NumberU64(), block.Body())
			rawdb.WriteReceipts(batch, block.Hash(), block.NumberU64(), receiptChain[i])
			rawdb.WriteTxLookupEntriesByBlock(batch, block) // Always write tx indices for live blocks, we assume they are needed

			// Write everything belongs to the blocks into the database. So that
			// we can ensure all components of body is completed(body, receipts,
			// tx indexes)
			if batch.ValueSize() >= ethdb.IdealBatchSize {
				if err := batch.Write(); err != nil {
					return 0, err
				}
				size += int64(batch.ValueSize())
				batch.Reset()
			}
			stats.processed++
		}
		// Write everything belongs to the blocks into the database. So that
		// we can ensure all components of body is completed(body, receipts,
		// tx indexes)
		if batch.ValueSize() > 0 {
			size += int64(batch.ValueSize())
			if err := batch.Write(); err != nil {
				return 0, err
			}
		}
		updateHead(blockChain[len(blockChain)-1])
		return 0, nil
	}

	// Write downloaded chain data and corresponding receipt chain data
	if len(ancientBlocks) > 0 {
		if n, err := writeAncient(ancientBlocks, ancientReceipts); err != nil {
			if err == errInsertionInterrupted {
				return 0, nil
			}
			return n, err
		}
	}
	// Write the tx index tail (block number from where we index) before write any live blocks
	if len(liveBlocks) > 0 && liveBlocks[0].NumberU64() == ancientLimit+1 {
		// The tx index tail can only be one of the following two options:
		// * 0: all ancient blocks have been indexed
		// * ancient-limit: the indices of blocks before ancient-limit are ignored
		if tail := rawdb.ReadTxIndexTail(bc.db); tail == nil {
			if bc.txLookupLimit == 0 || ancientLimit <= bc.txLookupLimit {
				rawdb.WriteTxIndexTail(bc.db, 0)
			} else {
				rawdb.WriteTxIndexTail(bc.db, ancientLimit-bc.txLookupLimit)
			}
		}
	}
	if len(liveBlocks) > 0 {
		if n, err := writeLive(liveBlocks, liveReceipts); err != nil {
			if err == errInsertionInterrupted {
				return 0, nil
			}
			return n, err
		}
	}

	head := blockChain[len(blockChain)-1]
	context := []interface{}{
		"count", stats.processed, "elapsed", common.PrettyDuration(time.Since(start)),
		"number", head.Number(), "hash", head.Hash(), "age", common.PrettyAge(time.Unix(int64(head.Time()), 0)),
		"size", common.StorageSize(size),
	}
	if stats.ignored > 0 {
		context = append(context, []interface{}{"ignored", stats.ignored}...)
	}
	log.Info("Imported new block receipts", context...)

	return 0, nil
}

var lastWrite uint64

// writeBlockWithoutState writes only the block and its metadata to the database,
// but does not write any state. This is used to construct competing side forks
// up to the point where they exceed the canonical total difficulty.
func (bc *BlockChain) writeBlockWithoutState(block *types.Block, td *big.Int) (err error) {
	if bc.insertStopped() {
		return errInsertionInterrupted
	}

	batch := bc.db.NewBatch()
	rawdb.WriteTd(batch, block.Hash(), block.NumberU64(), td)
	rawdb.WriteBlock(batch, block)
	if err := batch.Write(); err != nil {
		log.Crit("Failed to write block into disk", "err", err)
	}
	return nil
}

// writeKnownBlock updates the head block flag with a known block
// and introduces chain reorg if necessary.
func (bc *BlockChain) writeKnownBlock(block *types.Block) error {
	current := bc.CurrentBlock()
	if block.ParentHash() != current.Hash() {
		if err := bc.reorg(current, block); err != nil {
			return err
		}
	}
	bc.writeHeadBlock(block)
	return nil
}

// writeBlockWithState writes block, metadata and corresponding state data to the
// database.
func (bc *BlockChain) writeBlockWithState(block *types.Block, receipts []*types.Receipt, state *state.StateDB) error {
	// Calculate the total difficulty of the block
	ptd := bc.GetTd(block.ParentHash(), block.NumberU64()-1)
	if ptd == nil {
		return consensus.ErrUnknownAncestor
	}
	// Make sure no inconsistent state is leaked during insertion
	externTd := new(big.Int).Add(block.Difficulty(), ptd)

	// Irrelevant of the canonical status, write the block itself to the database.
	//
	// Note all the components of block(td, hash->number map, header, body, receipts)
	// should be written atomically. BlockBatch is used for containing all components.
	blockBatch := bc.db.NewBatch()
	rawdb.WriteTd(blockBatch, block.Hash(), block.NumberU64(), externTd)
	rawdb.WriteBlock(blockBatch, block)
	rawdb.WriteReceipts(blockBatch, block.Hash(), block.NumberU64(), receipts)
	rawdb.WritePreimages(blockBatch, state.Preimages())
	if err := blockBatch.Write(); err != nil {
		log.Crit("Failed to write block into disk", "err", err)
	}
	// Commit all cached state changes into underlying memory database.
	root, err := state.Commit(bc.chainConfig.IsEIP158(block.Number()))
	if err != nil {
		return err
	}
	triedb := bc.stateCache.TrieDB()

	// If we're running an archive node, always flush
	if bc.cacheConfig.TrieDirtyDisabled {
		return triedb.Commit(root, false, nil)
	} else {
		// Full but not archive node, do proper garbage collection
		triedb.Reference(root, common.Hash{}) // metadata reference to keep trie alive
		bc.triegc.Push(root, -int64(block.NumberU64()))

		if current := block.NumberU64(); current > TriesInMemory {
			// If we exceeded our memory allowance, flush matured singleton nodes to disk
			var (
				nodes, imgs = triedb.Size()
				limit       = common.StorageSize(bc.cacheConfig.TrieDirtyLimit) * 1024 * 1024
			)
			if nodes > limit || imgs > 4*1024*1024 {
				triedb.Cap(limit - ethdb.IdealBatchSize)
			}
			// Find the next state trie we need to commit
			chosen := current - TriesInMemory

			// If we exceeded out time allowance, flush an entire trie to disk
			if bc.gcproc > bc.cacheConfig.TrieTimeLimit {
				// If the header is missing (canonical chain behind), we're reorging a low
				// diff sidechain. Suspend committing until this operation is completed.
				header := bc.GetHeaderByNumber(chosen)
				if header == nil {
					log.Warn("Reorg in progress, trie commit postponed", "number", chosen)
				} else {
					// If we're exceeding limits but haven't reached a large enough memory gap,
					// warn the user that the system is becoming unstable.
					if chosen < lastWrite+TriesInMemory && bc.gcproc >= 2*bc.cacheConfig.TrieTimeLimit {
						log.Info("State in memory for too long, committing", "time", bc.gcproc, "allowance", bc.cacheConfig.TrieTimeLimit, "optimum", float64(chosen-lastWrite)/TriesInMemory)
					}
					// Flush an entire trie and restart the counters
					triedb.Commit(header.Root, true, nil)
					lastWrite = chosen
					bc.gcproc = 0
				}
			}
			// Garbage collect anything below our required write retention
			for !bc.triegc.Empty() {
				root, number := bc.triegc.Pop()
				if uint64(-number) > chosen {
					bc.triegc.Push(root, number)
					break
				}
				triedb.Dereference(root.(common.Hash))
			}
		}
	}
	return nil
}

// WriteBlockAndSetHead writes the given block and all associated state to the database,
// and applies the block as the new chain head.
func (bc *BlockChain) WriteBlockAndSetHead(block *types.Block, receipts []*types.Receipt, logs []*types.Log, state *state.StateDB, emitHeadEvent bool) (status WriteStatus, err error) {
	if !bc.chainmu.TryLock() {
		return NonStatTy, errChainStopped
	}
	defer bc.chainmu.Unlock()

	return bc.writeBlockAndSetHead(block, receipts, logs, state, emitHeadEvent)
}

// writeBlockAndSetHead is the internal implementation of WriteBlockAndSetHead.
// This function expects the chain mutex to be held.
func (bc *BlockChain) writeBlockAndSetHead(block *types.Block, receipts []*types.Receipt, logs []*types.Log, state *state.StateDB, emitHeadEvent bool) (status WriteStatus, err error) {
	if err := bc.writeBlockWithState(block, receipts, state); err != nil {
		return NonStatTy, err
	}
	currentBlock := bc.CurrentBlock()
	reorg, err := bc.forker.ReorgNeeded(currentBlock.Header(), block.Header())
	if err != nil {
		return NonStatTy, err
	}
	if reorg {
		// Reorganise the chain if the parent is not the head block
		if block.ParentHash() != currentBlock.Hash() {
			if err := bc.reorg(currentBlock, block); err != nil {
				return NonStatTy, err
			}
		}
		status = CanonStatTy
	} else {
		status = SideStatTy
	}
	// Set new head.
	if status == CanonStatTy {
		bc.writeHeadBlock(block)
	}
	bc.futureBlocks.Remove(block.Hash())

	if status == CanonStatTy {
		bc.chainFeed.Send(ChainEvent{Block: block, Hash: block.Hash(), Logs: logs})
		if len(logs) > 0 {
			bc.logsFeed.Send(logs)
		}
		// In theory we should fire a ChainHeadEvent when we inject
		// a canonical block, but sometimes we can insert a batch of
		// canonical blocks. Avoid firing too many ChainHeadEvents,
		// we will fire an accumulated ChainHeadEvent and disable fire
		// event here.
		if emitHeadEvent {
			bc.chainHeadFeed.Send(ChainHeadEvent{Block: block})
		}
	} else {
		bc.chainSideFeed.Send(ChainSideEvent{Block: block})
	}
	return status, nil
}

// addFutureBlock checks if the block is within the max allowed window to get
// accepted for future processing, and returns an error if the block is too far
// ahead and was not added.
//
// TODO after the transition, the future block shouldn't be kept. Because
// it's not checked in the Geth side anymore.
func (bc *BlockChain) addFutureBlock(block *types.Block) error {
	max := uint64(time.Now().Unix() + maxTimeFutureBlocks)
	if block.Time() > max {
		return fmt.Errorf("future block timestamp %v > allowed %v", block.Time(), max)
	}
	if block.Difficulty().Cmp(common.Big0) == 0 {
		// Never add PoS blocks into the future queue
		return nil
	}
	bc.futureBlocks.Add(block.Hash(), block)
	return nil
}

// InsertChain attempts to insert the given batch of blocks in to the canonical
// chain or, otherwise, create a fork. If an error is returned it will return
// the index number of the failing block as well an error describing what went
// wrong. After insertion is done, all accumulated events will be fired.
func (bc *BlockChain) InsertChain(chain types.Blocks) (int, error) {
	// Sanity check that we have something meaningful to import
	if len(chain) == 0 {
		return 0, nil
	}
	bc.blockProcFeed.Send(true)
	defer bc.blockProcFeed.Send(false)

	// Do a sanity check that the provided chain is actually ordered and linked.
	for i := 1; i < len(chain); i++ {
		block, prev := chain[i], chain[i-1]
		if block.NumberU64() != prev.NumberU64()+1 || block.ParentHash() != prev.Hash() {
			log.Error("Non contiguous block insert",
				"number", block.Number(),
				"hash", block.Hash(),
				"parent", block.ParentHash(),
				"prevnumber", prev.Number(),
				"prevhash", prev.Hash(),
			)
			return 0, fmt.Errorf("non contiguous insert: item %d is #%d [%x..], item %d is #%d [%x..] (parent [%x..])", i-1, prev.NumberU64(),
				prev.Hash().Bytes()[:4], i, block.NumberU64(), block.Hash().Bytes()[:4], block.ParentHash().Bytes()[:4])
		}
	}
	// Pre-checks passed, start the full block imports
	if !bc.chainmu.TryLock() {
		return 0, errChainStopped
	}
	defer bc.chainmu.Unlock()
	return bc.insertChain(chain, true, true)
}

// insertChain is the internal implementation of InsertChain, which assumes that
// 1) chains are contiguous, and 2) The chain mutex is held.
//
// This method is split out so that import batches that require re-injecting
// historical blocks can do so without releasing the lock, which could lead to
// racey behaviour. If a sidechain import is in progress, and the historic state
// is imported, but then new canon-head is added before the actual sidechain
// completes, then the historic state could be pruned again
func (bc *BlockChain) insertChain(chain types.Blocks, verifySeals, setHead bool) (int, error) {
	// If the chain is terminating, don't even bother starting up.
	if bc.insertStopped() {
		return 0, nil
	}

	// Start a parallel signature recovery (signer will fluke on fork transition, minimal perf loss)
	senderCacher.recoverFromBlocks(types.MakeSigner(bc.chainConfig, chain[0].Number()), chain)

	var (
		stats     = insertStats{startTime: mclock.Now()}
		lastCanon *types.Block
	)
	// Fire a single chain head event if we've progressed the chain
	defer func() {
		if lastCanon != nil && bc.CurrentBlock().Hash() == lastCanon.Hash() {
			bc.chainHeadFeed.Send(ChainHeadEvent{lastCanon})
		}
	}()
	// Start the parallel header verifier
	headers := make([]*types.Header, len(chain))
	seals := make([]bool, len(chain))

	for i, block := range chain {
		headers[i] = block.Header()
		seals[i] = verifySeals
	}
	abort, results := bc.engine.VerifyHeaders(bc, headers, seals)
	defer close(abort)

	// Peek the error for the first block to decide the directing import logic
	it := newInsertIterator(chain, results, bc.validator)
	block, err := it.next()

	// Left-trim all the known blocks that don't need to build snapshot
	if bc.skipBlock(err, it) {
		// First block (and state) is known
		//   1. We did a roll-back, and should now do a re-import
		//   2. The block is stored as a sidechain, and is lying about it's stateroot, and passes a stateroot
		//      from the canonical chain, which has not been verified.
		// Skip all known blocks that are behind us.
		var (
			reorg   bool
			current = bc.CurrentBlock()
		)
		for block != nil && bc.skipBlock(err, it) {
			reorg, err = bc.forker.ReorgNeeded(current.Header(), block.Header())
			if err != nil {
				return it.index, err
			}
			if reorg {
				// Switch to import mode if the forker says the reorg is necessary
				// and also the block is not on the canonical chain.
				// In eth2 the forker always returns true for reorg decision (blindly trusting
				// the external consensus engine), but in order to prevent the unnecessary
				// reorgs when importing known blocks, the special case is handled here.
				if block.NumberU64() > current.NumberU64() || bc.GetCanonicalHash(block.NumberU64()) != block.Hash() {
					break
				}
			}
			log.Debug("Ignoring already known block", "number", block.Number(), "hash", block.Hash())
			stats.ignored++

			block, err = it.next()
		}
		// The remaining blocks are still known blocks, the only scenario here is:
		// During the fast sync, the pivot point is already submitted but rollback
		// happens. Then node resets the head full block to a lower height via `rollback`
		// and leaves a few known blocks in the database.
		//
		// When node runs a fast sync again, it can re-import a batch of known blocks via
		// `insertChain` while a part of them have higher total difficulty than current
		// head full block(new pivot point).
		for block != nil && bc.skipBlock(err, it) {
			log.Debug("Writing previously known block", "number", block.Number(), "hash", block.Hash())
			if err := bc.writeKnownBlock(block); err != nil {
				return it.index, err
			}
			lastCanon = block

			block, err = it.next()
		}
		// Falls through to the block import
	}
	switch {
	// First block is pruned
	case errors.Is(err, consensus.ErrPrunedAncestor):
		if setHead {
			// First block is pruned, insert as sidechain and reorg only if TD grows enough
			log.Debug("Pruned ancestor, inserting as sidechain", "number", block.Number(), "hash", block.Hash())
			return bc.insertSideChain(block, it)
		} else {
			// We're post-merge and the parent is pruned, try to recover the parent state
			log.Debug("Pruned ancestor", "number", block.Number(), "hash", block.Hash())
			_, err := bc.recoverAncestors(block)
			return it.index, err
		}
	// First block is future, shove it (and all children) to the future queue (unknown ancestor)
	case errors.Is(err, consensus.ErrFutureBlock) || (errors.Is(err, consensus.ErrUnknownAncestor) && bc.futureBlocks.Contains(it.first().ParentHash())):
		for block != nil && (it.index == 0 || errors.Is(err, consensus.ErrUnknownAncestor)) {
			log.Debug("Future block, postponing import", "number", block.Number(), "hash", block.Hash())
			if err := bc.addFutureBlock(block); err != nil {
				return it.index, err
			}
			block, err = it.next()
		}
		stats.queued += it.processed()
		stats.ignored += it.remaining()

		// If there are any still remaining, mark as ignored
		return it.index, err

	// Some other error(except ErrKnownBlock) occurred, abort.
	// ErrKnownBlock is allowed here since some known blocks
	// still need re-execution to generate snapshots that are missing
	case err != nil && !errors.Is(err, ErrKnownBlock):
		bc.futureBlocks.Remove(block.Hash())
		stats.ignored += len(it.chain)
		bc.reportBlock(block, nil, err)
		return it.index, err
	}
	// No validation errors for the first block (or chain prefix skipped)
	var activeState *state.StateDB
	defer func() {
		// The chain importer is starting and stopping trie prefetchers. If a bad
		// block or other error is hit however, an early return may not properly
		// terminate the background threads. This defer ensures that we clean up
		// and dangling prefetcher, without defering each and holding on live refs.
		if activeState != nil {
			activeState.StopPrefetcher()
		}
	}()

	for ; block != nil && err == nil || errors.Is(err, ErrKnownBlock); block, err = it.next() {
		// If the chain is terminating, stop processing blocks
		if bc.insertStopped() {
			log.Debug("Abort during block processing")
			break
		}
		// If the header is a banned one, straight out abort
		if BadHashes[block.Hash()] {
			bc.reportBlock(block, nil, ErrBannedHash)
			return it.index, ErrBannedHash
		}
		// If the block is known (in the middle of the chain), it's a special case for
		// Clique blocks where they can share state among each other, so importing an
		// older block might complete the state of the subsequent one. In this case,
		// just skip the block (we already validated it once fully (and crashed), since
		// its header and body was already in the database). But if the corresponding
		// snapshot layer is missing, forcibly rerun the execution to build it.
		if bc.skipBlock(err, it) {
			logger := log.Debug
			if bc.chainConfig.Clique == nil {
				logger = log.Warn
			}
			logger("Inserted known block", "number", block.Number(), "hash", block.Hash(),
				"uncles", len(block.Uncles()), "txs", len(block.Transactions()), "gas", block.GasUsed(),
				"root", block.Root())

			// Special case. Commit the empty receipt slice if we meet the known
			// block in the middle. It can only happen in the clique chain. Whenever
			// we insert blocks via `insertSideChain`, we only commit `td`, `header`
			// and `body` if it's non-existent. Since we don't have receipts without
			// reexecution, so nothing to commit. But if the sidechain will be adopted
			// as the canonical chain eventually, it needs to be reexecuted for missing
			// state, but if it's this special case here(skip reexecution) we will lose
			// the empty receipt entry.
			if len(block.Transactions()) == 0 {
				rawdb.WriteReceipts(bc.db, block.Hash(), block.NumberU64(), nil)
			} else {
				log.Error("Please file an issue, skip known block execution without receipt",
					"hash", block.Hash(), "number", block.NumberU64())
			}
			if err := bc.writeKnownBlock(block); err != nil {
				return it.index, err
			}
			stats.processed++

			// We can assume that logs are empty here, since the only way for consecutive
			// Clique blocks to have the same state is if there are no transactions.
			lastCanon = block
			continue
		}

		// Retrieve the parent block and it's state to execute on top
		start := time.Now()
		parent := it.previous()
		if parent == nil {
			parent = bc.GetHeader(block.ParentHash(), block.NumberU64()-1)
		}
		statedb, err := state.New(parent.Root, bc.stateCache, bc.snaps)
		if err != nil {
			return it.index, err
		}

		// Enable prefetching to pull in trie node paths while processing transactions
		statedb.StartPrefetcher("chain")
		activeState = statedb

		// If we have a followup block, run that against the current state to pre-cache
		// transactions and probabilistically some of the account/storage trie nodes.
		var followupInterrupt uint32
		if !bc.cacheConfig.TrieCleanNoPrefetch {
			if followup, err := it.peek(); followup != nil && err == nil {
				throwaway, _ := state.New(parent.Root, bc.stateCache, bc.snaps)

				go func(start time.Time, followup *types.Block, throwaway *state.StateDB, interrupt *uint32) {
					bc.prefetcher.Prefetch(followup, throwaway, bc.vmConfig, &followupInterrupt)

					blockPrefetchExecuteTimer.Update(time.Since(start))
					if atomic.LoadUint32(interrupt) == 1 {
						blockPrefetchInterruptMeter.Mark(1)
					}
				}(time.Now(), followup, throwaway, &followupInterrupt)
			}
		}

		// Process block using the parent state as reference point
		substart := time.Now()
		receipts, logs, usedGas, err := bc.processor.Process(block, statedb, bc.vmConfig)
		if err != nil {
			bc.reportBlock(block, receipts, err)
			atomic.StoreUint32(&followupInterrupt, 1)
			return it.index, err
		}

		// Update the metrics touched during block processing
		accountReadTimer.Update(statedb.AccountReads)                 // Account reads are complete, we can mark them
		storageReadTimer.Update(statedb.StorageReads)                 // Storage reads are complete, we can mark them
		accountUpdateTimer.Update(statedb.AccountUpdates)             // Account updates are complete, we can mark them
		storageUpdateTimer.Update(statedb.StorageUpdates)             // Storage updates are complete, we can mark them
		snapshotAccountReadTimer.Update(statedb.SnapshotAccountReads) // Account reads are complete, we can mark them
		snapshotStorageReadTimer.Update(statedb.SnapshotStorageReads) // Storage reads are complete, we can mark them
		triehash := statedb.AccountHashes + statedb.StorageHashes     // Save to not double count in validation
		trieproc := statedb.SnapshotAccountReads + statedb.AccountReads + statedb.AccountUpdates
		trieproc += statedb.SnapshotStorageReads + statedb.StorageReads + statedb.StorageUpdates

		blockExecutionTimer.Update(time.Since(substart) - trieproc - triehash)

		// Validate the state using the default validator
		substart = time.Now()
		if err := bc.validator.ValidateState(block, statedb, receipts, usedGas); err != nil {
			bc.reportBlock(block, receipts, err)
			atomic.StoreUint32(&followupInterrupt, 1)
			return it.index, err
		}
		proctime := time.Since(start)

		// Update the metrics touched during block validation
		accountHashTimer.Update(statedb.AccountHashes) // Account hashes are complete, we can mark them
		storageHashTimer.Update(statedb.StorageHashes) // Storage hashes are complete, we can mark them
		blockValidationTimer.Update(time.Since(substart) - (statedb.AccountHashes + statedb.StorageHashes - triehash))

		// Write the block to the chain and get the status.
		substart = time.Now()
		var status WriteStatus
		if !setHead {
			// Don't set the head, only insert the block
			err = bc.writeBlockWithState(block, receipts, statedb)
		} else {
			status, err = bc.writeBlockAndSetHead(block, receipts, logs, statedb, false)
		}
		atomic.StoreUint32(&followupInterrupt, 1)
		if err != nil {
			return it.index, err
		}
		// Update the metrics touched during block commit
		accountCommitTimer.Update(statedb.AccountCommits)   // Account commits are complete, we can mark them
		storageCommitTimer.Update(statedb.StorageCommits)   // Storage commits are complete, we can mark them
		snapshotCommitTimer.Update(statedb.SnapshotCommits) // Snapshot commits are complete, we can mark them

		blockWriteTimer.Update(time.Since(substart) - statedb.AccountCommits - statedb.StorageCommits - statedb.SnapshotCommits)
		blockInsertTimer.UpdateSince(start)

		// Report the import stats before returning the various results
		stats.processed++
		stats.usedGas += usedGas

		dirty, _ := bc.stateCache.TrieDB().Size()
		stats.report(chain, it.index, dirty, setHead)

		if !setHead {
			return it.index, nil // Direct block insertion of a single block
		}
		switch status {
		case CanonStatTy:
			log.Debug("Inserted new block", "number", block.Number(), "hash", block.Hash(),
				"uncles", len(block.Uncles()), "txs", len(block.Transactions()), "gas", block.GasUsed(),
				"elapsed", common.PrettyDuration(time.Since(start)),
				"root", block.Root())

			lastCanon = block

			// Only count canonical blocks for GC processing time
			bc.gcproc += proctime

		case SideStatTy:
			log.Debug("Inserted forked block", "number", block.Number(), "hash", block.Hash(),
				"diff", block.Difficulty(), "elapsed", common.PrettyDuration(time.Since(start)),
				"txs", len(block.Transactions()), "gas", block.GasUsed(), "uncles", len(block.Uncles()),
				"root", block.Root())

		default:
			// This in theory is impossible, but lets be nice to our future selves and leave
			// a log, instead of trying to track down blocks imports that don't emit logs.
			log.Warn("Inserted block with unknown status", "number", block.Number(), "hash", block.Hash(),
				"diff", block.Difficulty(), "elapsed", common.PrettyDuration(time.Since(start)),
				"txs", len(block.Transactions()), "gas", block.GasUsed(), "uncles", len(block.Uncles()),
				"root", block.Root())
		}
	}

	// Any blocks remaining here? The only ones we care about are the future ones
	if block != nil && errors.Is(err, consensus.ErrFutureBlock) {
		if err := bc.addFutureBlock(block); err != nil {
			return it.index, err
		}
		block, err = it.next()

		for ; block != nil && errors.Is(err, consensus.ErrUnknownAncestor); block, err = it.next() {
			if err := bc.addFutureBlock(block); err != nil {
				return it.index, err
			}
			stats.queued++
		}
	}
	stats.ignored += it.remaining()

	return it.index, err
}

// insertSideChain is called when an import batch hits upon a pruned ancestor
// error, which happens when a sidechain with a sufficiently old fork-block is
// found.
//
// The method writes all (header-and-body-valid) blocks to disk, then tries to
// switch over to the new chain if the TD exceeded the current chain.
// insertSideChain is only used pre-merge.
func (bc *BlockChain) insertSideChain(block *types.Block, it *insertIterator) (int, error) {
	var (
		externTd  *big.Int
		lastBlock = block
		current   = bc.CurrentBlock()
	)
	// The first sidechain block error is already verified to be ErrPrunedAncestor.
	// Since we don't import them here, we expect ErrUnknownAncestor for the remaining
	// ones. Any other errors means that the block is invalid, and should not be written
	// to disk.
	err := consensus.ErrPrunedAncestor
	for ; block != nil && errors.Is(err, consensus.ErrPrunedAncestor); block, err = it.next() {
		// Check the canonical state root for that number
		if number := block.NumberU64(); current.NumberU64() >= number {
			canonical := bc.GetBlockByNumber(number)
			if canonical != nil && canonical.Hash() == block.Hash() {
				// Not a sidechain block, this is a re-import of a canon block which has it's state pruned

				// Collect the TD of the block. Since we know it's a canon one,
				// we can get it directly, and not (like further below) use
				// the parent and then add the block on top
				externTd = bc.GetTd(block.Hash(), block.NumberU64())
				continue
			}
			if canonical != nil && canonical.Root() == block.Root() {
				// This is most likely a shadow-state attack. When a fork is imported into the
				// database, and it eventually reaches a block height which is not pruned, we
				// just found that the state already exist! This means that the sidechain block
				// refers to a state which already exists in our canon chain.
				//
				// If left unchecked, we would now proceed importing the blocks, without actually
				// having verified the state of the previous blocks.
				log.Warn("Sidechain ghost-state attack detected", "number", block.NumberU64(), "sideroot", block.Root(), "canonroot", canonical.Root())

				// If someone legitimately side-mines blocks, they would still be imported as usual. However,
				// we cannot risk writing unverified blocks to disk when they obviously target the pruning
				// mechanism.
				return it.index, errors.New("sidechain ghost-state attack")
			}
		}
		if externTd == nil {
			externTd = bc.GetTd(block.ParentHash(), block.NumberU64()-1)
		}
		externTd = new(big.Int).Add(externTd, block.Difficulty())

		if !bc.HasBlock(block.Hash(), block.NumberU64()) {
			start := time.Now()
			if err := bc.writeBlockWithoutState(block, externTd); err != nil {
				return it.index, err
			}
			log.Debug("Injected sidechain block", "number", block.Number(), "hash", block.Hash(),
				"diff", block.Difficulty(), "elapsed", common.PrettyDuration(time.Since(start)),
				"txs", len(block.Transactions()), "gas", block.GasUsed(), "uncles", len(block.Uncles()),
				"root", block.Root())
		}
		lastBlock = block
	}
	// At this point, we've written all sidechain blocks to database. Loop ended
	// either on some other error or all were processed. If there was some other
	// error, we can ignore the rest of those blocks.
	//
	// If the externTd was larger than our local TD, we now need to reimport the previous
	// blocks to regenerate the required state
	reorg, err := bc.forker.ReorgNeeded(current.Header(), lastBlock.Header())
	if err != nil {
		return it.index, err
	}
	if !reorg {
		localTd := bc.GetTd(current.Hash(), current.NumberU64())
		log.Info("Sidechain written to disk", "start", it.first().NumberU64(), "end", it.previous().Number, "sidetd", externTd, "localtd", localTd)
		return it.index, err
	}
	// Gather all the sidechain hashes (full blocks may be memory heavy)
	var (
		hashes  []common.Hash
		numbers []uint64
	)
	parent := it.previous()
	for parent != nil && !bc.HasState(parent.Root) {
		hashes = append(hashes, parent.Hash())
		numbers = append(numbers, parent.Number.Uint64())

		parent = bc.GetHeader(parent.ParentHash, parent.Number.Uint64()-1)
	}
	if parent == nil {
		return it.index, errors.New("missing parent")
	}
	// Import all the pruned blocks to make the state available
	var (
		blocks []*types.Block
		memory common.StorageSize
	)
	for i := len(hashes) - 1; i >= 0; i-- {
		// Append the next block to our batch
		block := bc.GetBlock(hashes[i], numbers[i])

		blocks = append(blocks, block)
		memory += block.Size()

		// If memory use grew too large, import and continue. Sadly we need to discard
		// all raised events and logs from notifications since we're too heavy on the
		// memory here.
		if len(blocks) >= 2048 || memory > 64*1024*1024 {
			log.Info("Importing heavy sidechain segment", "blocks", len(blocks), "start", blocks[0].NumberU64(), "end", block.NumberU64())
			if _, err := bc.insertChain(blocks, false, true); err != nil {
				return 0, err
			}
			blocks, memory = blocks[:0], 0

			// If the chain is terminating, stop processing blocks
			if bc.insertStopped() {
				log.Debug("Abort during blocks processing")
				return 0, nil
			}
		}
	}
	if len(blocks) > 0 {
		log.Info("Importing sidechain segment", "start", blocks[0].NumberU64(), "end", blocks[len(blocks)-1].NumberU64())
		return bc.insertChain(blocks, false, true)
	}
	return 0, nil
}

// recoverAncestors finds the closest ancestor with available state and re-execute
// all the ancestor blocks since that.
// recoverAncestors is only used post-merge.
// We return the hash of the latest block that we could correctly validate.
func (bc *BlockChain) recoverAncestors(block *types.Block) (common.Hash, error) {
	// Gather all the sidechain hashes (full blocks may be memory heavy)
	var (
		hashes  []common.Hash
		numbers []uint64
		parent  = block
	)
	for parent != nil && !bc.HasState(parent.Root()) {
		hashes = append(hashes, parent.Hash())
		numbers = append(numbers, parent.NumberU64())
		parent = bc.GetBlock(parent.ParentHash(), parent.NumberU64()-1)

		// If the chain is terminating, stop iteration
		if bc.insertStopped() {
			log.Debug("Abort during blocks iteration")
			return common.Hash{}, errInsertionInterrupted
		}
	}
	if parent == nil {
		return common.Hash{}, errors.New("missing parent")
	}
	// Import all the pruned blocks to make the state available
	for i := len(hashes) - 1; i >= 0; i-- {
		// If the chain is terminating, stop processing blocks
		if bc.insertStopped() {
			log.Debug("Abort during blocks processing")
			return common.Hash{}, errInsertionInterrupted
		}
		var b *types.Block
		if i == 0 {
			b = block
		} else {
			b = bc.GetBlock(hashes[i], numbers[i])
		}
		if _, err := bc.insertChain(types.Blocks{b}, false, false); err != nil {
			return b.ParentHash(), err
		}
	}
	return block.Hash(), nil
}

// collectLogs collects the logs that were generated or removed during
// the processing of the block that corresponds with the given hash.
// These logs are later announced as deleted or reborn.
func (bc *BlockChain) collectLogs(hash common.Hash, removed bool) []*types.Log {
	number := bc.hc.GetBlockNumber(hash)
	if number == nil {
		return nil
	}
	receipts := rawdb.ReadReceipts(bc.db, hash, *number, bc.chainConfig)

	var logs []*types.Log
	for _, receipt := range receipts {
		for _, log := range receipt.Logs {
			l := *log
			if removed {
				l.Removed = true
			}
			logs = append(logs, &l)
		}
	}
	return logs
}

// mergeLogs returns a merged log slice with specified sort order.
func mergeLogs(logs [][]*types.Log, reverse bool) []*types.Log {
	var ret []*types.Log
	if reverse {
		for i := len(logs) - 1; i >= 0; i-- {
			ret = append(ret, logs[i]...)
		}
	} else {
		for i := 0; i < len(logs); i++ {
			ret = append(ret, logs[i]...)
		}
	}
	return ret
}

// reorg takes two blocks, an old chain and a new chain and will reconstruct the
// blocks and inserts them to be part of the new canonical chain and accumulates
// potential missing transactions and post an event about them.
// Note the new head block won't be processed here, callers need to handle it
// externally.
func (bc *BlockChain) reorg(oldBlock, newBlock *types.Block) error {
	var (
		newChain    types.Blocks
		oldChain    types.Blocks
		commonBlock *types.Block

		deletedTxs []common.Hash
		addedTxs   []common.Hash

		deletedLogs [][]*types.Log
		rebirthLogs [][]*types.Log
	)
	// Reduce the longer chain to the same number as the shorter one
	if oldBlock.NumberU64() > newBlock.NumberU64() {
		// Old chain is longer, gather all transactions and logs as deleted ones
		for ; oldBlock != nil && oldBlock.NumberU64() != newBlock.NumberU64(); oldBlock = bc.GetBlock(oldBlock.ParentHash(), oldBlock.NumberU64()-1) {
			oldChain = append(oldChain, oldBlock)
			for _, tx := range oldBlock.Transactions() {
				deletedTxs = append(deletedTxs, tx.Hash())
			}

			// Collect deleted logs for notification
			logs := bc.collectLogs(oldBlock.Hash(), true)
			if len(logs) > 0 {
				deletedLogs = append(deletedLogs, logs)
			}
		}
	} else {
		// New chain is longer, stash all blocks away for subsequent insertion
		for ; newBlock != nil && newBlock.NumberU64() != oldBlock.NumberU64(); newBlock = bc.GetBlock(newBlock.ParentHash(), newBlock.NumberU64()-1) {
			newChain = append(newChain, newBlock)
		}
	}
	if oldBlock == nil {
		return fmt.Errorf("invalid old chain")
	}
	if newBlock == nil {
		return fmt.Errorf("invalid new chain")
	}
	// Both sides of the reorg are at the same number, reduce both until the common
	// ancestor is found
	for {
		// If the common ancestor was found, bail out
		if oldBlock.Hash() == newBlock.Hash() {
			commonBlock = oldBlock
			break
		}
		// Remove an old block as well as stash away a new block
		oldChain = append(oldChain, oldBlock)
		for _, tx := range oldBlock.Transactions() {
			deletedTxs = append(deletedTxs, tx.Hash())
		}

		// Collect deleted logs for notification
		logs := bc.collectLogs(oldBlock.Hash(), true)
		if len(logs) > 0 {
			deletedLogs = append(deletedLogs, logs)
		}
		newChain = append(newChain, newBlock)

		// Step back with both chains
		oldBlock = bc.GetBlock(oldBlock.ParentHash(), oldBlock.NumberU64()-1)
		if oldBlock == nil {
			return fmt.Errorf("invalid old chain")
		}
		newBlock = bc.GetBlock(newBlock.ParentHash(), newBlock.NumberU64()-1)
		if newBlock == nil {
			return fmt.Errorf("invalid new chain")
		}
	}

	// Ensure the user sees large reorgs
	if len(oldChain) > 0 && len(newChain) > 0 {
		logFn := log.Info
		msg := "Chain reorg detected"
		if len(oldChain) > 63 {
			msg = "Large chain reorg detected"
			logFn = log.Warn
		}
		logFn(msg, "number", commonBlock.Number(), "hash", commonBlock.Hash(),
			"drop", len(oldChain), "dropfrom", oldChain[0].Hash(), "add", len(newChain), "addfrom", newChain[0].Hash())
		blockReorgAddMeter.Mark(int64(len(newChain)))
		blockReorgDropMeter.Mark(int64(len(oldChain)))
		blockReorgMeter.Mark(1)
	} else if len(newChain) > 0 {
		// Special case happens in the post merge stage that current head is
		// the ancestor of new head while these two blocks are not consecutive
		log.Info("Extend chain", "add", len(newChain), "number", newChain[0].Number(), "hash", newChain[0].Hash())
		blockReorgAddMeter.Mark(int64(len(newChain)))
	} else {
		// len(newChain) == 0 && len(oldChain) > 0
		// rewind the canonical chain to a lower point.
		log.Error("Impossible reorg, please file an issue", "oldnum", oldBlock.Number(), "oldhash", oldBlock.Hash(), "oldblocks", len(oldChain), "newnum", newBlock.Number(), "newhash", newBlock.Hash(), "newblocks", len(newChain))
	}
	// Insert the new chain(except the head block(reverse order)),
	// taking care of the proper incremental order.
	for i := len(newChain) - 1; i >= 1; i-- {
		// Insert the block in the canonical way, re-writing history
		bc.writeHeadBlock(newChain[i])

		// Collect the new added transactions.
		for _, tx := range newChain[i].Transactions() {
			addedTxs = append(addedTxs, tx.Hash())
		}
	}

	// Delete useless indexes right now which includes the non-canonical
	// transaction indexes, canonical chain indexes which above the head.
	indexesBatch := bc.db.NewBatch()
	for _, tx := range types.HashDifference(deletedTxs, addedTxs) {
		rawdb.DeleteTxLookupEntry(indexesBatch, tx)
	}

	// Delete all hash markers that are not part of the new canonical chain.
	// Because the reorg function does not handle new chain head, all hash
	// markers greater than or equal to new chain head should be deleted.
	number := commonBlock.NumberU64()
	if len(newChain) > 1 {
		number = newChain[1].NumberU64()
	}
	for i := number + 1; ; i++ {
		hash := rawdb.ReadCanonicalHash(bc.db, i)
		if hash == (common.Hash{}) {
			break
		}
		rawdb.DeleteCanonicalHash(indexesBatch, i)
	}
	if err := indexesBatch.Write(); err != nil {
		log.Crit("Failed to delete useless indexes", "err", err)
	}

	// Collect the logs
	for i := len(newChain) - 1; i >= 1; i-- {
		// Collect reborn logs due to chain reorg
		logs := bc.collectLogs(newChain[i].Hash(), false)
		if len(logs) > 0 {
			rebirthLogs = append(rebirthLogs, logs)
		}
	}
	// If any logs need to be fired, do it now. In theory we could avoid creating
	// this goroutine if there are no events to fire, but realistcally that only
	// ever happens if we're reorging empty blocks, which will only happen on idle
	// networks where performance is not an issue either way.
	if len(deletedLogs) > 0 {
		bc.rmLogsFeed.Send(RemovedLogsEvent{mergeLogs(deletedLogs, true)})
	}
	if len(rebirthLogs) > 0 {
		bc.logsFeed.Send(mergeLogs(rebirthLogs, false))
	}
	if len(oldChain) > 0 {
		for i := len(oldChain) - 1; i >= 0; i-- {
			bc.chainSideFeed.Send(ChainSideEvent{Block: oldChain[i]})
		}
	}
	return nil
}

// InsertBlockWithoutSetHead executes the block, runs the necessary verification
// upon it and then persist the block and the associate state into the database.
// The key difference between the InsertChain is it won't do the canonical chain
// updating. It relies on the additional SetCanonical call to finalize the entire
// procedure.
func (bc *BlockChain) InsertBlockWithoutSetHead(block *types.Block) error {
	if !bc.chainmu.TryLock() {
		return errChainStopped
	}
	defer bc.chainmu.Unlock()

	_, err := bc.insertChain(types.Blocks{block}, true, false)
	return err
}

// SetCanonical rewinds the chain to set the new head block as the specified
// block. It's possible that the state of the new head is missing, and it will
// be recovered in this function as well.
func (bc *BlockChain) SetCanonical(head *types.Block) (common.Hash, error) {
	if !bc.chainmu.TryLock() {
		return common.Hash{}, errChainStopped
	}
	defer bc.chainmu.Unlock()

	// Re-execute the reorged chain in case the head state is missing.
	if !bc.HasState(head.Root()) {
		if latestValidHash, err := bc.recoverAncestors(head); err != nil {
			return latestValidHash, err
		}
		log.Info("Recovered head state", "number", head.Number(), "hash", head.Hash())
	}
	// Run the reorg if necessary and set the given block as new head.
	start := time.Now()
	if head.ParentHash() != bc.CurrentBlock().Hash() {
		if err := bc.reorg(bc.CurrentBlock(), head); err != nil {
			return common.Hash{}, err
		}
	}
	bc.writeHeadBlock(head)

	// Emit events
	logs := bc.collectLogs(head.Hash(), false)
	bc.chainFeed.Send(ChainEvent{Block: head, Hash: head.Hash(), Logs: logs})
	if len(logs) > 0 {
		bc.logsFeed.Send(logs)
	}
	bc.chainHeadFeed.Send(ChainHeadEvent{Block: head})

	context := []interface{}{
		"number", head.Number(),
		"hash", head.Hash(),
		"root", head.Root(),
		"elapsed", time.Since(start),
	}
	if timestamp := time.Unix(int64(head.Time()), 0); time.Since(timestamp) > time.Minute {
		context = append(context, []interface{}{"age", common.PrettyAge(timestamp)}...)
	}
	log.Info("Chain head was updated", context...)
	return head.Hash(), nil
}

func (bc *BlockChain) updateFutureBlocks() {
	futureTimer := time.NewTicker(5 * time.Second)
	defer futureTimer.Stop()
	defer bc.wg.Done()
	for {
		select {
		case <-futureTimer.C:
			bc.procFutureBlocks()
		case <-bc.quit:
			return
		}
	}
}

// skipBlock returns 'true', if the block being imported can be skipped over, meaning
// that the block does not need to be processed but can be considered already fully 'done'.
func (bc *BlockChain) skipBlock(err error, it *insertIterator) bool {
	// We can only ever bypass processing if the only error returned by the validator
	// is ErrKnownBlock, which means all checks passed, but we already have the block
	// and state.
	if !errors.Is(err, ErrKnownBlock) {
		return false
	}
	// If we're not using snapshots, we can skip this, since we have both block
	// and (trie-) state
	if bc.snaps == nil {
		return true
	}
	var (
		header     = it.current() // header can't be nil
		parentRoot common.Hash
	)
	// If we also have the snapshot-state, we can skip the processing.
	if bc.snaps.Snapshot(header.Root) != nil {
		return true
	}
	// In this case, we have the trie-state but not snapshot-state. If the parent
	// snapshot-state exists, we need to process this in order to not get a gap
	// in the snapshot layers.
	// Resolve parent block
	if parent := it.previous(); parent != nil {
		parentRoot = parent.Root
	} else if parent = bc.GetHeaderByHash(header.ParentHash); parent != nil {
		parentRoot = parent.Root
	}
	if parentRoot == (common.Hash{}) {
		return false // Theoretically impossible case
	}
	// Parent is also missing snapshot: we can skip this. Otherwise process.
	if bc.snaps.Snapshot(parentRoot) == nil {
		return true
	}
	return false
}

// maintainTxIndex is responsible for the construction and deletion of the
// transaction index.
//
// User can use flag `txlookuplimit` to specify a "recentness" block, below
// which ancient tx indices get deleted. If `txlookuplimit` is 0, it means
// all tx indices will be reserved.
//
// The user can adjust the txlookuplimit value for each launch after fast
// sync, Geth will automatically construct the missing indices and delete
// the extra indices.
func (bc *BlockChain) maintainTxIndex(ancients uint64) {
	defer bc.wg.Done()

	// Before starting the actual maintenance, we need to handle a special case,
	// where user might init Geth with an external ancient database. If so, we
	// need to reindex all necessary transactions before starting to process any
	// pruning requests.
	if ancients > 0 {
		var from = uint64(0)
		if bc.txLookupLimit != 0 && ancients > bc.txLookupLimit {
			from = ancients - bc.txLookupLimit
		}
		rawdb.IndexTransactions(bc.db, from, ancients, bc.quit)
	}

	// indexBlocks reindexes or unindexes transactions depending on user configuration
	indexBlocks := func(tail *uint64, head uint64, done chan struct{}) {
		defer func() { done <- struct{}{} }()

		// If the user just upgraded Geth to a new version which supports transaction
		// index pruning, write the new tail and remove anything older.
		if tail == nil {
			if bc.txLookupLimit == 0 || head < bc.txLookupLimit {
				// Nothing to delete, write the tail and return
				rawdb.WriteTxIndexTail(bc.db, 0)
			} else {
				// Prune all stale tx indices and record the tx index tail
				rawdb.UnindexTransactions(bc.db, 0, head-bc.txLookupLimit+1, bc.quit)
			}
			return
		}
		// If a previous indexing existed, make sure that we fill in any missing entries
		if bc.txLookupLimit == 0 || head < bc.txLookupLimit {
			if *tail > 0 {
				// It can happen when chain is rewound to a historical point which
				// is even lower than the indexes tail, recap the indexing target
				// to new head to avoid reading non-existent block bodies.
				end := *tail
				if end > head+1 {
					end = head + 1
				}
				rawdb.IndexTransactions(bc.db, 0, end, bc.quit)
			}
			return
		}
		// Update the transaction index to the new chain state
		if head-bc.txLookupLimit+1 < *tail {
			// Reindex a part of missing indices and rewind index tail to HEAD-limit
			rawdb.IndexTransactions(bc.db, head-bc.txLookupLimit+1, *tail, bc.quit)
		} else {
			// Unindex a part of stale indices and forward index tail to HEAD-limit
			rawdb.UnindexTransactions(bc.db, *tail, head-bc.txLookupLimit+1, bc.quit)
		}
	}

	// Any reindexing done, start listening to chain events and moving the index window
	var (
		done   chan struct{}                  // Non-nil if background unindexing or reindexing routine is active.
		headCh = make(chan ChainHeadEvent, 1) // Buffered to avoid locking up the event feed
	)
	sub := bc.SubscribeChainHeadEvent(headCh)
	if sub == nil {
		return
	}
	defer sub.Unsubscribe()

	for {
		select {
		case head := <-headCh:
			if done == nil {
				done = make(chan struct{})
				go indexBlocks(rawdb.ReadTxIndexTail(bc.db), head.Block.NumberU64(), done)
			}
		case <-done:
			done = nil
		case <-bc.quit:
			if done != nil {
				log.Info("Waiting background transaction indexer to exit")
				<-done
			}
			return
		}
	}
}

// reportBlock logs a bad block error.
func (bc *BlockChain) reportBlock(block *types.Block, receipts types.Receipts, err error) {
	rawdb.WriteBadBlock(bc.db, block)

	var receiptString string
	for i, receipt := range receipts {
		receiptString += fmt.Sprintf("\t %d: cumulative: %v gas: %v contract: %v status: %v tx: %v logs: %v bloom: %x state: %x\n",
			i, receipt.CumulativeGasUsed, receipt.GasUsed, receipt.ContractAddress.Hex(),
			receipt.Status, receipt.TxHash.Hex(), receipt.Logs, receipt.Bloom, receipt.PostState)
	}
	log.Error(fmt.Sprintf(`
########## BAD BLOCK #########
Chain config: %v

Number: %v
Hash: %#x
%v

Error: %v
##############################
`, bc.chainConfig, block.Number(), block.Hash(), receiptString, err))
}

// InsertHeaderChain attempts to insert the given header chain in to the local
// chain, possibly creating a reorg. If an error is returned, it will return the
// index number of the failing header as well an error describing what went wrong.
//
// The verify parameter can be used to fine tune whether nonce verification
// should be done or not. The reason behind the optional check is because some
// of the header retrieval mechanisms already need to verify nonces, as well as
// because nonces can be verified sparsely, not needing to check each.
func (bc *BlockChain) InsertHeaderChain(chain []*types.Header, checkFreq int) (int, error) {
	if len(chain) == 0 {
		return 0, nil
	}
	start := time.Now()
	if i, err := bc.hc.ValidateHeaderChain(chain, checkFreq); err != nil {
		return i, err
	}

	if !bc.chainmu.TryLock() {
		return 0, errChainStopped
	}
	defer bc.chainmu.Unlock()
	_, err := bc.hc.InsertHeaderChain(chain, start, bc.forker)
	return 0, err
}

// SetBlockValidatorAndProcessorForTesting sets the current validator and processor.
// This method can be used to force an invalid blockchain to be verified for tests.
// This method is unsafe and should only be used before block import starts.
func (bc *BlockChain) SetBlockValidatorAndProcessorForTesting(v Validator, p Processor) {
	bc.validator = v
	bc.processor = p
}

<<<<<<< HEAD
func (bc *BlockChain) ValidatePayload(block *types.Block, feeRecipient common.Address, expectedProfit *big.Int, vmConfig vm.Config) error {
=======
func (bc *BlockChain) ValidatePayload(block *types.Block, feeRecipient common.Address, expectedProfit *big.Int, registeredGasLimit uint64, vmConfig vm.Config) error {
>>>>>>> 89c30e39
	header := block.Header()
	if err := bc.engine.VerifyHeader(bc, header, true); err != nil {
		return err
	}

	current := bc.CurrentBlock()
	reorg, err := bc.forker.ReorgNeeded(current.Header(), header)
	if err == nil && reorg {
		return errors.New("block requires a reorg")
	}

	parent := bc.GetHeader(block.ParentHash(), block.NumberU64()-1)
	if parent == nil {
		return errors.New("parent not found")
	}

<<<<<<< HEAD
=======
	calculatedGasLimit := utils.CalcGasLimit(parent.GasLimit, registeredGasLimit)
	if calculatedGasLimit != header.GasLimit {
		return errors.New("incorrect gas limit set")
	}

>>>>>>> 89c30e39
	statedb, err := bc.StateAt(parent.Root)
	if err != nil {
		return err
	}

	// The chain importer is starting and stopping trie prefetchers. If a bad
	// block or other error is hit however, an early return may not properly
	// terminate the background threads. This defer ensures that we clean up
	// and dangling prefetcher, without defering each and holding on live refs.
	defer statedb.StopPrefetcher()

	receipts, _, usedGas, err := bc.processor.Process(block, statedb, vmConfig)
	if err != nil {
		return err
	}

	if err := bc.validator.ValidateBody(block); err != nil {
		return err
	}

	if err := bc.validator.ValidateState(block, statedb, receipts, usedGas); err != nil {
		return err
	}

	if len(receipts) == 0 {
		return errors.New("no proposer payment receipt")
	}

	lastReceipt := receipts[len(receipts)-1]
	if lastReceipt.Status != types.ReceiptStatusSuccessful {
		return errors.New("proposer payment not successful")
	}
	txIndex := lastReceipt.TransactionIndex
	if txIndex+1 != uint(len(block.Transactions())) {
		return fmt.Errorf("proposer payment index not last transaction in the block (%d of %d)", txIndex, len(block.Transactions())-1)
	}

	paymentTx := block.Transaction(lastReceipt.TxHash)
	if paymentTx == nil {
		return errors.New("payment tx not in the block")
	}

	paymentTo := paymentTx.To()
	if paymentTo == nil || *paymentTo != feeRecipient {
		return fmt.Errorf("payment tx not to the proposers fee recipient (%v)", paymentTo)
	}

	if paymentTx.Value().Cmp(expectedProfit) != 0 {
		return fmt.Errorf("inaccurate payment %s, expected %s", paymentTx.Value().String(), expectedProfit.String())
	}

<<<<<<< HEAD
=======
	if len(paymentTx.Data()) != 0 {
		return fmt.Errorf("malformed proposer payment, contains calldata")
	}

	if paymentTx.GasPrice().Cmp(block.BaseFee()) != 0 {
		return fmt.Errorf("malformed proposer payment, gas price not equal to base fee")
	}

	if paymentTx.GasTipCap().Cmp(block.BaseFee()) != 0 && paymentTx.GasTipCap().Sign() != 0 {
		return fmt.Errorf("malformed proposer payment, unexpected gas tip cap")
	}

	if paymentTx.GasFeeCap().Cmp(block.BaseFee()) != 0 {
		return fmt.Errorf("malformed proposer payment, unexpected gas fee cap")
	}

>>>>>>> 89c30e39
	return nil
}<|MERGE_RESOLUTION|>--- conflicted
+++ resolved
@@ -2423,11 +2423,7 @@
 	bc.processor = p
 }
 
-<<<<<<< HEAD
-func (bc *BlockChain) ValidatePayload(block *types.Block, feeRecipient common.Address, expectedProfit *big.Int, vmConfig vm.Config) error {
-=======
 func (bc *BlockChain) ValidatePayload(block *types.Block, feeRecipient common.Address, expectedProfit *big.Int, registeredGasLimit uint64, vmConfig vm.Config) error {
->>>>>>> 89c30e39
 	header := block.Header()
 	if err := bc.engine.VerifyHeader(bc, header, true); err != nil {
 		return err
@@ -2444,14 +2440,11 @@
 		return errors.New("parent not found")
 	}
 
-<<<<<<< HEAD
-=======
 	calculatedGasLimit := utils.CalcGasLimit(parent.GasLimit, registeredGasLimit)
 	if calculatedGasLimit != header.GasLimit {
 		return errors.New("incorrect gas limit set")
 	}
 
->>>>>>> 89c30e39
 	statedb, err := bc.StateAt(parent.Root)
 	if err != nil {
 		return err
@@ -2503,8 +2496,6 @@
 		return fmt.Errorf("inaccurate payment %s, expected %s", paymentTx.Value().String(), expectedProfit.String())
 	}
 
-<<<<<<< HEAD
-=======
 	if len(paymentTx.Data()) != 0 {
 		return fmt.Errorf("malformed proposer payment, contains calldata")
 	}
@@ -2521,6 +2512,5 @@
 		return fmt.Errorf("malformed proposer payment, unexpected gas fee cap")
 	}
 
->>>>>>> 89c30e39
 	return nil
 }