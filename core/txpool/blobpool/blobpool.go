// Copyright 2022 The go-ethereum Authors
// This file is part of the go-ethereum library.
//
// The go-ethereum library is free software: you can redistribute it and/or modify
// it under the terms of the GNU Lesser General Public License as published by
// the Free Software Foundation, either version 3 of the License, or
// (at your option) any later version.
//
// The go-ethereum library is distributed in the hope that it will be useful,
// but WITHOUT ANY WARRANTY; without even the implied warranty of
// MERCHANTABILITY or FITNESS FOR A PARTICULAR PURPOSE. See the
// GNU Lesser General Public License for more details.
//
// You should have received a copy of the GNU Lesser General Public License
// along with the go-ethereum library. If not, see <http://www.gnu.org/licenses/>.

// Package blobpool implements the EIP-4844 blob transaction pool.
package blobpool

import (
	"container/heap"
	"errors"
	"fmt"
	"math"
	"math/big"
	"os"
	"path/filepath"
	"sort"
	"sync"
	"time"

	"github.com/ethereum/go-ethereum/common"
	"github.com/ethereum/go-ethereum/consensus/misc/eip1559"
	"github.com/ethereum/go-ethereum/consensus/misc/eip4844"
	"github.com/ethereum/go-ethereum/core"
	"github.com/ethereum/go-ethereum/core/state"
	"github.com/ethereum/go-ethereum/core/txpool"
	"github.com/ethereum/go-ethereum/core/types"
	"github.com/ethereum/go-ethereum/event"
	"github.com/ethereum/go-ethereum/log"
	"github.com/ethereum/go-ethereum/metrics"
	"github.com/ethereum/go-ethereum/params"
	"github.com/ethereum/go-ethereum/rlp"
	"github.com/holiman/billy"
	"github.com/holiman/uint256"
)

const (
	// blobSize is the protocol constrained byte size of a single blob in a
	// transaction. There can be multiple of these embedded into a single tx.
	blobSize = params.BlobTxFieldElementsPerBlob * params.BlobTxBytesPerFieldElement

	// maxBlobsPerTransaction is the maximum number of blobs a single transaction
	// is allowed to contain. Whilst the spec states it's unlimited, the block
	// data slots are protocol bound, which implicitly also limit this.
	maxBlobsPerTransaction = params.MaxBlobGasPerBlock / params.BlobTxBlobGasPerBlob

	// txAvgSize is an approximate byte size of a transaction metadata to avoid
	// tiny overflows causing all txs to move a shelf higher, wasting disk space.
	txAvgSize = 4 * 1024

	// txMaxSize is the maximum size a single transaction can have, outside
	// the included blobs. Since blob transactions are pulled instead of pushed,
	// and only a small metadata is kept in ram, the rest is on disk, there is
	// no critical limit that should be enforced. Still, capping it to some sane
	// limit can never hurt.
	txMaxSize = 1024 * 1024

	// maxTxsPerAccount is the maximum number of blob transactions admitted from
	// a single account. The limit is enforced to minimize the DoS potential of
	// a private tx cancelling publicly propagated blobs.
	//
	// Note, transactions resurrected by a reorg are also subject to this limit,
	// so pushing it down too aggressively might make resurrections non-functional.
	maxTxsPerAccount = 16

	// pendingTransactionStore is the subfolder containing the currently queued
	// blob transactions.
	pendingTransactionStore = "queue"

	// limboedTransactionStore is the subfolder containing the currently included
	// but not yet finalized transaction blobs.
	limboedTransactionStore = "limbo"
)

// blobTxMeta is the minimal subset of types.BlobTx necessary to validate and
// schedule the blob transactions into the following blocks. Only ever add the
// bare minimum needed fields to keep the size down (and thus number of entries
// larger with the same memory consumption).
type blobTxMeta struct {
	hash common.Hash // Transaction hash to maintain the lookup table
	id   uint64      // Storage ID in the pool's persistent store
	size uint32      // Byte size in the pool's persistent store

	nonce      uint64       // Needed to prioritize inclusion order within an account
	costCap    *uint256.Int // Needed to validate cumulative balance sufficiency
	execTipCap *uint256.Int // Needed to prioritize inclusion order across accounts and validate replacement price bump
	execFeeCap *uint256.Int // Needed to validate replacement price bump
	blobFeeCap *uint256.Int // Needed to validate replacement price bump
	execGas    uint64       // Needed to check inclusion validity before reading the blob
	blobGas    uint64       // Needed to check inclusion validity before reading the blob

	basefeeJumps float64 // Absolute number of 1559 fee adjustments needed to reach the tx's fee cap
	blobfeeJumps float64 // Absolute number of 4844 fee adjustments needed to reach the tx's blob fee cap

	evictionExecTip      *uint256.Int // Worst gas tip across all previous nonces
	evictionExecFeeJumps float64      // Worst base fee (converted to fee jumps) across all previous nonces
	evictionBlobFeeJumps float64      // Worse blob fee (converted to fee jumps) across all previous nonces
}

// newBlobTxMeta retrieves the indexed metadata fields from a blob transaction
// and assembles a helper struct to track in memory.
func newBlobTxMeta(id uint64, size uint32, tx *types.Transaction) *blobTxMeta {
	meta := &blobTxMeta{
		hash:       tx.Hash(),
		id:         id,
		size:       size,
		nonce:      tx.Nonce(),
		costCap:    uint256.MustFromBig(tx.Cost()),
		execTipCap: uint256.MustFromBig(tx.GasTipCap()),
		execFeeCap: uint256.MustFromBig(tx.GasFeeCap()),
		blobFeeCap: uint256.MustFromBig(tx.BlobGasFeeCap()),
		execGas:    tx.Gas(),
		blobGas:    tx.BlobGas(),
	}
	meta.basefeeJumps = dynamicFeeJumps(meta.execFeeCap)
	meta.blobfeeJumps = dynamicFeeJumps(meta.blobFeeCap)

	return meta
}

// BlobPool is the transaction pool dedicated to EIP-4844 blob transactions.
//
// Blob transactions are special snowflakes that are designed for a very specific
// purpose (rollups) and are expected to adhere to that specific use case. These
// behavioural expectations allow us to design a transaction pool that is more robust
// (i.e. resending issues) and more resilient to DoS attacks (e.g. replace-flush
// attacks) than the generic tx pool. These improvements will also mean, however,
// that we enforce a significantly more aggressive strategy on entering and exiting
// the pool:
//
//   - Blob transactions are large. With the initial design aiming for 128KB blobs,
//     we must ensure that these only traverse the network the absolute minimum
//     number of times. Broadcasting to sqrt(peers) is out of the question, rather
//     these should only ever be announced and the remote side should request it if
//     it wants to.
//
//   - Block blob-space is limited. With blocks being capped to a few blob txs, we
//     can make use of the very low expected churn rate within the pool. Notably,
//     we should be able to use a persistent disk backend for the pool, solving
//     the tx resend issue that plagues the generic tx pool, as long as there's no
//     artificial churn (i.e. pool wars).
//
//   - Purpose of blobs are layer-2s. Layer-2s are meant to use blob transactions to
//     commit to their own current state, which is independent of Ethereum mainnet
//     (state, txs). This means that there's no reason for blob tx cancellation or
//     replacement, apart from a potential basefee / miner tip adjustment.
//
//   - Replacements are expensive. Given their size, propagating a replacement
//     blob transaction to an existing one should be aggressively discouraged.
//     Whilst generic transactions can start at 1 Wei gas cost and require a 10%
//     fee bump to replace, we suggest requiring a higher min cost (e.g. 1 gwei)
//     and a more aggressive bump (100%).
//
//   - Cancellation is prohibitive. Evicting an already propagated blob tx is a huge
//     DoS vector. As such, a) replacement (higher-fee) blob txs mustn't invalidate
//     already propagated (future) blob txs (cumulative fee); b) nonce-gapped blob
//     txs are disallowed; c) the presence of blob transactions exclude non-blob
//     transactions.
//
//   - Malicious cancellations are possible. Although the pool might prevent txs
//     that cancel blobs, blocks might contain such transaction (malicious miner
//     or flashbotter). The pool should cap the total number of blob transactions
//     per account as to prevent propagating too much data before cancelling it
//     via a normal transaction. It should nonetheless be high enough to support
//     resurrecting reorged transactions. Perhaps 4-16.
//
//   - Local txs are meaningless. Mining pools historically used local transactions
//     for payouts or for backdoor deals. With 1559 in place, the basefee usually
//     dominates the final price, so 0 or non-0 tip doesn't change much. Blob txs
//     retain the 1559 2D gas pricing (and introduce on top a dynamic blob gas fee),
//     so locality is moot. With a disk backed blob pool avoiding the resend issue,
//     there's also no need to save own transactions for later.
//
//   - No-blob blob-txs are bad. Theoretically there's no strong reason to disallow
//     blob txs containing 0 blobs. In practice, admitting such txs into the pool
//     breaks the low-churn invariant as blob constraints don't apply anymore. Even
//     though we could accept blocks containing such txs, a reorg would require moving
//     them back into the blob pool, which can break invariants.
//
//   - Dropping blobs needs delay. When normal transactions are included, they
//     are immediately evicted from the pool since they are contained in the
//     including block. Blobs however are not included in the execution chain,
//     so a mini reorg cannot re-pool "lost" blob transactions. To support reorgs,
//     blobs are retained on disk until they are finalised.
//
//   - Blobs can arrive via flashbots. Blocks might contain blob transactions we
//     have never seen on the network. Since we cannot recover them from blocks
//     either, the engine_newPayload needs to give them to us, and we cache them
//     until finality to support reorgs without tx losses.
//
// Whilst some constraints above might sound overly aggressive, the general idea is
// that the blob pool should work robustly for its intended use case and whilst
// anyone is free to use blob transactions for arbitrary non-rollup use cases,
// they should not be allowed to run amok the network.
//
// Implementation wise there are a few interesting design choices:
//
//   - Adding a transaction to the pool blocks until persisted to disk. This is
//     viable because TPS is low (2-4 blobs per block initially, maybe 8-16 at
//     peak), so natural churn is a couple MB per block. Replacements doing O(n)
//     updates are forbidden and transaction propagation is pull based (i.e. no
//     pileup of pending data).
//
//   - When transactions are chosen for inclusion, the primary criteria is the
//     signer tip (and having a basefee/data fee high enough of course). However,
//     same-tip transactions will be split by their basefee/datafee, preferring
//     those that are closer to the current network limits. The idea being that
//     very relaxed ones can be included even if the fees go up, when the closer
//     ones could already be invalid.
//
// When the pool eventually reaches saturation, some old transactions - that may
// never execute - will need to be evicted in favor of newer ones. The eviction
// strategy is quite complex:
//
//   - Exceeding capacity evicts the highest-nonce of the account with the lowest
//     paying blob transaction anywhere in the pooled nonce-sequence, as that tx
//     would be executed the furthest in the future and is thus blocking anything
//     after it. The smallest is deliberately not evicted to avoid a nonce-gap.
//
//   - Analogously, if the pool is full, the consideration price of a new tx for
//     evicting an old one is the smallest price in the entire nonce-sequence of
//     the account. This avoids malicious users DoSing the pool with seemingly
//     high paying transactions hidden behind a low-paying blocked one.
//
//   - Since blob transactions have 3 price parameters: execution tip, execution
//     fee cap and data fee cap, there's no singular parameter to create a total
//     price ordering on. What's more, since the base fee and blob fee can move
//     independently of one another, there's no pre-defined way to combine them
//     into a stable order either. This leads to a multi-dimensional problem to
//     solve after every block.
//
//   - The first observation is that comparing 1559 base fees or 4844 blob fees
//     needs to happen in the context of their dynamism. Since these fees jump
//     up or down in ~1.125 multipliers (at max) across blocks, comparing fees
//     in two transactions should be based on log1.125(fee) to eliminate noise.
//
//   - The second observation is that the basefee and blobfee move independently,
//     so there's no way to split mixed txs on their own (A has higher base fee,
//     B has higher blob fee). Rather than look at the absolute fees, the useful
//     metric is the max time it can take to exceed the transaction's fee caps.
//     Specifically, we're interested in the number of jumps needed to go from
//     the current fee to the transaction's cap:
//
//     jumps = log1.125(txfee) - log1.125(basefee)
//
//   - The third observation is that the base fee tends to hover around rather
//     than swing wildly. The number of jumps needed from the current fee starts
//     to get less relevant the higher it is. To remove the noise here too, the
//     pool will use log(jumps) as the delta for comparing transactions.
//
//     delta = sign(jumps) * log(abs(jumps))
//
//   - To establish a total order, we need to reduce the dimensionality of the
//     two base fees (log jumps) to a single value. The interesting aspect from
//     the pool's perspective is how fast will a tx get executable (fees going
//     down, crossing the smaller negative jump counter) or non-executable (fees
//     going up, crossing the smaller positive jump counter). As such, the pool
//     cares only about the min of the two delta values for eviction priority.
//
//     priority = min(delta-basefee, delta-blobfee)
//
//   - The above very aggressive dimensionality and noise reduction should result
//     in transaction being grouped into a small number of buckets, the further
//     the fees the larger the buckets. This is good because it allows us to use
//     the miner tip meaningfully as a splitter.
//
//   - For the scenario where the pool does not contain non-executable blob txs
//     anymore, it does not make sense to grant a later eviction priority to txs
//     with high fee caps since it could enable pool wars. As such, any positive
//     priority will be grouped together.
//
//     priority = min(delta-basefee, delta-blobfee, 0)
//
// Optimisation tradeoffs:
//
//   - Eviction relies on 3 fee minimums per account (exec tip, exec cap and blob
//     cap). Maintaining these values across all transactions from the account is
//     problematic as each transaction replacement or inclusion would require a
//     rescan of all other transactions to recalculate the minimum. Instead, the
//     pool maintains a rolling minimum across the nonce range. Updating all the
//     minimums will need to be done only starting at the swapped in/out nonce
//     and leading up to the first no-change.
type BlobPool struct {
	config  Config                 // Pool configuration
	reserve txpool.AddressReserver // Address reserver to ensure exclusivity across subpools

	store  billy.Database // Persistent data store for the tx metadata and blobs
	stored uint64         // Useful data size of all transactions on disk
	limbo  *limbo         // Persistent data store for the non-finalized blobs

	signer types.Signer // Transaction signer to use for sender recovery
	chain  BlockChain   // Chain object to access the state through

	head   *types.Header  // Current head of the chain
	state  *state.StateDB // Current state at the head of the chain
	gasTip *uint256.Int   // Currently accepted minimum gas tip

	lookup map[common.Hash]uint64           // Lookup table mapping hashes to tx billy entries
	index  map[common.Address][]*blobTxMeta // Blob transactions grouped by accounts, sorted by nonce
	spent  map[common.Address]*uint256.Int  // Expenditure tracking for individual accounts
	evict  *evictHeap                       // Heap of cheapest accounts for eviction when full

	discoverFeed event.Feed // Event feed to send out new tx events on pool discovery (reorg excluded)
	insertFeed   event.Feed // Event feed to send out new tx events on pool inclusion (reorg included)

	lock sync.RWMutex // Mutex protecting the pool during reorg handling

	privateTxs *types.TimestampedTxHashSet
}

// New creates a new blob transaction pool to gather, sort and filter inbound
// blob transactions from the network.
func New(config Config, chain BlockChain) *BlobPool {
	// Sanitize the input to ensure no vulnerable gas prices are set
	config = (&config).sanitize()

	// Create the transaction pool with its initial settings
	return &BlobPool{
		config:     config,
		signer:     types.LatestSigner(chain.Config()),
		chain:      chain,
		lookup:     make(map[common.Hash]uint64),
		index:      make(map[common.Address][]*blobTxMeta),
		spent:      make(map[common.Address]*uint256.Int),
		privateTxs: types.NewExpiringTxHashSet(config.PrivateTxLifetime),
	}
}

// Filter returns whether the given transaction can be consumed by the blob pool.
func (p *BlobPool) Filter(tx *types.Transaction) bool {
	return tx.Type() == types.BlobTxType
}

// Init sets the gas price needed to keep a transaction in the pool and the chain
// head to allow balance / nonce checks. The transaction journal will be loaded
// from disk and filtered based on the provided starting settings.
func (p *BlobPool) Init(gasTip *big.Int, head *types.Header, reserve txpool.AddressReserver) error {
	p.reserve = reserve

	var (
		queuedir string
		limbodir string
	)
	if p.config.Datadir != "" {
		queuedir = filepath.Join(p.config.Datadir, pendingTransactionStore)
		if err := os.MkdirAll(queuedir, 0700); err != nil {
			return err
		}
		limbodir = filepath.Join(p.config.Datadir, limboedTransactionStore)
		if err := os.MkdirAll(limbodir, 0700); err != nil {
			return err
		}
	}
	// Initialize the state with head block, or fallback to empty one in
	// case the head state is not available(might occur when node is not
	// fully synced).
	state, err := p.chain.StateAt(head.Root)
	if err != nil {
		state, err = p.chain.StateAt(types.EmptyRootHash)
	}
	if err != nil {
		return err
	}
	p.head, p.state = head, state

	// Index all transactions on disk and delete anything inprocessable
	var fails []uint64
	index := func(id uint64, size uint32, blob []byte) {
		if p.parseTransaction(id, size, blob) != nil {
			fails = append(fails, id)
		}
	}
	store, err := billy.Open(billy.Options{Path: queuedir}, newSlotter(), index)
	if err != nil {
		return err
	}
	p.store = store

	if len(fails) > 0 {
		log.Warn("Dropping invalidated blob transactions", "ids", fails)
		for _, id := range fails {
			if err := p.store.Delete(id); err != nil {
				p.Close()
				return err
			}
		}
	}
	// Sort the indexed transactions by nonce and delete anything gapped, create
	// the eviction heap of anyone still standing
	for addr := range p.index {
		p.recheck(addr, nil)
	}
	var (
		basefee = uint256.MustFromBig(eip1559.CalcBaseFee(p.chain.Config(), p.head))
		blobfee = uint256.MustFromBig(big.NewInt(params.BlobTxMinBlobGasprice))
	)
	if p.head.ExcessBlobGas != nil {
		blobfee = uint256.MustFromBig(eip4844.CalcBlobFee(*p.head.ExcessBlobGas))
	}
	p.evict = newPriceHeap(basefee, blobfee, &p.index)

	// Pool initialized, attach the blob limbo to it to track blobs included
	// recently but not yet finalized
	p.limbo, err = newLimbo(limbodir)
	if err != nil {
		p.Close()
		return err
	}
	// Set the configured gas tip, triggering a filtering of anything just loaded
	basefeeGauge.Update(int64(basefee.Uint64()))
	blobfeeGauge.Update(int64(blobfee.Uint64()))

	p.SetGasTip(gasTip)

	// Since the user might have modified their pool's capacity, evict anything
	// above the current allowance
	for p.stored > p.config.Datacap {
		p.drop()
	}
	// Update the metrics and return the constructed pool
	datacapGauge.Update(int64(p.config.Datacap))
	p.updateStorageMetrics()
	return nil
}

// Close closes down the underlying persistent store.
func (p *BlobPool) Close() error {
	var errs []error
	if err := p.limbo.Close(); err != nil {
		errs = append(errs, err)
	}
	if err := p.store.Close(); err != nil {
		errs = append(errs, err)
	}
	switch {
	case errs == nil:
		return nil
	case len(errs) == 1:
		return errs[0]
	default:
		return fmt.Errorf("%v", errs)
	}
}

// parseTransaction is a callback method on pool creation that gets called for
// each transaction on disk to create the in-memory metadata index.
func (p *BlobPool) parseTransaction(id uint64, size uint32, blob []byte) error {
	tx := new(types.Transaction)
	if err := rlp.DecodeBytes(blob, tx); err != nil {
		// This path is impossible unless the disk data representation changes
		// across restarts. For that ever unprobable case, recover gracefully
		// by ignoring this data entry.
		log.Error("Failed to decode blob pool entry", "id", id, "err", err)
		return err
	}
	if tx.BlobTxSidecar() == nil {
		log.Error("Missing sidecar in blob pool entry", "id", id, "hash", tx.Hash())
		return errors.New("missing blob sidecar")
	}

	meta := newBlobTxMeta(id, size, tx)

	sender, err := p.signer.Sender(tx)
	if err != nil {
		// This path is impossible unless the signature validity changes across
		// restarts. For that ever unprobable case, recover gracefully by ignoring
		// this data entry.
		log.Error("Failed to recover blob tx sender", "id", id, "hash", tx.Hash(), "err", err)
		return err
	}
	if _, ok := p.index[sender]; !ok {
		if err := p.reserve(sender, true); err != nil {
			return err
		}
		p.index[sender] = []*blobTxMeta{}
		p.spent[sender] = new(uint256.Int)
	}
	p.index[sender] = append(p.index[sender], meta)
	p.spent[sender] = new(uint256.Int).Add(p.spent[sender], meta.costCap)

	p.lookup[meta.hash] = meta.id
	p.stored += uint64(meta.size)

	return nil
}

// recheck verifies the pool's content for a specific account and drops anything
// that does not fit anymore (dangling or filled nonce, overdraft).
func (p *BlobPool) recheck(addr common.Address, inclusions map[common.Hash]uint64) {
	// Sort the transactions belonging to the account so reinjects can be simpler
	txs := p.index[addr]
	if inclusions != nil && txs == nil { // during reorgs, we might find new accounts
		return
	}
	sort.Slice(txs, func(i, j int) bool {
		return txs[i].nonce < txs[j].nonce
	})
	// If there is a gap between the chain state and the blob pool, drop
	// all the transactions as they are non-executable. Similarly, if the
	// entire tx range was included, drop all.
	var (
		next   = p.state.GetNonce(addr)
		gapped = txs[0].nonce > next
		filled = txs[len(txs)-1].nonce < next
	)
	if gapped || filled {
		var (
			ids    []uint64
			nonces []uint64
		)
		for i := 0; i < len(txs); i++ {
			ids = append(ids, txs[i].id)
			nonces = append(nonces, txs[i].nonce)

			p.stored -= uint64(txs[i].size)
			delete(p.lookup, txs[i].hash)

			// Included transactions blobs need to be moved to the limbo
			if filled && inclusions != nil {
				p.privateTxs.Remove(txs[i].hash)
				p.offload(addr, txs[i].nonce, txs[i].id, inclusions)
			}
		}
		delete(p.index, addr)
		delete(p.spent, addr)
		if inclusions != nil { // only during reorgs will the heap will be initialized
			heap.Remove(p.evict, p.evict.index[addr])
		}
		p.reserve(addr, false)

		if gapped {
			log.Warn("Dropping dangling blob transactions", "from", addr, "missing", next, "drop", nonces, "ids", ids)
		} else {
			log.Trace("Dropping filled blob transactions", "from", addr, "filled", nonces, "ids", ids)
		}
		for _, id := range ids {
			if err := p.store.Delete(id); err != nil {
				log.Error("Failed to delete blob transaction", "from", addr, "id", id, "err", err)
			}
		}
		return
	}
	// If there is overlap between the chain state and the blob pool, drop
	// anything below the current state
	if txs[0].nonce < next {
		var (
			ids    []uint64
			nonces []uint64
		)
		for txs[0].nonce < next {
			ids = append(ids, txs[0].id)
			nonces = append(nonces, txs[0].nonce)

			p.spent[addr] = new(uint256.Int).Sub(p.spent[addr], txs[0].costCap)
			p.stored -= uint64(txs[0].size)
			delete(p.lookup, txs[0].hash)

			// Included transactions blobs need to be moved to the limbo
			if inclusions != nil {
				p.privateTxs.Remove(txs[0].hash)
				p.offload(addr, txs[0].nonce, txs[0].id, inclusions)
			}
			txs = txs[1:]
		}
		log.Trace("Dropping overlapped blob transactions", "from", addr, "overlapped", nonces, "ids", ids, "left", len(txs))
		for _, id := range ids {
			if err := p.store.Delete(id); err != nil {
				log.Error("Failed to delete blob transaction", "from", addr, "id", id, "err", err)
			}
		}
		p.index[addr] = txs
	}
	// Iterate over the transactions to initialize their eviction thresholds
	// and to detect any nonce gaps
	txs[0].evictionExecTip = txs[0].execTipCap
	txs[0].evictionExecFeeJumps = txs[0].basefeeJumps
	txs[0].evictionBlobFeeJumps = txs[0].blobfeeJumps

	for i := 1; i < len(txs); i++ {
		// If there's no nonce gap, initialize the evicion thresholds as the
		// minimum between the cumulative thresholds and the current tx fees
		if txs[i].nonce == txs[i-1].nonce+1 {
			txs[i].evictionExecTip = txs[i-1].evictionExecTip
			if txs[i].evictionExecTip.Cmp(txs[i].execTipCap) > 0 {
				txs[i].evictionExecTip = txs[i].execTipCap
			}
			txs[i].evictionExecFeeJumps = txs[i-1].evictionExecFeeJumps
			if txs[i].evictionExecFeeJumps > txs[i].basefeeJumps {
				txs[i].evictionExecFeeJumps = txs[i].basefeeJumps
			}
			txs[i].evictionBlobFeeJumps = txs[i-1].evictionBlobFeeJumps
			if txs[i].evictionBlobFeeJumps > txs[i].blobfeeJumps {
				txs[i].evictionBlobFeeJumps = txs[i].blobfeeJumps
			}
			continue
		}
		// Sanity check that there's no double nonce. This case would be a coding
		// error, but better know about it
		if txs[i].nonce == txs[i-1].nonce {
			log.Error("Duplicate nonce blob transaction", "from", addr, "nonce", txs[i].nonce)
		}
		// Otherwise if there's a nonce gap evict all later transactions
		var (
			ids    []uint64
			nonces []uint64
		)
		for j := i; j < len(txs); j++ {
			ids = append(ids, txs[j].id)
			nonces = append(nonces, txs[j].nonce)

			p.spent[addr] = new(uint256.Int).Sub(p.spent[addr], txs[j].costCap)
			p.stored -= uint64(txs[j].size)
			delete(p.lookup, txs[j].hash)
		}
		txs = txs[:i]

		log.Error("Dropping gapped blob transactions", "from", addr, "missing", txs[i-1].nonce+1, "drop", nonces, "ids", ids)
		for _, id := range ids {
			if err := p.store.Delete(id); err != nil {
				log.Error("Failed to delete blob transaction", "from", addr, "id", id, "err", err)
			}
		}
		p.index[addr] = txs
		break
	}
	// Ensure that there's no over-draft, this is expected to happen when some
	// transactions get included without publishing on the network
	var (
		balance = uint256.MustFromBig(p.state.GetBalance(addr))
		spent   = p.spent[addr]
	)
	if spent.Cmp(balance) > 0 {
		// Evict the highest nonce transactions until the pending set falls under
		// the account's available balance
		var (
			ids    []uint64
			nonces []uint64
		)
		for p.spent[addr].Cmp(balance) > 0 {
			last := txs[len(txs)-1]
			txs[len(txs)-1] = nil
			txs = txs[:len(txs)-1]

			ids = append(ids, last.id)
			nonces = append(nonces, last.nonce)

			p.spent[addr] = new(uint256.Int).Sub(p.spent[addr], last.costCap)
			p.stored -= uint64(last.size)
			delete(p.lookup, last.hash)
		}
		if len(txs) == 0 {
			delete(p.index, addr)
			delete(p.spent, addr)
			if inclusions != nil { // only during reorgs will the heap will be initialized
				heap.Remove(p.evict, p.evict.index[addr])
			}
			p.reserve(addr, false)
		} else {
			p.index[addr] = txs
		}
		log.Warn("Dropping overdrafted blob transactions", "from", addr, "balance", balance, "spent", spent, "drop", nonces, "ids", ids)
		for _, id := range ids {
			if err := p.store.Delete(id); err != nil {
				log.Error("Failed to delete blob transaction", "from", addr, "id", id, "err", err)
			}
		}
	}
	// Sanity check that no account can have more queued transactions than the
	// DoS protection threshold.
	if len(txs) > maxTxsPerAccount {
		// Evict the highest nonce transactions until the pending set falls under
		// the account's transaction cap
		var (
			ids    []uint64
			nonces []uint64
		)
		for len(txs) > maxTxsPerAccount {
			last := txs[len(txs)-1]
			txs[len(txs)-1] = nil
			txs = txs[:len(txs)-1]

			ids = append(ids, last.id)
			nonces = append(nonces, last.nonce)

			p.spent[addr] = new(uint256.Int).Sub(p.spent[addr], last.costCap)
			p.stored -= uint64(last.size)
			delete(p.lookup, last.hash)
		}
		p.index[addr] = txs

		log.Warn("Dropping overcapped blob transactions", "from", addr, "kept", len(txs), "drop", nonces, "ids", ids)
		for _, id := range ids {
			if err := p.store.Delete(id); err != nil {
				log.Error("Failed to delete blob transaction", "from", addr, "id", id, "err", err)
			}
		}
	}
	// Included cheap transactions might have left the remaining ones better from
	// an eviction point, fix any potential issues in the heap.
	if _, ok := p.index[addr]; ok && inclusions != nil {
		heap.Fix(p.evict, p.evict.index[addr])
	}
}

// offload removes a tracked blob transaction from the pool and moves it into the
// limbo for tracking until finality.
//
// The method may log errors for various unexpcted scenarios but will not return
// any of it since there's no clear error case. Some errors may be due to coding
// issues, others caused by signers mining MEV stuff or swapping transactions. In
// all cases, the pool needs to continue operating.
func (p *BlobPool) offload(addr common.Address, nonce uint64, id uint64, inclusions map[common.Hash]uint64) {
	data, err := p.store.Get(id)
	if err != nil {
		log.Error("Blobs missing for included transaction", "from", addr, "nonce", nonce, "id", id, "err", err)
		return
	}
	var tx types.Transaction
	if err = rlp.DecodeBytes(data, &tx); err != nil {
		log.Error("Blobs corrupted for included transaction", "from", addr, "nonce", nonce, "id", id, "err", err)
		return
	}
	block, ok := inclusions[tx.Hash()]
	if !ok {
		log.Warn("Blob transaction swapped out by signer", "from", addr, "nonce", nonce, "id", id)
		return
	}
	if err := p.limbo.push(&tx, block); err != nil {
		log.Warn("Failed to offload blob tx into limbo", "err", err)
		return
	}
}

// Reset implements txpool.SubPool, allowing the blob pool's internal state to be
// kept in sync with the main transacion pool's internal state.
func (p *BlobPool) Reset(oldHead, newHead *types.Header) {
	waitStart := time.Now()
	p.lock.Lock()
	resetwaitHist.Update(time.Since(waitStart).Nanoseconds())
	defer p.lock.Unlock()

	defer func(start time.Time) {
		resettimeHist.Update(time.Since(start).Nanoseconds())
	}(time.Now())

	statedb, err := p.chain.StateAt(newHead.Root)
	if err != nil {
		log.Error("Failed to reset blobpool state", "err", err)
		return
	}
	p.head = newHead
	p.state = statedb

	// Run the reorg between the old and new head and figure out which accounts
	// need to be rechecked and which transactions need to be readded
	if reinject, inclusions := p.reorg(oldHead, newHead); reinject != nil {
		var adds []*types.Transaction
		for addr, txs := range reinject {
			// Blindly push all the lost transactions back into the pool
			for _, tx := range txs {
				if err := p.reinject(addr, tx.Hash()); err == nil {
					adds = append(adds, tx.WithoutBlobTxSidecar())
				}
			}
			// Recheck the account's pooled transactions to drop included and
			// invalidated one
			p.recheck(addr, inclusions)
		}
		if len(adds) > 0 {
			p.insertFeed.Send(core.NewTxsEvent{Txs: adds})
		}
	}
	// Flush out any blobs from limbo that are older than the latest finality
	if p.chain.Config().IsCancun(p.head.Number, p.head.Time) {
		p.limbo.finalize(p.chain.CurrentFinalBlock())
	}
	// Reset the price heap for the new set of basefee/blobfee pairs
	var (
		basefee = uint256.MustFromBig(eip1559.CalcBaseFee(p.chain.Config(), newHead))
		blobfee = uint256.MustFromBig(big.NewInt(params.BlobTxMinBlobGasprice))
	)
	if newHead.ExcessBlobGas != nil {
		blobfee = uint256.MustFromBig(eip4844.CalcBlobFee(*newHead.ExcessBlobGas))
	}
	p.evict.reinit(basefee, blobfee, false)

	basefeeGauge.Update(int64(basefee.Uint64()))
	blobfeeGauge.Update(int64(blobfee.Uint64()))

	p.privateTxs.Prune()

	p.updateStorageMetrics()
}

// reorg assembles all the transactors and missing transactions between an old
// and new head to figure out which account's tx set needs to be rechecked and
// which transactions need to be requeued.
//
// The transactionblock inclusion infos are also returned to allow tracking any
// just-included blocks by block number in the limbo.
func (p *BlobPool) reorg(oldHead, newHead *types.Header) (map[common.Address][]*types.Transaction, map[common.Hash]uint64) {
	// If the pool was not yet initialized, don't do anything
	if oldHead == nil {
		return nil, nil
	}
	// If the reorg is too deep, avoid doing it (will happen during snap sync)
	oldNum := oldHead.Number.Uint64()
	newNum := newHead.Number.Uint64()

	if depth := uint64(math.Abs(float64(oldNum) - float64(newNum))); depth > 64 {
		return nil, nil
	}
	// Reorg seems shallow enough to pull in all transactions into memory
	var (
		transactors = make(map[common.Address]struct{})
		discarded   = make(map[common.Address][]*types.Transaction)
		included    = make(map[common.Address][]*types.Transaction)
		inclusions  = make(map[common.Hash]uint64)

		rem = p.chain.GetBlock(oldHead.Hash(), oldHead.Number.Uint64())
		add = p.chain.GetBlock(newHead.Hash(), newHead.Number.Uint64())
	)
	if add == nil {
		// if the new head is nil, it means that something happened between
		// the firing of newhead-event and _now_: most likely a
		// reorg caused by sync-reversion or explicit sethead back to an
		// earlier block.
		log.Warn("Blobpool reset with missing new head", "number", newHead.Number, "hash", newHead.Hash())
		return nil, nil
	}
	if rem == nil {
		// This can happen if a setHead is performed, where we simply discard
		// the old head from the chain. If that is the case, we don't have the
		// lost transactions anymore, and there's nothing to add.
		if newNum >= oldNum {
			// If we reorged to a same or higher number, then it's not a case
			// of setHead
			log.Warn("Blobpool reset with missing old head",
				"old", oldHead.Hash(), "oldnum", oldNum, "new", newHead.Hash(), "newnum", newNum)
			return nil, nil
		}
		// If the reorg ended up on a lower number, it's indicative of setHead
		// being the cause
		log.Debug("Skipping blobpool reset caused by setHead",
			"old", oldHead.Hash(), "oldnum", oldNum, "new", newHead.Hash(), "newnum", newNum)
		return nil, nil
	}
	// Both old and new blocks exist, traverse through the progression chain
	// and accumulate the transactors and transactions
	for rem.NumberU64() > add.NumberU64() {
		for _, tx := range rem.Transactions() {
			from, _ := p.signer.Sender(tx)

			discarded[from] = append(discarded[from], tx)
			transactors[from] = struct{}{}
		}
		if rem = p.chain.GetBlock(rem.ParentHash(), rem.NumberU64()-1); rem == nil {
			log.Error("Unrooted old chain seen by blobpool", "block", oldHead.Number, "hash", oldHead.Hash())
			return nil, nil
		}
	}
	for add.NumberU64() > rem.NumberU64() {
		for _, tx := range add.Transactions() {
			from, _ := p.signer.Sender(tx)

			included[from] = append(included[from], tx)
			inclusions[tx.Hash()] = add.NumberU64()
			transactors[from] = struct{}{}
		}
		if add = p.chain.GetBlock(add.ParentHash(), add.NumberU64()-1); add == nil {
			log.Error("Unrooted new chain seen by blobpool", "block", newHead.Number, "hash", newHead.Hash())
			return nil, nil
		}
	}
	for rem.Hash() != add.Hash() {
		for _, tx := range rem.Transactions() {
			from, _ := p.signer.Sender(tx)

			discarded[from] = append(discarded[from], tx)
			transactors[from] = struct{}{}
		}
		if rem = p.chain.GetBlock(rem.ParentHash(), rem.NumberU64()-1); rem == nil {
			log.Error("Unrooted old chain seen by blobpool", "block", oldHead.Number, "hash", oldHead.Hash())
			return nil, nil
		}
		for _, tx := range add.Transactions() {
			from, _ := p.signer.Sender(tx)

			included[from] = append(included[from], tx)
			inclusions[tx.Hash()] = add.NumberU64()
			transactors[from] = struct{}{}
		}
		if add = p.chain.GetBlock(add.ParentHash(), add.NumberU64()-1); add == nil {
			log.Error("Unrooted new chain seen by blobpool", "block", newHead.Number, "hash", newHead.Hash())
			return nil, nil
		}
	}
	// Generate the set of transactions per address to pull back into the pool,
	// also updating the rest along the way
	reinject := make(map[common.Address][]*types.Transaction)
	for addr := range transactors {
		// Generate the set that was lost to reinject into the pool
		lost := make([]*types.Transaction, 0, len(discarded[addr]))
		for _, tx := range types.TxDifference(discarded[addr], included[addr]) {
			if p.Filter(tx) && !p.IsPrivateTxHash(tx.Hash()) {
				lost = append(lost, tx)
			}
		}
		reinject[addr] = lost

		// Update the set that was already reincluded to track the blocks in limbo
		for _, tx := range types.TxDifference(included[addr], discarded[addr]) {
			if p.Filter(tx) {
				p.limbo.update(tx.Hash(), inclusions[tx.Hash()])
			}
		}
	}
	return reinject, inclusions
}

// reinject blindly pushes a transaction previously included in the chain - and
// just reorged out - into the pool. The transaction is assumed valid (having
// been in the chain), thus the only validation needed is nonce sorting and over-
// draft checks after injection.
//
// Note, the method will not initialize the eviction cache values as those will
// be done once for all transactions belonging to an account after all individual
// transactions are injected back into the pool.
func (p *BlobPool) reinject(addr common.Address, txhash common.Hash) error {
	// Retrieve the associated blob from the limbo. Without the blobs, we cannot
	// add the transaction back into the pool as it is not mineable.
	tx, err := p.limbo.pull(txhash)
	if err != nil {
		log.Error("Blobs unavailable, dropping reorged tx", "err", err)
		return err
	}
	// TODO: seems like an easy optimization here would be getting the serialized tx
	// from limbo instead of re-serializing it here.

	// Serialize the transaction back into the primary datastore.
	blob, err := rlp.EncodeToBytes(tx)
	if err != nil {
		log.Error("Failed to encode transaction for storage", "hash", tx.Hash(), "err", err)
		return err
	}
	id, err := p.store.Put(blob)
	if err != nil {
		log.Error("Failed to write transaction into storage", "hash", tx.Hash(), "err", err)
		return err
	}

	// Update the indixes and metrics
	meta := newBlobTxMeta(id, p.store.Size(id), tx)
	if _, ok := p.index[addr]; !ok {
		if err := p.reserve(addr, true); err != nil {
			log.Warn("Failed to reserve account for blob pool", "tx", tx.Hash(), "from", addr, "err", err)
			return err
		}
		p.index[addr] = []*blobTxMeta{meta}
		p.spent[addr] = meta.costCap
		p.evict.Push(addr)
	} else {
		p.index[addr] = append(p.index[addr], meta)
		p.spent[addr] = new(uint256.Int).Add(p.spent[addr], meta.costCap)
	}
	p.lookup[meta.hash] = meta.id
	p.stored += uint64(meta.size)
	return nil
}

// SetGasTip implements txpool.SubPool, allowing the blob pool's gas requirements
// to be kept in sync with the main transacion pool's gas requirements.
func (p *BlobPool) SetGasTip(tip *big.Int) {
	p.lock.Lock()
	defer p.lock.Unlock()

	// Store the new minimum gas tip
	old := p.gasTip
	p.gasTip = uint256.MustFromBig(tip)

	// If the min miner fee increased, remove transactions below the new threshold
	if old == nil || p.gasTip.Cmp(old) > 0 {
		for addr, txs := range p.index {
			for i, tx := range txs {
				if tx.execTipCap.Cmp(p.gasTip) < 0 {
					// Drop the offending transaction
					var (
						ids    = []uint64{tx.id}
						nonces = []uint64{tx.nonce}
					)
					p.spent[addr] = new(uint256.Int).Sub(p.spent[addr], txs[i].costCap)
					p.stored -= uint64(tx.size)
					delete(p.lookup, tx.hash)
					txs[i] = nil

					// Drop everything afterwards, no gaps allowed
					for j, tx := range txs[i+1:] {
						ids = append(ids, tx.id)
						nonces = append(nonces, tx.nonce)

						p.spent[addr] = new(uint256.Int).Sub(p.spent[addr], tx.costCap)
						p.stored -= uint64(tx.size)
						delete(p.lookup, tx.hash)
						txs[i+1+j] = nil
					}
					// Clear out the dropped transactions from the index
					if i > 0 {
						p.index[addr] = txs[:i]
						heap.Fix(p.evict, p.evict.index[addr])
					} else {
						delete(p.index, addr)
						delete(p.spent, addr)

						heap.Remove(p.evict, p.evict.index[addr])
						p.reserve(addr, false)
					}
					// Clear out the transactions from the data store
					log.Warn("Dropping underpriced blob transaction", "from", addr, "rejected", tx.nonce, "tip", tx.execTipCap, "want", tip, "drop", nonces, "ids", ids)
					for _, id := range ids {
						if err := p.store.Delete(id); err != nil {
							log.Error("Failed to delete dropped transaction", "id", id, "err", err)
						}
					}
					break
				}
			}
		}
	}
	log.Debug("Blobpool tip threshold updated", "tip", tip)
	pooltipGauge.Update(tip.Int64())
	p.updateStorageMetrics()
}

// validateTx checks whether a transaction is valid according to the consensus
// rules and adheres to some heuristic limits of the local node (price and size).
func (p *BlobPool) validateTx(tx *types.Transaction) error {
	// Ensure the transaction adheres to basic pool filters (type, size, tip) and
	// consensus rules
	baseOpts := &txpool.ValidationOptions{
		Config:  p.chain.Config(),
		Accept:  1 << types.BlobTxType,
		MaxSize: txMaxSize,
		MinTip:  p.gasTip.ToBig(),
	}
	if err := txpool.ValidateTransaction(tx, p.head, p.signer, baseOpts); err != nil {
		return err
	}
	// Ensure the transaction adheres to the stateful pool filters (nonce, balance)
	stateOpts := &txpool.ValidationOptionsWithState{
		State: p.state,

		FirstNonceGap: func(addr common.Address) uint64 {
			// Nonce gaps are not permitted in the blob pool, the first gap will
			// be the next nonce shifted by however many transactions we already
			// have pooled.
			return p.state.GetNonce(addr) + uint64(len(p.index[addr]))
		},
		UsedAndLeftSlots: func(addr common.Address) (int, int) {
			have := len(p.index[addr])
			if have >= maxTxsPerAccount {
				return have, 0
			}
			return have, maxTxsPerAccount - have
		},
		ExistingExpenditure: func(addr common.Address) *big.Int {
			if spent := p.spent[addr]; spent != nil {
				return spent.ToBig()
			}
			return new(big.Int)
		},
		ExistingCost: func(addr common.Address, nonce uint64) *big.Int {
			next := p.state.GetNonce(addr)
			if uint64(len(p.index[addr])) > nonce-next {
				return p.index[addr][int(tx.Nonce()-next)].costCap.ToBig()
			}
			return nil
		},
	}
	if err := txpool.ValidateTransactionWithState(tx, p.signer, stateOpts); err != nil {
		return err
	}
	// If the transaction replaces an existing one, ensure that price bumps are
	// adhered to.
	var (
		from, _ = p.signer.Sender(tx) // already validated above
		next    = p.state.GetNonce(from)
	)
	if uint64(len(p.index[from])) > tx.Nonce()-next {
		// Account can support the replacement, but the price bump must also be met
		prev := p.index[from][int(tx.Nonce()-next)]
		switch {
		case tx.GasFeeCapIntCmp(prev.execFeeCap.ToBig()) <= 0:
			return fmt.Errorf("%w: new tx gas fee cap %v <= %v queued", txpool.ErrReplaceUnderpriced, tx.GasFeeCap(), prev.execFeeCap)
		case tx.GasTipCapIntCmp(prev.execTipCap.ToBig()) <= 0:
			return fmt.Errorf("%w: new tx gas tip cap %v <= %v queued", txpool.ErrReplaceUnderpriced, tx.GasTipCap(), prev.execTipCap)
		case tx.BlobGasFeeCapIntCmp(prev.blobFeeCap.ToBig()) <= 0:
			return fmt.Errorf("%w: new tx blob gas fee cap %v <= %v queued", txpool.ErrReplaceUnderpriced, tx.BlobGasFeeCap(), prev.blobFeeCap)
		}
		var (
			multiplier = uint256.NewInt(100 + p.config.PriceBump)
			onehundred = uint256.NewInt(100)

			minGasFeeCap     = new(uint256.Int).Div(new(uint256.Int).Mul(multiplier, prev.execFeeCap), onehundred)
			minGasTipCap     = new(uint256.Int).Div(new(uint256.Int).Mul(multiplier, prev.execTipCap), onehundred)
			minBlobGasFeeCap = new(uint256.Int).Div(new(uint256.Int).Mul(multiplier, prev.blobFeeCap), onehundred)
		)
		switch {
		case tx.GasFeeCapIntCmp(minGasFeeCap.ToBig()) < 0:
			return fmt.Errorf("%w: new tx gas fee cap %v <= %v queued + %d%% replacement penalty", txpool.ErrReplaceUnderpriced, tx.GasFeeCap(), prev.execFeeCap, p.config.PriceBump)
		case tx.GasTipCapIntCmp(minGasTipCap.ToBig()) < 0:
			return fmt.Errorf("%w: new tx gas tip cap %v <= %v queued + %d%% replacement penalty", txpool.ErrReplaceUnderpriced, tx.GasTipCap(), prev.execTipCap, p.config.PriceBump)
		case tx.BlobGasFeeCapIntCmp(minBlobGasFeeCap.ToBig()) < 0:
			return fmt.Errorf("%w: new tx blob gas fee cap %v <= %v queued + %d%% replacement penalty", txpool.ErrReplaceUnderpriced, tx.BlobGasFeeCap(), prev.blobFeeCap, p.config.PriceBump)
		}
	}
	return nil
}

// Has returns an indicator whether subpool has a transaction cached with the
// given hash.
func (p *BlobPool) Has(hash common.Hash) bool {
	p.lock.RLock()
	defer p.lock.RUnlock()

	_, ok := p.lookup[hash]
	return ok
}

// Get returns a transaction if it is contained in the pool, or nil otherwise.
func (p *BlobPool) Get(hash common.Hash) *types.Transaction {
	// Track the amount of time waiting to retrieve a fully resolved blob tx from
	// the pool and the amount of time actually spent on pulling the data from disk.
	getStart := time.Now()
	p.lock.RLock()
	getwaitHist.Update(time.Since(getStart).Nanoseconds())
	defer p.lock.RUnlock()

	defer func(start time.Time) {
		gettimeHist.Update(time.Since(start).Nanoseconds())
	}(time.Now())

	// Pull the blob from disk and return an assembled response
	id, ok := p.lookup[hash]
	if !ok {
		return nil
	}
	data, err := p.store.Get(id)
	if err != nil {
		log.Error("Tracked blob transaction missing from store", "hash", hash, "id", id, "err", err)
		return nil
	}
	item := new(types.Transaction)
	if err = rlp.DecodeBytes(data, item); err != nil {
		log.Error("Blobs corrupted for traced transaction", "hash", hash, "id", id, "err", err)
		return nil
	}
	return item
}

// Add inserts a set of blob transactions into the pool if they pass validation (both
// consensus validity and pool restictions).
<<<<<<< HEAD
func (p *BlobPool) Add(txs []*types.Transaction, local bool, sync bool, private bool) []error {
	errs := make([]error, len(txs))
	for i, tx := range txs {
		errs[i] = p.add(tx, private)
=======
func (p *BlobPool) Add(txs []*types.Transaction, local bool, sync bool) []error {
	var (
		adds = make([]*types.Transaction, 0, len(txs))
		errs = make([]error, len(txs))
	)
	for i, tx := range txs {
		errs[i] = p.add(tx)
		if errs[i] == nil {
			adds = append(adds, tx.WithoutBlobTxSidecar())
		}
	}
	if len(adds) > 0 {
		p.discoverFeed.Send(core.NewTxsEvent{Txs: adds})
		p.insertFeed.Send(core.NewTxsEvent{Txs: adds})
>>>>>>> 6e6c723b
	}
	return errs
}

// Add inserts a new blob transaction into the pool if it passes validation (both
// consensus validity and pool restictions).
func (p *BlobPool) add(tx *types.Transaction, private bool) (err error) {
	// The blob pool blocks on adding a transaction. This is because blob txs are
	// only even pulled form the network, so this method will act as the overload
	// protection for fetches.
	waitStart := time.Now()
	p.lock.Lock()
	addwaitHist.Update(time.Since(waitStart).Nanoseconds())
	defer p.lock.Unlock()

	defer func(start time.Time) {
		addtimeHist.Update(time.Since(start).Nanoseconds())
	}(time.Now())

	// Ensure the transaction is valid from all perspectives
	if err := p.validateTx(tx); err != nil {
		log.Trace("Transaction validation failed", "hash", tx.Hash(), "err", err)
		return err
	}

	// If the address is not yet known, request exclusivity to track the account
	// only by this subpool until all transactions are evicted
	from, _ := types.Sender(p.signer, tx) // already validated above
	if _, ok := p.index[from]; !ok {
		if err := p.reserve(from, true); err != nil {
			return err
		}
		defer func() {
			// If the transaction is rejected by some post-validation check, remove
			// the lock on the reservation set.
			//
			// Note, `err` here is the named error return, which will be initialized
			// by a return statement before running deferred methods. Take care with
			// removing or subscoping err as it will break this clause.
			if err != nil {
				p.reserve(from, false)
			}
		}()
	}
	// Transaction permitted into the pool from a nonce and cost perspective,
	// insert it into the database and update the indices
	blob, err := rlp.EncodeToBytes(tx)
	if err != nil {
		log.Error("Failed to encode transaction for storage", "hash", tx.Hash(), "err", err)
		return err
	}
	id, err := p.store.Put(blob)
	if err != nil {
		return err
	}
	meta := newBlobTxMeta(id, p.store.Size(id), tx)

	// Track private transactions, so they don't get leaked to the public mempool
	if private {
		p.privateTxs.Add(tx.Hash())
	}

	var (
		next   = p.state.GetNonce(from)
		offset = int(tx.Nonce() - next)
		newacc = false
	)
	var oldEvictionExecFeeJumps, oldEvictionBlobFeeJumps float64
	if txs, ok := p.index[from]; ok {
		oldEvictionExecFeeJumps = txs[len(txs)-1].evictionExecFeeJumps
		oldEvictionBlobFeeJumps = txs[len(txs)-1].evictionBlobFeeJumps
	}
	if len(p.index[from]) > offset {
		// Transaction replaces a previously queued one
		prev := p.index[from][offset]
		if err := p.store.Delete(prev.id); err != nil {
			// Shitty situation, but try to recover gracefully instead of going boom
			log.Error("Failed to delete replaced transaction", "id", prev.id, "err", err)
		}
		// Update the transaction index
		p.index[from][offset] = meta
		p.spent[from] = new(uint256.Int).Sub(p.spent[from], prev.costCap)
		p.spent[from] = new(uint256.Int).Add(p.spent[from], meta.costCap)

		delete(p.lookup, prev.hash)
		p.lookup[meta.hash] = meta.id
		p.stored += uint64(meta.size) - uint64(prev.size)
	} else {
		// Transaction extends previously scheduled ones
		p.index[from] = append(p.index[from], meta)
		if _, ok := p.spent[from]; !ok {
			p.spent[from] = new(uint256.Int)
			newacc = true
		}
		p.spent[from] = new(uint256.Int).Add(p.spent[from], meta.costCap)
		p.lookup[meta.hash] = meta.id
		p.stored += uint64(meta.size)
	}
	// Recompute the rolling eviction fields. In case of a replacement, this will
	// recompute all subsequent fields. In case of an append, this will only do
	// the fresh calculation.
	txs := p.index[from]

	for i := offset; i < len(txs); i++ {
		// The first transaction will always use itself
		if i == 0 {
			txs[0].evictionExecTip = txs[0].execTipCap
			txs[0].evictionExecFeeJumps = txs[0].basefeeJumps
			txs[0].evictionBlobFeeJumps = txs[0].blobfeeJumps

			continue
		}
		// Subsequent transactions will use a rolling calculation
		txs[i].evictionExecTip = txs[i-1].evictionExecTip
		if txs[i].evictionExecTip.Cmp(txs[i].execTipCap) > 0 {
			txs[i].evictionExecTip = txs[i].execTipCap
		}
		txs[i].evictionExecFeeJumps = txs[i-1].evictionExecFeeJumps
		if txs[i].evictionExecFeeJumps > txs[i].basefeeJumps {
			txs[i].evictionExecFeeJumps = txs[i].basefeeJumps
		}
		txs[i].evictionBlobFeeJumps = txs[i-1].evictionBlobFeeJumps
		if txs[i].evictionBlobFeeJumps > txs[i].blobfeeJumps {
			txs[i].evictionBlobFeeJumps = txs[i].blobfeeJumps
		}
	}
	// Update the eviction heap with the new information:
	//   - If the transaction is from a new account, add it to the heap
	//   - If the account had a singleton tx replaced, update the heap (new price caps)
	//   - If the account has a transaction replaced or appended, update the heap if significantly changed
	switch {
	case newacc:
		heap.Push(p.evict, from)

	case len(txs) == 1: // 1 tx and not a new acc, must be replacement
		heap.Fix(p.evict, p.evict.index[from])

	default: // replacement or new append
		evictionExecFeeDiff := oldEvictionExecFeeJumps - txs[len(txs)-1].evictionExecFeeJumps
		evictionBlobFeeDiff := oldEvictionBlobFeeJumps - txs[len(txs)-1].evictionBlobFeeJumps

		if math.Abs(evictionExecFeeDiff) > 0.001 || math.Abs(evictionBlobFeeDiff) > 0.001 { // need math.Abs, can go up and down
			heap.Fix(p.evict, p.evict.index[from])
		}
	}
	// If the pool went over the allowed data limit, evict transactions until
	// we're again below the threshold
	for p.stored > p.config.Datacap {
		p.drop()
	}
	p.updateStorageMetrics()

	return nil
}

// drop removes the worst transaction from the pool. It is primarily used when a
// freshly added transaction overflows the pool and needs to evict something. The
// method is also called on startup if the user resizes their storage, might be an
// expensive run but it should be fine-ish.
func (p *BlobPool) drop() {
	// Peek at the account with the worse transaction set to evict from (Go's heap
	// stores the minimum at index zero of the heap slice) and retrieve it's last
	// transaction.
	var (
		from = p.evict.addrs[0] // cannot call drop on empty pool

		txs  = p.index[from]
		drop = txs[len(txs)-1]
		last = len(txs) == 1
	)
	// Remove the transaction from the pool's index
	if last {
		delete(p.index, from)
		delete(p.spent, from)
		p.reserve(from, false)
	} else {
		txs[len(txs)-1] = nil
		txs = txs[:len(txs)-1]

		p.index[from] = txs
		p.spent[from] = new(uint256.Int).Sub(p.spent[from], drop.costCap)
	}
	p.stored -= uint64(drop.size)
	delete(p.lookup, drop.hash)

	// Remove the transaction from the pool's evicion heap:
	//   - If the entire account was dropped, pop off the address
	//   - Otherwise, if the new tail has better eviction caps, fix the heap
	if last {
		heap.Pop(p.evict)
	} else {
		tail := txs[len(txs)-1] // new tail, surely exists

		evictionExecFeeDiff := tail.evictionExecFeeJumps - drop.evictionExecFeeJumps
		evictionBlobFeeDiff := tail.evictionBlobFeeJumps - drop.evictionBlobFeeJumps

		if evictionExecFeeDiff > 0.001 || evictionBlobFeeDiff > 0.001 { // no need for math.Abs, monotonic decreasing
			heap.Fix(p.evict, 0)
		}
	}
	// Remove the transaction from the data store
	log.Warn("Evicting overflown blob transaction", "from", from, "evicted", drop.nonce, "id", drop.id)
	if err := p.store.Delete(drop.id); err != nil {
		log.Error("Failed to drop evicted transaction", "id", drop.id, "err", err)
	}
}

// Pending retrieves all currently processable transactions, grouped by origin
// account and sorted by nonce.
func (p *BlobPool) Pending(enforceTips bool) map[common.Address][]*txpool.LazyTransaction {
	// Track the amount of time waiting to retrieve the list of pending blob txs
	// from the pool and the amount of time actually spent on assembling the data.
	// The latter will be pretty much moot, but we've kept it to have symmetric
	// across all user operations.
	pendStart := time.Now()
	p.lock.RLock()
	pendwaitHist.Update(time.Since(pendStart).Nanoseconds())
	defer p.lock.RUnlock()

	defer func(start time.Time) {
		pendtimeHist.Update(time.Since(start).Nanoseconds())
	}(time.Now())

	pending := make(map[common.Address][]*txpool.LazyTransaction)
	for addr, txs := range p.index {
		var lazies []*txpool.LazyTransaction
		for _, tx := range txs {
			lazies = append(lazies, &txpool.LazyTransaction{
				Pool:      p,
				Hash:      tx.hash,
				Time:      time.Now(), // TODO(karalabe): Maybe save these and use that?
				GasFeeCap: tx.execFeeCap.ToBig(),
				GasTipCap: tx.execTipCap.ToBig(),
				Gas:       tx.execGas,
				BlobGas:   tx.blobGas,
			})
		}
		if len(lazies) > 0 {
			pending[addr] = lazies
		}
	}
	return pending
}

// updateStorageMetrics retrieves a bunch of stats from the data store and pushes
// them out as metrics.
func (p *BlobPool) updateStorageMetrics() {
	stats := p.store.Infos()

	var (
		dataused uint64
		datareal uint64
		slotused uint64

		oversizedDataused uint64
		oversizedDatagaps uint64
		oversizedSlotused uint64
		oversizedSlotgaps uint64
	)
	for _, shelf := range stats.Shelves {
		slotDataused := shelf.FilledSlots * uint64(shelf.SlotSize)
		slotDatagaps := shelf.GappedSlots * uint64(shelf.SlotSize)

		dataused += slotDataused
		datareal += slotDataused + slotDatagaps
		slotused += shelf.FilledSlots

		metrics.GetOrRegisterGauge(fmt.Sprintf(shelfDatausedGaugeName, shelf.SlotSize/blobSize), nil).Update(int64(slotDataused))
		metrics.GetOrRegisterGauge(fmt.Sprintf(shelfDatagapsGaugeName, shelf.SlotSize/blobSize), nil).Update(int64(slotDatagaps))
		metrics.GetOrRegisterGauge(fmt.Sprintf(shelfSlotusedGaugeName, shelf.SlotSize/blobSize), nil).Update(int64(shelf.FilledSlots))
		metrics.GetOrRegisterGauge(fmt.Sprintf(shelfSlotgapsGaugeName, shelf.SlotSize/blobSize), nil).Update(int64(shelf.GappedSlots))

		if shelf.SlotSize/blobSize > maxBlobsPerTransaction {
			oversizedDataused += slotDataused
			oversizedDatagaps += slotDatagaps
			oversizedSlotused += shelf.FilledSlots
			oversizedSlotgaps += shelf.GappedSlots
		}
	}
	datausedGauge.Update(int64(dataused))
	datarealGauge.Update(int64(datareal))
	slotusedGauge.Update(int64(slotused))

	oversizedDatausedGauge.Update(int64(oversizedDataused))
	oversizedDatagapsGauge.Update(int64(oversizedDatagaps))
	oversizedSlotusedGauge.Update(int64(oversizedSlotused))
	oversizedSlotgapsGauge.Update(int64(oversizedSlotgaps))

	p.updateLimboMetrics()
}

// updateLimboMetrics retrieves a bunch of stats from the limbo store and pushes
// // them out as metrics.
func (p *BlobPool) updateLimboMetrics() {
	stats := p.limbo.store.Infos()

	var (
		dataused uint64
		datareal uint64
		slotused uint64
	)
	for _, shelf := range stats.Shelves {
		slotDataused := shelf.FilledSlots * uint64(shelf.SlotSize)
		slotDatagaps := shelf.GappedSlots * uint64(shelf.SlotSize)

		dataused += slotDataused
		datareal += slotDataused + slotDatagaps
		slotused += shelf.FilledSlots

		metrics.GetOrRegisterGauge(fmt.Sprintf(limboShelfDatausedGaugeName, shelf.SlotSize/blobSize), nil).Update(int64(slotDataused))
		metrics.GetOrRegisterGauge(fmt.Sprintf(limboShelfDatagapsGaugeName, shelf.SlotSize/blobSize), nil).Update(int64(slotDatagaps))
		metrics.GetOrRegisterGauge(fmt.Sprintf(limboShelfSlotusedGaugeName, shelf.SlotSize/blobSize), nil).Update(int64(shelf.FilledSlots))
		metrics.GetOrRegisterGauge(fmt.Sprintf(limboShelfSlotgapsGaugeName, shelf.SlotSize/blobSize), nil).Update(int64(shelf.GappedSlots))
	}
	limboDatausedGauge.Update(int64(dataused))
	limboDatarealGauge.Update(int64(datareal))
	limboSlotusedGauge.Update(int64(slotused))
}

// SubscribeTransactions registers a subscription for new transaction events,
// supporting feeding only newly seen or also resurrected transactions.
func (p *BlobPool) SubscribeTransactions(ch chan<- core.NewTxsEvent, reorgs bool) event.Subscription {
	if reorgs {
		return p.insertFeed.Subscribe(ch)
	} else {
		return p.discoverFeed.Subscribe(ch)
	}
}

// Nonce returns the next nonce of an account, with all transactions executable
// by the pool already applied on top.
func (p *BlobPool) Nonce(addr common.Address) uint64 {
	p.lock.Lock()
	defer p.lock.Unlock()

	if txs, ok := p.index[addr]; ok {
		return txs[len(txs)-1].nonce + 1
	}
	return p.state.GetNonce(addr)
}

// Stats retrieves the current pool stats, namely the number of pending and the
// number of queued (non-executable) transactions.
func (p *BlobPool) Stats() (int, int) {
	p.lock.Lock()
	defer p.lock.Unlock()

	var pending int
	for _, txs := range p.index {
		pending += len(txs)
	}
	return pending, 0 // No non-executable txs in the blob pool
}

// Content retrieves the data content of the transaction pool, returning all the
// pending as well as queued transactions, grouped by account and sorted by nonce.
//
// For the blob pool, this method will return nothing for now.
// TODO(karalabe): Abstract out the returned metadata.
func (p *BlobPool) Content() (map[common.Address][]*types.Transaction, map[common.Address][]*types.Transaction) {
	return make(map[common.Address][]*types.Transaction), make(map[common.Address][]*types.Transaction)
}

// ContentFrom retrieves the data content of the transaction pool, returning the
// pending as well as queued transactions of this address, grouped by nonce.
//
// For the blob pool, this method will return nothing for now.
// TODO(karalabe): Abstract out the returned metadata.
func (p *BlobPool) ContentFrom(addr common.Address) ([]*types.Transaction, []*types.Transaction) {
	return []*types.Transaction{}, []*types.Transaction{}
}

// Locals retrieves the accounts currently considered local by the pool.
//
// There is no notion of local accounts in the blob pool.
func (p *BlobPool) Locals() []common.Address {
	return []common.Address{}
}

// Status returns the known status (unknown/pending/queued) of a transaction
// identified by their hashes.
func (p *BlobPool) Status(hash common.Hash) txpool.TxStatus {
	if p.Has(hash) {
		return txpool.TxStatusPending
	}
	return txpool.TxStatusUnknown
}

func (p *BlobPool) IsPrivateTxHash(hash common.Hash) bool {
	return p.privateTxs.Contains(hash)
}

// TODO: deneb support blob txs
func (p *BlobPool) AddMevBundle(bundle types.MevBundle) error {
	return errors.New("blob pool does not support mev bundle")
}

func (p *BlobPool) AddMevBundles(bundles []types.MevBundle) error {
	return errors.New("blob pool does not support mev bundle")
}

func (p *BlobPool) MevBundles(blockNumber *big.Int, blockTimestamp uint64) ([]types.MevBundle, chan []types.MevBundle) {
	return nil, nil
}

func (p *BlobPool) AddSBundle(bundle *types.SBundle) error {
	return errors.New("blob pool does not support sbundle")
}

// GetSBundles
func (p *BlobPool) GetSBundles(block *big.Int) []*types.SBundle {
	return []*types.SBundle{}
}

func (p *BlobPool) CancelSBundles(hashes []common.Hash) {
}

func (p *BlobPool) RegisterBundleFetcher(fetcher txpool.IFetcher) {
}<|MERGE_RESOLUTION|>--- conflicted
+++ resolved
@@ -1170,27 +1170,20 @@
 
 // Add inserts a set of blob transactions into the pool if they pass validation (both
 // consensus validity and pool restictions).
-<<<<<<< HEAD
 func (p *BlobPool) Add(txs []*types.Transaction, local bool, sync bool, private bool) []error {
-	errs := make([]error, len(txs))
-	for i, tx := range txs {
-		errs[i] = p.add(tx, private)
-=======
-func (p *BlobPool) Add(txs []*types.Transaction, local bool, sync bool) []error {
 	var (
 		adds = make([]*types.Transaction, 0, len(txs))
 		errs = make([]error, len(txs))
 	)
 	for i, tx := range txs {
-		errs[i] = p.add(tx)
-		if errs[i] == nil {
+		errs[i] = p.add(tx, private)
+		if errs[i] == nil && !private {
 			adds = append(adds, tx.WithoutBlobTxSidecar())
 		}
 	}
 	if len(adds) > 0 {
 		p.discoverFeed.Send(core.NewTxsEvent{Txs: adds})
 		p.insertFeed.Send(core.NewTxsEvent{Txs: adds})
->>>>>>> 6e6c723b
 	}
 	return errs
 }
