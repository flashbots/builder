// Copyright 2014 The go-ethereum Authors
// This file is part of the go-ethereum library.
//
// The go-ethereum library is free software: you can redistribute it and/or modify
// it under the terms of the GNU Lesser General Public License as published by
// the Free Software Foundation, either version 3 of the License, or
// (at your option) any later version.
//
// The go-ethereum library is distributed in the hope that it will be useful,
// but WITHOUT ANY WARRANTY; without even the implied warranty of
// MERCHANTABILITY or FITNESS FOR A PARTICULAR PURPOSE. See the
// GNU Lesser General Public License for more details.
//
// You should have received a copy of the GNU Lesser General Public License
// along with the go-ethereum library. If not, see <http://www.gnu.org/licenses/>.

// Package legacypool implements the normal EVM execution transaction pool.
package legacypool

import (
	"context"
	"errors"
	"math"
	"math/big"
	"sort"
	"sync"
	"sync/atomic"
	"time"

	"github.com/ethereum/go-ethereum/common"
	"github.com/ethereum/go-ethereum/common/prque"
	"github.com/ethereum/go-ethereum/consensus/misc/eip1559"
	"github.com/ethereum/go-ethereum/core"
	"github.com/ethereum/go-ethereum/core/state"
	"github.com/ethereum/go-ethereum/core/txpool"
	"github.com/ethereum/go-ethereum/core/types"
	"github.com/ethereum/go-ethereum/event"
	"github.com/ethereum/go-ethereum/log"
	"github.com/ethereum/go-ethereum/metrics"
	"github.com/ethereum/go-ethereum/params"
	"github.com/google/uuid"
)

const (
	// txSlotSize is used to calculate how many data slots a single transaction
	// takes up based on its size. The slots are used as DoS protection, ensuring
	// that validating a new transaction remains a constant operation (in reality
	// O(maxslots), where max slots are 4 currently).
	txSlotSize = 32 * 1024

	// txMaxSize is the maximum size a single transaction can have. This field has
	// non-trivial consequences: larger transactions are significantly harder and
	// more expensive to propagate; larger transactions also take more resources
	// to validate whether they fit into the pool or not.
	txMaxSize = 4 * txSlotSize // 128KB
)

var (
	// ErrAlreadyKnown is returned if the transactions is already contained
	// within the pool.
	ErrAlreadyKnown = errors.New("already known")

	// ErrTxPoolOverflow is returned if the transaction pool is full and can't accept
	// another remote transaction.
	ErrTxPoolOverflow = errors.New("txpool is full")
)

var (
	evictionInterval         = time.Minute     // Time interval to check for evictable transactions
	statsReportInterval      = 8 * time.Second // Time interval to report transaction pool stats
	privateTxCleanupInterval = 1 * time.Hour
)

var (
	// Metrics for the pending pool
	pendingDiscardMeter   = metrics.NewRegisteredMeter("txpool/pending/discard", nil)
	pendingReplaceMeter   = metrics.NewRegisteredMeter("txpool/pending/replace", nil)
	pendingRateLimitMeter = metrics.NewRegisteredMeter("txpool/pending/ratelimit", nil) // Dropped due to rate limiting
	pendingNofundsMeter   = metrics.NewRegisteredMeter("txpool/pending/nofunds", nil)   // Dropped due to out-of-funds

	// Metrics for the queued pool
	queuedDiscardMeter   = metrics.NewRegisteredMeter("txpool/queued/discard", nil)
	queuedReplaceMeter   = metrics.NewRegisteredMeter("txpool/queued/replace", nil)
	queuedRateLimitMeter = metrics.NewRegisteredMeter("txpool/queued/ratelimit", nil) // Dropped due to rate limiting
	queuedNofundsMeter   = metrics.NewRegisteredMeter("txpool/queued/nofunds", nil)   // Dropped due to out-of-funds
	queuedEvictionMeter  = metrics.NewRegisteredMeter("txpool/queued/eviction", nil)  // Dropped due to lifetime

	// General tx metrics
	knownTxMeter       = metrics.NewRegisteredMeter("txpool/known", nil)
	validTxMeter       = metrics.NewRegisteredMeter("txpool/valid", nil)
	invalidTxMeter     = metrics.NewRegisteredMeter("txpool/invalid", nil)
	underpricedTxMeter = metrics.NewRegisteredMeter("txpool/underpriced", nil)
	overflowedTxMeter  = metrics.NewRegisteredMeter("txpool/overflowed", nil)

	// throttleTxMeter counts how many transactions are rejected due to too-many-changes between
	// txpool reorgs.
	throttleTxMeter = metrics.NewRegisteredMeter("txpool/throttle", nil)
	// reorgDurationTimer measures how long time a txpool reorg takes.
	reorgDurationTimer = metrics.NewRegisteredTimer("txpool/reorgtime", nil)
	// dropBetweenReorgHistogram counts how many drops we experience between two reorg runs. It is expected
	// that this number is pretty low, since txpool reorgs happen very frequently.
	dropBetweenReorgHistogram = metrics.NewRegisteredHistogram("txpool/dropbetweenreorg", nil, metrics.NewExpDecaySample(1028, 0.015))

	pendingGauge = metrics.NewRegisteredGauge("txpool/pending", nil)
	queuedGauge  = metrics.NewRegisteredGauge("txpool/queued", nil)
	localGauge   = metrics.NewRegisteredGauge("txpool/local", nil)
	slotsGauge   = metrics.NewRegisteredGauge("txpool/slots", nil)

	reheapTimer = metrics.NewRegisteredTimer("txpool/reheap", nil)
)

// BlockChain defines the minimal set of methods needed to back a tx pool with
// a chain. Exists to allow mocking the live chain out of tests.
type BlockChain interface {
	// Config retrieves the chain's fork configuration.
	Config() *params.ChainConfig

	// CurrentBlock returns the current head of the chain.
	CurrentBlock() *types.Header

	// GetBlock retrieves a specific block, used during pool resets.
	GetBlock(hash common.Hash, number uint64) *types.Block

	// StateAt returns a state database for a given root hash (generally the head).
	StateAt(root common.Hash) (*state.StateDB, error)
}

// Config are the configuration parameters of the transaction pool.
type Config struct {
	Locals    []common.Address // Addresses that should be treated by default as local
	NoLocals  bool             // Whether local transaction handling should be disabled
	Journal   string           // Journal of local transactions to survive node restarts
	Rejournal time.Duration    // Time interval to regenerate the local transaction journal

	PriceLimit uint64 // Minimum gas price to enforce for acceptance into the pool
	PriceBump  uint64 // Minimum price bump percentage to replace an already existing transaction (nonce)

	AccountSlots uint64 // Number of executable transaction slots guaranteed per account
	GlobalSlots  uint64 // Maximum number of executable transaction slots for all accounts
	AccountQueue uint64 // Maximum number of non-executable transaction slots permitted per account
	GlobalQueue  uint64 // Maximum number of non-executable transaction slots for all accounts

	Lifetime          time.Duration // Maximum amount of time non-executable transaction are queued
	PrivateTxLifetime time.Duration // Maximum amount of time to keep private transactions private
}

// DefaultConfig contains the default configurations for the transaction pool.
var DefaultConfig = Config{
	Journal:   "transactions.rlp",
	Rejournal: time.Hour,

	PriceLimit: 1,
	PriceBump:  10,

	AccountSlots: 16,
	GlobalSlots:  4096 + 1024, // urgent + floating queue capacity with 4:1 ratio
	AccountQueue: 64,
	GlobalQueue:  1024,

	Lifetime:          3 * time.Hour,
	PrivateTxLifetime: 3 * 24 * time.Hour,
}

// sanitize checks the provided user configurations and changes anything that's
// unreasonable or unworkable.
func (config *Config) sanitize() Config {
	conf := *config
	if conf.Rejournal < time.Second {
		log.Warn("Sanitizing invalid txpool journal time", "provided", conf.Rejournal, "updated", time.Second)
		conf.Rejournal = time.Second
	}
	if conf.PriceLimit < 1 {
		log.Warn("Sanitizing invalid txpool price limit", "provided", conf.PriceLimit, "updated", DefaultConfig.PriceLimit)
		conf.PriceLimit = DefaultConfig.PriceLimit
	}
	if conf.PriceBump < 1 {
		log.Warn("Sanitizing invalid txpool price bump", "provided", conf.PriceBump, "updated", DefaultConfig.PriceBump)
		conf.PriceBump = DefaultConfig.PriceBump
	}
	if conf.AccountSlots < 1 {
		log.Warn("Sanitizing invalid txpool account slots", "provided", conf.AccountSlots, "updated", DefaultConfig.AccountSlots)
		conf.AccountSlots = DefaultConfig.AccountSlots
	}
	if conf.GlobalSlots < 1 {
		log.Warn("Sanitizing invalid txpool global slots", "provided", conf.GlobalSlots, "updated", DefaultConfig.GlobalSlots)
		conf.GlobalSlots = DefaultConfig.GlobalSlots
	}
	if conf.AccountQueue < 1 {
		log.Warn("Sanitizing invalid txpool account queue", "provided", conf.AccountQueue, "updated", DefaultConfig.AccountQueue)
		conf.AccountQueue = DefaultConfig.AccountQueue
	}
	if conf.GlobalQueue < 1 {
		log.Warn("Sanitizing invalid txpool global queue", "provided", conf.GlobalQueue, "updated", DefaultConfig.GlobalQueue)
		conf.GlobalQueue = DefaultConfig.GlobalQueue
	}
	if conf.Lifetime < 1 {
		log.Warn("Sanitizing invalid txpool lifetime", "provided", conf.Lifetime, "updated", DefaultConfig.Lifetime)
		conf.Lifetime = DefaultConfig.Lifetime
	}
	if conf.PrivateTxLifetime < 1 {
		log.Warn("Sanitizing invalid txpool private tx lifetime", "provided", conf.PrivateTxLifetime, "updated", DefaultConfig.PrivateTxLifetime)
		conf.PrivateTxLifetime = DefaultConfig.PrivateTxLifetime
	}
	return conf
}

// LegacyPool contains all currently known transactions. Transactions
// enter the pool when they are received from the network or submitted
// locally. They exit the pool when they are included in the blockchain.
//
// The pool separates processable transactions (which can be applied to the
// current state) and future transactions. Transactions move between those
// two states over time as they are received and processed.
type LegacyPool struct {
	config      Config
	chainconfig *params.ChainConfig
	chain       BlockChain
	gasTip      atomic.Pointer[big.Int]
	txFeed      event.Feed
	scope       event.SubscriptionScope
	signer      types.Signer
	mu          sync.RWMutex

	currentHead   atomic.Pointer[types.Header] // Current head of the blockchain
	currentState  *state.StateDB               // Current state in the blockchain head
	pendingNonces *noncer                      // Pending state tracking virtual nonces

	locals  *accountSet // Set of local transaction to exempt from eviction rules
	journal *journal    // Journal of local transaction to back up to disk

	reserve txpool.AddressReserver       // Address reserver to ensure exclusivity across subpools
	pending map[common.Address]*list     // All currently processable transactions
	queue   map[common.Address]*list     // Queued but non-processable transactions
	beats   map[common.Address]time.Time // Last heartbeat from each known account
	all     *lookup                      // All transactions to allow lookups
	priced  *pricedList                  // All transactions sorted by price

	reqResetCh      chan *txpoolResetRequest
	reqPromoteCh    chan *accountSet
	queueTxEventCh  chan *types.Transaction
	reorgDoneCh     chan chan struct{}
	reorgShutdownCh chan struct{}  // requests shutdown of scheduleReorgLoop
	wg              sync.WaitGroup // tracks loop, scheduleReorgLoop
	initDoneCh      chan struct{}  // is closed once the pool is initialized (for tests)

	changesSinceReorg int // A counter for how many drops we've performed in-between reorg.

	privateTxs    *timestampedTxHashSet
	mevBundles    []types.MevBundle
	bundleFetcher txpool.IFetcher
	sbundles      *SBundlePool
}

type txpoolResetRequest struct {
	oldHead, newHead *types.Header
}

// New creates a new transaction pool to gather, sort and filter inbound
// transactions from the network.
func New(config Config, chain BlockChain) *LegacyPool {
	// Sanitize the input to ensure no vulnerable gas prices are set
	config = (&config).sanitize()

	// Create the transaction pool with its initial settings
	pool := &LegacyPool{
		config:          config,
		chain:           chain,
		chainconfig:     chain.Config(),
		signer:          types.LatestSigner(chain.Config()),
		pending:         make(map[common.Address]*list),
		queue:           make(map[common.Address]*list),
		beats:           make(map[common.Address]time.Time),
		all:             newLookup(),
		reqResetCh:      make(chan *txpoolResetRequest),
		reqPromoteCh:    make(chan *accountSet),
		queueTxEventCh:  make(chan *types.Transaction),
		reorgDoneCh:     make(chan chan struct{}),
		reorgShutdownCh: make(chan struct{}),
		initDoneCh:      make(chan struct{}),
		privateTxs:      newExpiringTxHashSet(config.PrivateTxLifetime),
		sbundles:        NewSBundlePool(types.LatestSigner(chain.Config())),
	}
	pool.locals = newAccountSet(pool.signer)
	for _, addr := range config.Locals {
		log.Info("Setting new local account", "address", addr)
		pool.locals.add(addr)
	}
	pool.priced = newPricedList(pool.all)

	if !config.NoLocals && config.Journal != "" {
		pool.journal = newTxJournal(config.Journal)
	}
	return pool
}

// Filter returns whether the given transaction can be consumed by the legacy
// pool, specifically, whether it is a Legacy, AccessList or Dynamic transaction.
func (pool *LegacyPool) Filter(tx *types.Transaction) bool {
	switch tx.Type() {
	case types.LegacyTxType, types.AccessListTxType, types.DynamicFeeTxType:
		return true
	default:
		return false
	}
}

// Init sets the gas price needed to keep a transaction in the pool and the chain
// head to allow balance / nonce checks. The transaction journal will be loaded
// from disk and filtered based on the provided starting settings. The internal
// goroutines will be spun up and the pool deemed operational afterwards.
func (pool *LegacyPool) Init(gasTip *big.Int, head *types.Header, reserve txpool.AddressReserver) error {
	// Set the address reserver to request exclusive access to pooled accounts
	pool.reserve = reserve

	// Set the basic pool parameters
	pool.gasTip.Store(gasTip)
	pool.reset(nil, head)

	// Start the reorg loop early, so it can handle requests generated during
	// journal loading.
	pool.wg.Add(1)
	go pool.scheduleReorgLoop()

	// If local transactions and journaling is enabled, load from disk
	if pool.journal != nil {
		if err := pool.journal.load(pool.addLocals); err != nil {
			log.Warn("Failed to load transaction journal", "err", err)
		}
		if err := pool.journal.rotate(pool.local()); err != nil {
			log.Warn("Failed to rotate transaction journal", "err", err)
		}
	}
	pool.wg.Add(1)
	go pool.loop()
	return nil
}

func (pool *LegacyPool) RegisterBundleFetcher(fetcher txpool.IFetcher) {
	pool.mu.Lock()
	defer pool.mu.Unlock()

	pool.bundleFetcher = fetcher
}

// loop is the transaction pool's main event loop, waiting for and reacting to
// outside blockchain events as well as for various reporting and transaction
// eviction events.
func (pool *LegacyPool) loop() {
	defer pool.wg.Done()

	var (
		prevPending, prevQueued, prevStales int

		// Start the stats reporting and transaction eviction tickers
		report    = time.NewTicker(statsReportInterval)
		evict     = time.NewTicker(evictionInterval)
		journal   = time.NewTicker(pool.config.Rejournal)
		privateTx = time.NewTicker(privateTxCleanupInterval)
	)
	defer report.Stop()
	defer evict.Stop()
	defer journal.Stop()
	defer privateTx.Stop()

	// Notify tests that the init phase is done
	close(pool.initDoneCh)
	for {
		select {
		// Handle pool shutdown
		case <-pool.reorgShutdownCh:
			return

		// Handle stats reporting ticks
		case <-report.C:
			pool.mu.RLock()
			pending, queued := pool.stats()
			pool.mu.RUnlock()
			stales := int(pool.priced.stales.Load())

			if pending != prevPending || queued != prevQueued || stales != prevStales {
				log.Debug("Transaction pool status report", "executable", pending, "queued", queued, "stales", stales)
				prevPending, prevQueued, prevStales = pending, queued, stales
			}

		// Handle inactive account transaction eviction
		case <-evict.C:
			pool.mu.Lock()
			for addr := range pool.queue {
				// Skip local transactions from the eviction mechanism
				if pool.locals.contains(addr) {
					continue
				}
				// Any non-locals old enough should be removed
				if time.Since(pool.beats[addr]) > pool.config.Lifetime {
					list := pool.queue[addr].Flatten()
					for _, tx := range list {
						pool.removeTx(tx.Hash(), true, true)
					}
					queuedEvictionMeter.Mark(int64(len(list)))
				}
			}
			pool.mu.Unlock()

		// Handle local transaction journal rotation
		case <-journal.C:
			if pool.journal != nil {
				pool.mu.Lock()
				if err := pool.journal.rotate(pool.local()); err != nil {
					log.Warn("Failed to rotate local tx journal", "err", err)
				}
				pool.mu.Unlock()
			}
		// Remove stale hashes that must be kept private
		case <-privateTx.C:
			pool.privateTxs.prune()
		}
	}
}

// Close terminates the transaction pool.
func (pool *LegacyPool) Close() error {
	// Unsubscribe all subscriptions registered from txpool
	pool.scope.Close()

	// Terminate the pool reorger and return
	close(pool.reorgShutdownCh)
	pool.wg.Wait()

	if pool.journal != nil {
		pool.journal.close()
	}
	log.Info("Transaction pool stopped")
	return nil
}

// Reset implements txpool.SubPool, allowing the legacy pool's internal state to be
// kept in sync with the main transacion pool's internal state.
func (pool *LegacyPool) Reset(oldHead, newHead *types.Header) {
	wait := pool.requestReset(oldHead, newHead)
	<-wait
}

// SubscribeTransactions registers a subscription of NewTxsEvent and
// starts sending event to the given channel.
func (pool *LegacyPool) SubscribeTransactions(ch chan<- core.NewTxsEvent) event.Subscription {
	return pool.scope.Track(pool.txFeed.Subscribe(ch))
}

// SetGasTip updates the minimum gas tip required by the transaction pool for a
// new transaction, and drops all transactions below this threshold.
func (pool *LegacyPool) SetGasTip(tip *big.Int) {
	pool.mu.Lock()
	defer pool.mu.Unlock()

	old := pool.gasTip.Load()
	pool.gasTip.Store(new(big.Int).Set(tip))

	// If the min miner fee increased, remove transactions below the new threshold
	if tip.Cmp(old) > 0 {
		// pool.priced is sorted by GasFeeCap, so we have to iterate through pool.all instead
		drop := pool.all.RemotesBelowTip(tip)
		for _, tx := range drop {
			pool.removeTx(tx.Hash(), false, true)
		}
		pool.priced.Removed(len(drop))
	}
	log.Info("Legacy pool tip threshold updated", "tip", tip)
}

// Nonce returns the next nonce of an account, with all transactions executable
// by the pool already applied on top.
func (pool *LegacyPool) Nonce(addr common.Address) uint64 {
	pool.mu.RLock()
	defer pool.mu.RUnlock()

	return pool.pendingNonces.get(addr)
}

// Stats retrieves the current pool stats, namely the number of pending and the
// number of queued (non-executable) transactions.
func (pool *LegacyPool) Stats() (int, int) {
	pool.mu.RLock()
	defer pool.mu.RUnlock()

	return pool.stats()
}

// stats retrieves the current pool stats, namely the number of pending and the
// number of queued (non-executable) transactions.
func (pool *LegacyPool) stats() (int, int) {
	pending := 0
	for _, list := range pool.pending {
		pending += list.Len()
	}
	queued := 0
	for _, list := range pool.queue {
		queued += list.Len()
	}
	return pending, queued
}

// Content retrieves the data content of the transaction pool, returning all the
// pending as well as queued transactions, grouped by account and sorted by nonce.
func (pool *LegacyPool) Content() (map[common.Address][]*types.Transaction, map[common.Address][]*types.Transaction) {
	pool.mu.Lock()
	defer pool.mu.Unlock()

	pending := make(map[common.Address][]*types.Transaction, len(pool.pending))
	for addr, list := range pool.pending {
		pending[addr] = list.Flatten()
	}
	queued := make(map[common.Address][]*types.Transaction, len(pool.queue))
	for addr, list := range pool.queue {
		queued[addr] = list.Flatten()
	}
	return pending, queued
}

// ContentFrom retrieves the data content of the transaction pool, returning the
// pending as well as queued transactions of this address, grouped by nonce.
func (pool *LegacyPool) ContentFrom(addr common.Address) ([]*types.Transaction, []*types.Transaction) {
	pool.mu.RLock()
	defer pool.mu.RUnlock()

	var pending []*types.Transaction
	if list, ok := pool.pending[addr]; ok {
		pending = list.Flatten()
	}
	var queued []*types.Transaction
	if list, ok := pool.queue[addr]; ok {
		queued = list.Flatten()
	}
	return pending, queued
}

// IsPrivateTxHash indicates whether the transaction should be shared with peers
func (pool *LegacyPool) IsPrivateTxHash(hash common.Hash) bool {
	return pool.privateTxs.Contains(hash)
}

type uuidBundleKey struct {
	Uuid           uuid.UUID
	SigningAddress common.Address
}

func (pool *LegacyPool) fetchLatestCancellableBundles(ctx context.Context, blockNumber *big.Int) (chan []types.LatestUuidBundle, chan error) {
	if pool.bundleFetcher == nil {
		return nil, nil
	}
	errCh := make(chan error, 1)
	lubCh := make(chan []types.LatestUuidBundle, 1)
	go func(blockNum int64) {
		lub, err := pool.bundleFetcher.GetLatestUuidBundles(ctx, blockNum)
		errCh <- err
		lubCh <- lub
	}(blockNumber.Int64())
	return lubCh, errCh
}

func resolveCancellableBundles(lubCh chan []types.LatestUuidBundle, errCh chan error, uuidBundles map[uuidBundleKey][]types.MevBundle) []types.MevBundle {
	if lubCh == nil || errCh == nil {
		return nil
	}

	if len(uuidBundles) == 0 {
		return nil
	}

	err := <-errCh
	if err != nil {
		log.Error("could not fetch latest bundles uuid map", "err", err)
		return nil
	}

	currentCancellableBundles := []types.MevBundle{}

	log.Trace("Processing uuid bundles", "uuidBundles", uuidBundles)

	lubs := <-lubCh
	for _, lub := range lubs {
		ubk := uuidBundleKey{lub.Uuid, lub.SigningAddress}
		bundles, found := uuidBundles[ubk]
		if !found {
			log.Trace("missing uuid bundle", "ubk", ubk)
			continue
		}
		for _, bundle := range bundles {
			if bundle.Hash == lub.BundleHash {
				log.Trace("adding uuid bundle", "bundle hash", bundle.Hash.String(), "lub", lub)
				currentCancellableBundles = append(currentCancellableBundles, bundle)
				break
			}
		}
	}
	return currentCancellableBundles
}

// MevBundles returns a list of bundles valid for the given blockNumber/blockTimestamp
// also prunes bundles that are outdated
// Returns regular bundles and a function resolving to current cancellable bundles
func (pool *LegacyPool) MevBundles(blockNumber *big.Int, blockTimestamp uint64) ([]types.MevBundle, chan []types.MevBundle) {
	pool.mu.Lock()
	defer pool.mu.Unlock()

	ctx, cancel := context.WithTimeout(context.Background(), 500*time.Millisecond)
	lubCh, errCh := pool.fetchLatestCancellableBundles(ctx, blockNumber)

	// returned values
	var ret []types.MevBundle
	// rolled over values
	var bundles []types.MevBundle
	// (uuid, signingAddress) -> list of bundles
	var uuidBundles = make(map[uuidBundleKey][]types.MevBundle)

	for _, bundle := range pool.mevBundles {
		// Prune outdated bundles
		if (bundle.MaxTimestamp != 0 && blockTimestamp > bundle.MaxTimestamp) || blockNumber.Cmp(bundle.BlockNumber) > 0 {
			continue
		}

		// Roll over future bundles
		if (bundle.MinTimestamp != 0 && blockTimestamp < bundle.MinTimestamp) || blockNumber.Cmp(bundle.BlockNumber) < 0 {
			bundles = append(bundles, bundle)
			continue
		}

		// keep the bundles around internally until they need to be pruned
		bundles = append(bundles, bundle)

		// TODO: omit duplicates

		// do not append to the return quite yet, check the DB for the latest bundle for that uuid
		if bundle.Uuid != types.EmptyUUID {
			ubk := uuidBundleKey{bundle.Uuid, bundle.SigningAddress}
			uuidBundles[ubk] = append(uuidBundles[ubk], bundle)
			continue
		}

		// return the ones which are in time
		ret = append(ret, bundle)
	}

	pool.mevBundles = bundles

	cancellableBundlesCh := make(chan []types.MevBundle, 1)
	go func() {
		cancellableBundlesCh <- resolveCancellableBundles(lubCh, errCh, uuidBundles)
		cancel()
	}()

	return ret, cancellableBundlesCh
}

// AddMevBundles adds a mev bundles to the pool
func (pool *LegacyPool) AddMevBundles(mevBundles []types.MevBundle) error {
	pool.mu.Lock()
	defer pool.mu.Unlock()

	pool.mevBundles = append(pool.mevBundles, mevBundles...)
	return nil
}

// AddMevBundle adds a mev bundle to the pool
func (pool *LegacyPool) AddMevBundle(bundle types.MevBundle) error {
	pool.mu.Lock()
	defer pool.mu.Unlock()

	pool.mevBundles = append(pool.mevBundles, bundle)
	return nil
}

func (pool *LegacyPool) AddSBundle(bundle *types.SBundle) error {
	return pool.sbundles.Add(bundle)
}

func (pool *LegacyPool) CancelSBundles(hashes []common.Hash) {
	pool.sbundles.Cancel(hashes)
}

func (pool *LegacyPool) GetSBundles(block *big.Int) []*types.SBundle {
	return pool.sbundles.GetSBundles(block.Uint64())
}

// Pending retrieves all currently processable transactions, grouped by origin
// account and sorted by nonce. The returned transaction set is a copy and can be
// freely modified by calling code.
//
// The enforceTips parameter can be used to do an extra filtering on the pending
// transactions and only return those whose **effective** tip is large enough in
// the next pending execution environment.
func (pool *LegacyPool) Pending(enforceTips bool) map[common.Address][]*txpool.LazyTransaction {
	pool.mu.Lock()
	defer pool.mu.Unlock()

	pending := make(map[common.Address][]*txpool.LazyTransaction, len(pool.pending))
	for addr, list := range pool.pending {
		txs := list.Flatten()

		// If the miner requests tip enforcement, cap the lists now
		if enforceTips && !pool.locals.contains(addr) {
			for i, tx := range txs {
				if tx.EffectiveGasTipIntCmp(pool.gasTip.Load(), pool.priced.urgent.baseFee) < 0 {
					txs = txs[:i]
					break
				}
			}
		}
		if len(txs) > 0 {
			lazies := make([]*txpool.LazyTransaction, len(txs))
			for i := 0; i < len(txs); i++ {
				lazies[i] = &txpool.LazyTransaction{
					Pool:      pool,
					Hash:      txs[i].Hash(),
					Tx:        txs[i],
					Time:      txs[i].Time(),
					GasFeeCap: txs[i].GasFeeCap(),
					GasTipCap: txs[i].GasTipCap(),
				}
			}
			pending[addr] = lazies
		}
	}
	return pending
}

// Locals retrieves the accounts currently considered local by the pool.
func (pool *LegacyPool) Locals() []common.Address {
	pool.mu.Lock()
	defer pool.mu.Unlock()

	return pool.locals.flatten()
}

// local retrieves all currently known local transactions, grouped by origin
// account and sorted by nonce. The returned transaction set is a copy and can be
// freely modified by calling code.
func (pool *LegacyPool) local() map[common.Address]types.Transactions {
	txs := make(map[common.Address]types.Transactions)
	for addr := range pool.locals.accounts {
		if pending := pool.pending[addr]; pending != nil {
			txs[addr] = append(txs[addr], pending.Flatten()...)
		}
		if queued := pool.queue[addr]; queued != nil {
			txs[addr] = append(txs[addr], queued.Flatten()...)
		}
	}
	return txs
}

// validateTxBasics checks whether a transaction is valid according to the consensus
// rules, but does not check state-dependent validation such as sufficient balance.
// This check is meant as an early check which only needs to be performed once,
// and does not require the pool mutex to be held.
func (pool *LegacyPool) validateTxBasics(tx *types.Transaction, local bool) error {
	opts := &txpool.ValidationOptions{
		Config: pool.chainconfig,
		Accept: 0 |
			1<<types.LegacyTxType |
			1<<types.AccessListTxType |
			1<<types.DynamicFeeTxType,
		MaxSize: txMaxSize,
		MinTip:  pool.gasTip.Load(),
	}
	if local {
		opts.MinTip = new(big.Int)
	}
	if err := txpool.ValidateTransaction(tx, pool.currentHead.Load(), pool.signer, opts); err != nil {
		return err
	}
	return nil
}

// validateTx checks whether a transaction is valid according to the consensus
// rules and adheres to some heuristic limits of the local node (price and size).
func (pool *LegacyPool) validateTx(tx *types.Transaction, local bool) error {
	opts := &txpool.ValidationOptionsWithState{
		State: pool.currentState,

		FirstNonceGap: nil, // Pool allows arbitrary arrival order, don't invalidate nonce gaps
		UsedAndLeftSlots: func(addr common.Address) (int, int) {
			var have int
			if list := pool.pending[addr]; list != nil {
				have += list.Len()
			}
			if list := pool.queue[addr]; list != nil {
				have += list.Len()
			}
			return have, math.MaxInt
		},
		ExistingExpenditure: func(addr common.Address) *big.Int {
			if list := pool.pending[addr]; list != nil {
				return list.totalcost
			}
			return new(big.Int)
		},
		ExistingCost: func(addr common.Address, nonce uint64) *big.Int {
			if list := pool.pending[addr]; list != nil {
				if tx := list.txs.Get(nonce); tx != nil {
					return tx.Cost()
				}
			}
			return nil
		},
	}
	if err := txpool.ValidateTransactionWithState(tx, pool.signer, opts); err != nil {
		return err
	}
	return nil
}

// add validates a transaction and inserts it into the non-executable queue for later
// pending promotion and execution. If the transaction is a replacement for an already
// pending or queued one, it overwrites the previous transaction if its price is higher.
//
// If a newly added transaction is marked as local, its sending account will be
// be added to the allowlist, preventing any associated transaction from being dropped
// out of the pool due to pricing constraints.
func (pool *LegacyPool) add(tx *types.Transaction, local bool) (replaced bool, err error) {
	// If the transaction is already known, discard it
	hash := tx.Hash()
	if pool.all.Get(hash) != nil {
		log.Trace("Discarding already known transaction", "hash", hash)
		knownTxMeter.Mark(1)
		return false, ErrAlreadyKnown
	}
	// Make the local flag. If it's from local source or it's from the network but
	// the sender is marked as local previously, treat it as the local transaction.
	isLocal := local || pool.locals.containsTx(tx)

	// If the transaction fails basic validation, discard it
	if err := pool.validateTx(tx, isLocal); err != nil {
		log.Trace("Discarding invalid transaction", "hash", hash, "err", err)
		invalidTxMeter.Mark(1)
		return false, err
	}
	// already validated by this point
	from, _ := types.Sender(pool.signer, tx)

	// If the address is not yet known, request exclusivity to track the account
	// only by this subpool until all transactions are evicted
	var (
		_, hasPending = pool.pending[from]
		_, hasQueued  = pool.queue[from]
	)
	if !hasPending && !hasQueued {
		if err := pool.reserve(from, true); err != nil {
			return false, err
		}
		defer func() {
			// If the transaction is rejected by some post-validation check, remove
			// the lock on the reservation set.
			//
			// Note, `err` here is the named error return, which will be initialized
			// by a return statement before running deferred methods. Take care with
			// removing or subscoping err as it will break this clause.
			if err != nil {
				pool.reserve(from, false)
			}
		}()
	}
	// If the transaction pool is full, discard underpriced transactions
	if uint64(pool.all.Slots()+numSlots(tx)) > pool.config.GlobalSlots+pool.config.GlobalQueue {
		// If the new transaction is underpriced, don't accept it
		if !isLocal && pool.priced.Underpriced(tx) {
			log.Trace("Discarding underpriced transaction", "hash", hash, "gasTipCap", tx.GasTipCap(), "gasFeeCap", tx.GasFeeCap())
			underpricedTxMeter.Mark(1)
			return false, txpool.ErrUnderpriced
		}

		// We're about to replace a transaction. The reorg does a more thorough
		// analysis of what to remove and how, but it runs async. We don't want to
		// do too many replacements between reorg-runs, so we cap the number of
		// replacements to 25% of the slots
		if pool.changesSinceReorg > int(pool.config.GlobalSlots/4) {
			throttleTxMeter.Mark(1)
			return false, ErrTxPoolOverflow
		}

		// New transaction is better than our worse ones, make room for it.
		// If it's a local transaction, forcibly discard all available transactions.
		// Otherwise if we can't make enough room for new one, abort the operation.
		drop, success := pool.priced.Discard(pool.all.Slots()-int(pool.config.GlobalSlots+pool.config.GlobalQueue)+numSlots(tx), isLocal)

		// Special case, we still can't make the room for the new remote one.
		if !isLocal && !success {
			log.Trace("Discarding overflown transaction", "hash", hash)
			overflowedTxMeter.Mark(1)
			return false, ErrTxPoolOverflow
		}

		// If the new transaction is a future transaction it should never churn pending transactions
		if !isLocal && pool.isGapped(from, tx) {
			var replacesPending bool
			for _, dropTx := range drop {
				dropSender, _ := types.Sender(pool.signer, dropTx)
				if list := pool.pending[dropSender]; list != nil && list.Contains(dropTx.Nonce()) {
					replacesPending = true
					break
				}
			}
			// Add all transactions back to the priced queue
			if replacesPending {
				for _, dropTx := range drop {
					pool.priced.Put(dropTx, false)
				}
				log.Trace("Discarding future transaction replacing pending tx", "hash", hash)
				return false, txpool.ErrFutureReplacePending
			}
		}

		// Kick out the underpriced remote transactions.
		for _, tx := range drop {
			log.Trace("Discarding freshly underpriced transaction", "hash", tx.Hash(), "gasTipCap", tx.GasTipCap(), "gasFeeCap", tx.GasFeeCap())
			underpricedTxMeter.Mark(1)

			sender, _ := types.Sender(pool.signer, tx)
			dropped := pool.removeTx(tx.Hash(), false, sender != from) // Don't unreserve the sender of the tx being added if last from the acc

			pool.changesSinceReorg += dropped
		}
	}

	// Try to replace an existing transaction in the pending pool
	if list := pool.pending[from]; list != nil && list.Contains(tx.Nonce()) {
		// Nonce already pending, check if required price bump is met
		inserted, old := list.Add(tx, pool.config.PriceBump)
		if !inserted {
			pendingDiscardMeter.Mark(1)
			return false, txpool.ErrReplaceUnderpriced
		}
		// New transaction is better, replace old one
		if old != nil {
			pool.all.Remove(old.Hash())
			pool.priced.Removed(1)
			pendingReplaceMeter.Mark(1)
		}
		pool.all.Add(tx, isLocal)
		pool.priced.Put(tx, isLocal)
		pool.journalTx(from, tx)
		pool.queueTxEvent(tx)
		log.Trace("Pooled new executable transaction", "hash", hash, "from", from, "to", tx.To())

		// Successful promotion, bump the heartbeat
		pool.beats[from] = time.Now()
		return old != nil, nil
	}
	// New transaction isn't replacing a pending one, push into queue
	replaced, err = pool.enqueueTx(hash, tx, isLocal, true)
	if err != nil {
		return false, err
	}
	// Mark local addresses and journal local transactions
	if local && !pool.locals.contains(from) {
		log.Info("Setting new local account", "address", from)
		pool.locals.add(from)
		pool.priced.Removed(pool.all.RemoteToLocals(pool.locals)) // Migrate the remotes if it's marked as local first time.
	}
	if isLocal {
		localGauge.Inc(1)
	}
	pool.journalTx(from, tx)

	log.Trace("Pooled new future transaction", "hash", hash, "from", from, "to", tx.To())
	return replaced, nil
}

// isGapped reports whether the given transaction is immediately executable.
func (pool *LegacyPool) isGapped(from common.Address, tx *types.Transaction) bool {
	// Short circuit if transaction falls within the scope of the pending list
	// or matches the next pending nonce which can be promoted as an executable
	// transaction afterwards. Note, the tx staleness is already checked in
	// 'validateTx' function previously.
	next := pool.pendingNonces.get(from)
	if tx.Nonce() <= next {
		return false
	}
	// The transaction has a nonce gap with pending list, it's only considered
	// as executable if transactions in queue can fill up the nonce gap.
	queue, ok := pool.queue[from]
	if !ok {
		return true
	}
	for nonce := next; nonce < tx.Nonce(); nonce++ {
		if !queue.Contains(nonce) {
			return true // txs in queue can't fill up the nonce gap
		}
	}
	return false
}

// enqueueTx inserts a new transaction into the non-executable transaction queue.
//
// Note, this method assumes the pool lock is held!
func (pool *LegacyPool) enqueueTx(hash common.Hash, tx *types.Transaction, local bool, addAll bool) (bool, error) {
	// Try to insert the transaction into the future queue
	from, _ := types.Sender(pool.signer, tx) // already validated
	if pool.queue[from] == nil {
		pool.queue[from] = newList(false)
	}
	inserted, old := pool.queue[from].Add(tx, pool.config.PriceBump)
	if !inserted {
		// An older transaction was better, discard this
		queuedDiscardMeter.Mark(1)
		return false, txpool.ErrReplaceUnderpriced
	}
	// Discard any previous transaction and mark this
	if old != nil {
		pool.all.Remove(old.Hash())
		pool.priced.Removed(1)
		queuedReplaceMeter.Mark(1)
	} else {
		// Nothing was replaced, bump the queued counter
		queuedGauge.Inc(1)
	}
	// If the transaction isn't in lookup set but it's expected to be there,
	// show the error log.
	if pool.all.Get(hash) == nil && !addAll {
		log.Error("Missing transaction in lookup set, please report the issue", "hash", hash)
	}
	if addAll {
		pool.all.Add(tx, local)
		pool.priced.Put(tx, local)
	}
	// If we never record the heartbeat, do it right now.
	if _, exist := pool.beats[from]; !exist {
		pool.beats[from] = time.Now()
	}
	return old != nil, nil
}

// journalTx adds the specified transaction to the local disk journal if it is
// deemed to have been sent from a local account.
func (pool *LegacyPool) journalTx(from common.Address, tx *types.Transaction) {
	// Only journal if it's enabled and the transaction is local
	if pool.journal == nil || !pool.locals.contains(from) {
		return
	}
	if err := pool.journal.insert(tx); err != nil {
		log.Warn("Failed to journal local transaction", "err", err)
	}
}

// promoteTx adds a transaction to the pending (processable) list of transactions
// and returns whether it was inserted or an older was better.
//
// Note, this method assumes the pool lock is held!
func (pool *LegacyPool) promoteTx(addr common.Address, hash common.Hash, tx *types.Transaction) bool {
	// Try to insert the transaction into the pending queue
	if pool.pending[addr] == nil {
		pool.pending[addr] = newList(true)
	}
	list := pool.pending[addr]

	inserted, old := list.Add(tx, pool.config.PriceBump)
	if !inserted {
		// An older transaction was better, discard this
		pool.all.Remove(hash)
		pool.priced.Removed(1)
		pendingDiscardMeter.Mark(1)
		return false
	}
	// Otherwise discard any previous transaction and mark this
	if old != nil {
		pool.all.Remove(old.Hash())
		pool.priced.Removed(1)
		pendingReplaceMeter.Mark(1)
	} else {
		// Nothing was replaced, bump the pending counter
		pendingGauge.Inc(1)
	}
	// Set the potentially new pending nonce and notify any subsystems of the new tx
	pool.pendingNonces.set(addr, tx.Nonce()+1)

	// Successful promotion, bump the heartbeat
	pool.beats[addr] = time.Now()
	return true
}

<<<<<<< HEAD
// Add enqueues a batch of transactions into the pool if they are valid. Depending
// on the local flag, full pricing contraints will or will not be applied.
//
// If sync is set, the method will block until all internal maintenance related
// to the add is finished. Only use this during tests for determinism!
func (pool *LegacyPool) Add(txs []*txpool.Transaction, local bool, sync bool, private bool) []error {
	unwrapped := make([]*types.Transaction, len(txs))
	for i, tx := range txs {
		unwrapped[i] = tx.Tx
	}
	return pool.addTxs(unwrapped, local, sync, private)
}

=======
>>>>>>> 7371b381
// addLocals enqueues a batch of transactions into the pool if they are valid, marking the
// senders as a local ones, ensuring they go around the local pricing constraints.
//
// This method is used to add transactions from the RPC API and performs synchronous pool
// reorganization and event propagation.
func (pool *LegacyPool) addLocals(txs []*types.Transaction) []error {
<<<<<<< HEAD
	return pool.addTxs(txs, !pool.config.NoLocals, true, false)
=======
	return pool.Add(txs, !pool.config.NoLocals, true)
>>>>>>> 7371b381
}

// addLocal enqueues a single local transaction into the pool if it is valid. This is
// a convenience wrapper around addLocals.
func (pool *LegacyPool) addLocal(tx *types.Transaction) error {
	errs := pool.addLocals([]*types.Transaction{tx})
	return errs[0]
}

// addRemotes enqueues a batch of transactions into the pool if they are valid. If the
// senders are not among the locally tracked ones, full pricing constraints will apply.
//
// This method is used to add transactions from the p2p network and does not wait for pool
// reorganization and internal event propagation.
func (pool *LegacyPool) addRemotes(txs []*types.Transaction) []error {
<<<<<<< HEAD
	return pool.addTxs(txs, false, false, false)
=======
	return pool.Add(txs, false, false)
>>>>>>> 7371b381
}

// addRemote enqueues a single transaction into the pool if it is valid. This is a convenience
// wrapper around addRemotes.
func (pool *LegacyPool) addRemote(tx *types.Transaction) error {
	errs := pool.addRemotes([]*types.Transaction{tx})
	return errs[0]
}

// addRemotesSync is like addRemotes, but waits for pool reorganization. Tests use this method.
func (pool *LegacyPool) addRemotesSync(txs []*types.Transaction) []error {
<<<<<<< HEAD
	return pool.addTxs(txs, false, true, false)
=======
	return pool.Add(txs, false, true)
>>>>>>> 7371b381
}

// This is like addRemotes with a single transaction, but waits for pool reorganization. Tests use this method.
func (pool *LegacyPool) addRemoteSync(tx *types.Transaction) error {
<<<<<<< HEAD
	return pool.addTxs([]*types.Transaction{tx}, false, true, false)[0]
}

// addTxs attempts to queue a batch of transactions if they are valid.
func (pool *LegacyPool) addTxs(txs []*types.Transaction, local, sync bool, private bool) []error {
=======
	return pool.Add([]*types.Transaction{tx}, false, true)[0]
}

// Add enqueues a batch of transactions into the pool if they are valid. Depending
// on the local flag, full pricing contraints will or will not be applied.
//
// If sync is set, the method will block until all internal maintenance related
// to the add is finished. Only use this during tests for determinism!
func (pool *LegacyPool) Add(txs []*types.Transaction, local, sync bool) []error {
>>>>>>> 7371b381
	// Filter out known ones without obtaining the pool lock or recovering signatures
	var (
		errs = make([]error, len(txs))
		news = make([]*types.Transaction, 0, len(txs))
	)
	for i, tx := range txs {
		// If the transaction is known, pre-set the error slot
		if pool.all.Get(tx.Hash()) != nil {
			errs[i] = ErrAlreadyKnown
			knownTxMeter.Mark(1)
			continue
		}
		// Exclude transactions with basic errors, e.g invalid signatures and
		// insufficient intrinsic gas as soon as possible and cache senders
		// in transactions before obtaining lock
		if err := pool.validateTxBasics(tx, local); err != nil {
			errs[i] = err
			invalidTxMeter.Mark(1)
			continue
		}
		// Accumulate all unknown transactions for deeper processing
		news = append(news, tx)
	}
	if len(news) == 0 {
		return errs
	}

	// Track private transactions, so they don't get leaked to the public mempool
	if private {
		for _, tx := range news {
			pool.privateTxs.Add(tx.Hash())
		}
	}

	// Process all the new transaction and merge any errors into the original slice
	pool.mu.Lock()
	newErrs, dirtyAddrs := pool.addTxsLocked(news, local)
	pool.mu.Unlock()

	var nilSlot = 0
	for _, err := range newErrs {
		for errs[nilSlot] != nil {
			nilSlot++
		}
		errs[nilSlot] = err
		nilSlot++
	}
	// Reorg the pool internals if needed and return
	done := pool.requestPromoteExecutables(dirtyAddrs)
	if sync {
		<-done
	}
	return errs
}

// addTxsLocked attempts to queue a batch of transactions if they are valid.
// The transaction pool lock must be held.
func (pool *LegacyPool) addTxsLocked(txs []*types.Transaction, local bool) ([]error, *accountSet) {
	dirty := newAccountSet(pool.signer)
	errs := make([]error, len(txs))
	for i, tx := range txs {
		replaced, err := pool.add(tx, local)
		errs[i] = err
		if err == nil && !replaced {
			dirty.addTx(tx)
		}
	}
	validTxMeter.Mark(int64(len(dirty.accounts)))
	return errs, dirty
}

// Status returns the status (unknown/pending/queued) of a batch of transactions
// identified by their hashes.
func (pool *LegacyPool) Status(hash common.Hash) txpool.TxStatus {
	tx := pool.get(hash)
	if tx == nil {
		return txpool.TxStatusUnknown
	}
	from, _ := types.Sender(pool.signer, tx) // already validated

	pool.mu.RLock()
	defer pool.mu.RUnlock()

	if txList := pool.pending[from]; txList != nil && txList.txs.items[tx.Nonce()] != nil {
		return txpool.TxStatusPending
	} else if txList := pool.queue[from]; txList != nil && txList.txs.items[tx.Nonce()] != nil {
		return txpool.TxStatusQueued
	}
	return txpool.TxStatusUnknown
}

// Get returns a transaction if it is contained in the pool and nil otherwise.
func (pool *LegacyPool) Get(hash common.Hash) *types.Transaction {
	tx := pool.get(hash)
	if tx == nil {
		return nil
	}
	return tx
}

// get returns a transaction if it is contained in the pool and nil otherwise.
func (pool *LegacyPool) get(hash common.Hash) *types.Transaction {
	return pool.all.Get(hash)
}

// Has returns an indicator whether txpool has a transaction cached with the
// given hash.
func (pool *LegacyPool) Has(hash common.Hash) bool {
	return pool.all.Get(hash) != nil
}

// removeTx removes a single transaction from the queue, moving all subsequent
// transactions back to the future queue.
//
// In unreserve is false, the account will not be relinquished to the main txpool
// even if there are no more references to it. This is used to handle a race when
// a tx being added, and it evicts a previously scheduled tx from the same account,
// which could lead to a premature release of the lock.
//
// Returns the number of transactions removed from the pending queue.
func (pool *LegacyPool) removeTx(hash common.Hash, outofbound bool, unreserve bool) int {
	// Fetch the transaction we wish to delete
	tx := pool.all.Get(hash)
	if tx == nil {
		return 0
	}
	addr, _ := types.Sender(pool.signer, tx) // already validated during insertion

	// If after deletion there are no more transactions belonging to this account,
	// relinquish the address reservation. It's a bit convoluted do this, via a
	// defer, but it's safer vs. the many return pathways.
	if unreserve {
		defer func() {
			var (
				_, hasPending = pool.pending[addr]
				_, hasQueued  = pool.queue[addr]
			)
			if !hasPending && !hasQueued {
				pool.reserve(addr, false)
			}
		}()
	}
	// Remove it from the list of known transactions
	pool.all.Remove(hash)
	if outofbound {
		pool.priced.Removed(1)
	}
	if pool.locals.contains(addr) {
		localGauge.Dec(1)
	}
	// Remove the transaction from the pending lists and reset the account nonce
	if pending := pool.pending[addr]; pending != nil {
		if removed, invalids := pending.Remove(tx); removed {
			// If no more pending transactions are left, remove the list
			if pending.Empty() {
				delete(pool.pending, addr)
			}
			// Postpone any invalidated transactions
			for _, tx := range invalids {
				// Internal shuffle shouldn't touch the lookup set.
				pool.enqueueTx(tx.Hash(), tx, false, false)
			}
			// Update the account nonce if needed
			pool.pendingNonces.setIfLower(addr, tx.Nonce())
			// Reduce the pending counter
			pendingGauge.Dec(int64(1 + len(invalids)))
			return 1 + len(invalids)
		}
	}
	// Transaction is in the future queue
	if future := pool.queue[addr]; future != nil {
		if removed, _ := future.Remove(tx); removed {
			// Reduce the queued counter
			queuedGauge.Dec(1)
		}
		if future.Empty() {
			delete(pool.queue, addr)
			delete(pool.beats, addr)
		}
	}
	return 0
}

// requestReset requests a pool reset to the new head block.
// The returned channel is closed when the reset has occurred.
func (pool *LegacyPool) requestReset(oldHead *types.Header, newHead *types.Header) chan struct{} {
	select {
	case pool.reqResetCh <- &txpoolResetRequest{oldHead, newHead}:
		return <-pool.reorgDoneCh
	case <-pool.reorgShutdownCh:
		return pool.reorgShutdownCh
	}
}

// requestPromoteExecutables requests transaction promotion checks for the given addresses.
// The returned channel is closed when the promotion checks have occurred.
func (pool *LegacyPool) requestPromoteExecutables(set *accountSet) chan struct{} {
	select {
	case pool.reqPromoteCh <- set:
		return <-pool.reorgDoneCh
	case <-pool.reorgShutdownCh:
		return pool.reorgShutdownCh
	}
}

// queueTxEvent enqueues a transaction event to be sent in the next reorg run.
func (pool *LegacyPool) queueTxEvent(tx *types.Transaction) {
	select {
	case pool.queueTxEventCh <- tx:
	case <-pool.reorgShutdownCh:
	}
}

// scheduleReorgLoop schedules runs of reset and promoteExecutables. Code above should not
// call those methods directly, but request them being run using requestReset and
// requestPromoteExecutables instead.
func (pool *LegacyPool) scheduleReorgLoop() {
	defer pool.wg.Done()

	var (
		curDone       chan struct{} // non-nil while runReorg is active
		nextDone      = make(chan struct{})
		launchNextRun bool
		reset         *txpoolResetRequest
		dirtyAccounts *accountSet
		queuedEvents  = make(map[common.Address]*sortedMap)
	)
	for {
		// Launch next background reorg if needed
		if curDone == nil && launchNextRun {
			// Run the background reorg and announcements
			go pool.runReorg(nextDone, reset, dirtyAccounts, queuedEvents)

			// Prepare everything for the next round of reorg
			curDone, nextDone = nextDone, make(chan struct{})
			launchNextRun = false

			reset, dirtyAccounts = nil, nil
			queuedEvents = make(map[common.Address]*sortedMap)
		}

		select {
		case req := <-pool.reqResetCh:
			// Reset request: update head if request is already pending.
			if reset == nil {
				reset = req
			} else {
				reset.newHead = req.newHead
			}
			launchNextRun = true
			pool.reorgDoneCh <- nextDone

		case req := <-pool.reqPromoteCh:
			// Promote request: update address set if request is already pending.
			if dirtyAccounts == nil {
				dirtyAccounts = req
			} else {
				dirtyAccounts.merge(req)
			}
			launchNextRun = true
			pool.reorgDoneCh <- nextDone

		case tx := <-pool.queueTxEventCh:
			// Queue up the event, but don't schedule a reorg. It's up to the caller to
			// request one later if they want the events sent.
			addr, _ := types.Sender(pool.signer, tx)
			if _, ok := queuedEvents[addr]; !ok {
				queuedEvents[addr] = newSortedMap()
			}
			queuedEvents[addr].Put(tx)

		case <-curDone:
			curDone = nil

		case <-pool.reorgShutdownCh:
			// Wait for current run to finish.
			if curDone != nil {
				<-curDone
			}
			close(nextDone)
			return
		}
	}
}

// runReorg runs reset and promoteExecutables on behalf of scheduleReorgLoop.
func (pool *LegacyPool) runReorg(done chan struct{}, reset *txpoolResetRequest, dirtyAccounts *accountSet, events map[common.Address]*sortedMap) {
	defer func(t0 time.Time) {
		reorgDurationTimer.Update(time.Since(t0))
	}(time.Now())
	defer close(done)

	var promoteAddrs []common.Address
	if dirtyAccounts != nil && reset == nil {
		// Only dirty accounts need to be promoted, unless we're resetting.
		// For resets, all addresses in the tx queue will be promoted and
		// the flatten operation can be avoided.
		promoteAddrs = dirtyAccounts.flatten()
	}
	pool.mu.Lock()
	if reset != nil {
		// Reset from the old head to the new, rescheduling any reorged transactions
		pool.reset(reset.oldHead, reset.newHead)

		// Nonces were reset, discard any events that became stale
		for addr := range events {
			events[addr].Forward(pool.pendingNonces.get(addr))
			if events[addr].Len() == 0 {
				delete(events, addr)
			}
		}
		// Reset needs promote for all addresses
		promoteAddrs = make([]common.Address, 0, len(pool.queue))
		for addr := range pool.queue {
			promoteAddrs = append(promoteAddrs, addr)
		}
	}
	// Check for pending transactions for every account that sent new ones
	promoted := pool.promoteExecutables(promoteAddrs)

	// If a new block appeared, validate the pool of pending transactions. This will
	// remove any transaction that has been included in the block or was invalidated
	// because of another transaction (e.g. higher gas price).
	if reset != nil {
		pool.demoteUnexecutables()
		if reset.newHead != nil {
			if pool.chainconfig.IsLondon(new(big.Int).Add(reset.newHead.Number, big.NewInt(1))) {
				pendingBaseFee := eip1559.CalcBaseFee(pool.chainconfig, reset.newHead)
				pool.priced.SetBaseFee(pendingBaseFee)
			} else {
				pool.priced.Reheap()
			}
		}
		// Update all accounts to the latest known pending nonce
		nonces := make(map[common.Address]uint64, len(pool.pending))
		for addr, list := range pool.pending {
			highestPending := list.LastElement()
			nonces[addr] = highestPending.Nonce() + 1
		}
		pool.pendingNonces.setAll(nonces)
	}
	// Ensure pool.queue and pool.pending sizes stay within the configured limits.
	pool.truncatePending()
	pool.truncateQueue()

	dropBetweenReorgHistogram.Update(int64(pool.changesSinceReorg))
	pool.changesSinceReorg = 0 // Reset change counter
	pool.mu.Unlock()

	// Notify subsystems for newly added transactions
	for _, tx := range promoted {
		addr, _ := types.Sender(pool.signer, tx)
		if _, ok := events[addr]; !ok {
			events[addr] = newSortedMap()
		}
		events[addr].Put(tx)
	}
	if len(events) > 0 {
		var txs []*types.Transaction
		for _, set := range events {
			for _, tx := range set.Flatten() {
				if !pool.IsPrivateTxHash(tx.Hash()) {
					txs = append(txs, tx)
				}
			}
		}
		pool.txFeed.Send(core.NewTxsEvent{Txs: txs})
	}
}

// reset retrieves the current state of the blockchain and ensures the content
// of the transaction pool is valid with regard to the chain state.
func (pool *LegacyPool) reset(oldHead, newHead *types.Header) {
	// If we're reorging an old state, reinject all dropped transactions
	var reinject types.Transactions

	if oldHead != nil && oldHead.Hash() != newHead.ParentHash {
		// If the reorg is too deep, avoid doing it (will happen during fast sync)
		oldNum := oldHead.Number.Uint64()
		newNum := newHead.Number.Uint64()

		if depth := uint64(math.Abs(float64(oldNum) - float64(newNum))); depth > 64 {
			log.Debug("Skipping deep transaction reorg", "depth", depth)
		} else {
			// Reorg seems shallow enough to pull in all transactions into memory
			var (
				rem = pool.chain.GetBlock(oldHead.Hash(), oldHead.Number.Uint64())
				add = pool.chain.GetBlock(newHead.Hash(), newHead.Number.Uint64())
			)
			if rem == nil {
				// This can happen if a setHead is performed, where we simply discard the old
				// head from the chain.
				// If that is the case, we don't have the lost transactions anymore, and
				// there's nothing to add
				if newNum >= oldNum {
					// If we reorged to a same or higher number, then it's not a case of setHead
					log.Warn("Transaction pool reset with missing old head",
						"old", oldHead.Hash(), "oldnum", oldNum, "new", newHead.Hash(), "newnum", newNum)
					return
				}
				// If the reorg ended up on a lower number, it's indicative of setHead being the cause
				log.Debug("Skipping transaction reset caused by setHead",
					"old", oldHead.Hash(), "oldnum", oldNum, "new", newHead.Hash(), "newnum", newNum)
				// We still need to update the current state s.th. the lost transactions can be readded by the user
			} else {
				if add == nil {
					// if the new head is nil, it means that something happened between
					// the firing of newhead-event and _now_: most likely a
					// reorg caused by sync-reversion or explicit sethead back to an
					// earlier block.
					log.Warn("Transaction pool reset with missing new head", "number", newHead.Number, "hash", newHead.Hash())
					return
				}
				var discarded, included types.Transactions
				for rem.NumberU64() > add.NumberU64() {
					discarded = append(discarded, rem.Transactions()...)
					if rem = pool.chain.GetBlock(rem.ParentHash(), rem.NumberU64()-1); rem == nil {
						log.Error("Unrooted old chain seen by tx pool", "block", oldHead.Number, "hash", oldHead.Hash())
						return
					}
				}
				for add.NumberU64() > rem.NumberU64() {
					included = append(included, add.Transactions()...)
					if add = pool.chain.GetBlock(add.ParentHash(), add.NumberU64()-1); add == nil {
						log.Error("Unrooted new chain seen by tx pool", "block", newHead.Number, "hash", newHead.Hash())
						return
					}
				}
				for rem.Hash() != add.Hash() {
					discarded = append(discarded, rem.Transactions()...)
					if rem = pool.chain.GetBlock(rem.ParentHash(), rem.NumberU64()-1); rem == nil {
						log.Error("Unrooted old chain seen by tx pool", "block", oldHead.Number, "hash", oldHead.Hash())
						return
					}
					included = append(included, add.Transactions()...)
					if add = pool.chain.GetBlock(add.ParentHash(), add.NumberU64()-1); add == nil {
						log.Error("Unrooted new chain seen by tx pool", "block", newHead.Number, "hash", newHead.Hash())
						return
					}
				}
				lost := make([]*types.Transaction, 0, len(discarded))
				for _, tx := range types.TxDifference(discarded, included) {
					if pool.Filter(tx) {
						lost = append(lost, tx)
					}
				}
				reinject = lost
			}
		}
	}
	// Initialize the internal state to the current head
	if newHead == nil {
		newHead = pool.chain.CurrentBlock() // Special case during testing
	}
	statedb, err := pool.chain.StateAt(newHead.Root)
	if err != nil {
		log.Error("Failed to reset txpool state", "err", err)
		return
	}
	pool.currentHead.Store(newHead)
	pool.currentState = statedb
	pool.pendingNonces = newNoncer(statedb)

	// Inject any transactions discarded due to reorgs
	log.Debug("Reinjecting stale transactions", "count", len(reinject))
	core.SenderCacher.Recover(pool.signer, reinject)
	pool.addTxsLocked(reinject, false)
}

// promoteExecutables moves transactions that have become processable from the
// future queue to the set of pending transactions. During this process, all
// invalidated transactions (low nonce, low balance) are deleted.
func (pool *LegacyPool) promoteExecutables(accounts []common.Address) []*types.Transaction {
	// Track the promoted transactions to broadcast them at once
	var promoted []*types.Transaction

	// Iterate over all accounts and promote any executable transactions
	gasLimit := pool.currentHead.Load().GasLimit
	for _, addr := range accounts {
		list := pool.queue[addr]
		if list == nil {
			continue // Just in case someone calls with a non existing account
		}
		// Drop all transactions that are deemed too old (low nonce)
		forwards := list.Forward(pool.currentState.GetNonce(addr))
		for _, tx := range forwards {
			hash := tx.Hash()
			pool.all.Remove(hash)
		}
		log.Trace("Removed old queued transactions", "count", len(forwards))
		// Drop all transactions that are too costly (low balance or out of gas)
		drops, _ := list.Filter(pool.currentState.GetBalance(addr), gasLimit)
		for _, tx := range drops {
			hash := tx.Hash()
			pool.all.Remove(hash)
		}
		log.Trace("Removed unpayable queued transactions", "count", len(drops))
		queuedNofundsMeter.Mark(int64(len(drops)))

		// Gather all executable transactions and promote them
		readies := list.Ready(pool.pendingNonces.get(addr))
		for _, tx := range readies {
			hash := tx.Hash()
			if pool.promoteTx(addr, hash, tx) {
				promoted = append(promoted, tx)
			}
		}
		log.Trace("Promoted queued transactions", "count", len(promoted))
		queuedGauge.Dec(int64(len(readies)))

		// Drop all transactions over the allowed limit
		var caps types.Transactions
		if !pool.locals.contains(addr) {
			caps = list.Cap(int(pool.config.AccountQueue))
			for _, tx := range caps {
				hash := tx.Hash()
				pool.all.Remove(hash)
				log.Trace("Removed cap-exceeding queued transaction", "hash", hash)
			}
			queuedRateLimitMeter.Mark(int64(len(caps)))
		}
		// Mark all the items dropped as removed
		pool.priced.Removed(len(forwards) + len(drops) + len(caps))
		queuedGauge.Dec(int64(len(forwards) + len(drops) + len(caps)))
		if pool.locals.contains(addr) {
			localGauge.Dec(int64(len(forwards) + len(drops) + len(caps)))
		}
		// Delete the entire queue entry if it became empty.
		if list.Empty() {
			delete(pool.queue, addr)
			delete(pool.beats, addr)
			if _, ok := pool.pending[addr]; !ok {
				pool.reserve(addr, false)
			}
		}
	}
	return promoted
}

// truncatePending removes transactions from the pending queue if the pool is above the
// pending limit. The algorithm tries to reduce transaction counts by an approximately
// equal number for all for accounts with many pending transactions.
func (pool *LegacyPool) truncatePending() {
	pending := uint64(0)
	for _, list := range pool.pending {
		pending += uint64(list.Len())
	}
	if pending <= pool.config.GlobalSlots {
		return
	}

	pendingBeforeCap := pending
	// Assemble a spam order to penalize large transactors first
	spammers := prque.New[int64, common.Address](nil)
	for addr, list := range pool.pending {
		// Only evict transactions from high rollers
		if !pool.locals.contains(addr) && uint64(list.Len()) > pool.config.AccountSlots {
			spammers.Push(addr, int64(list.Len()))
		}
	}
	// Gradually drop transactions from offenders
	offenders := []common.Address{}
	for pending > pool.config.GlobalSlots && !spammers.Empty() {
		// Retrieve the next offender if not local address
		offender, _ := spammers.Pop()
		offenders = append(offenders, offender)

		// Equalize balances until all the same or below threshold
		if len(offenders) > 1 {
			// Calculate the equalization threshold for all current offenders
			threshold := pool.pending[offender].Len()

			// Iteratively reduce all offenders until below limit or threshold reached
			for pending > pool.config.GlobalSlots && pool.pending[offenders[len(offenders)-2]].Len() > threshold {
				for i := 0; i < len(offenders)-1; i++ {
					list := pool.pending[offenders[i]]

					caps := list.Cap(list.Len() - 1)
					for _, tx := range caps {
						// Drop the transaction from the global pools too
						hash := tx.Hash()
						pool.all.Remove(hash)

						// Update the account nonce to the dropped transaction
						pool.pendingNonces.setIfLower(offenders[i], tx.Nonce())
						log.Trace("Removed fairness-exceeding pending transaction", "hash", hash)
					}
					pool.priced.Removed(len(caps))
					pendingGauge.Dec(int64(len(caps)))
					if pool.locals.contains(offenders[i]) {
						localGauge.Dec(int64(len(caps)))
					}
					pending--
				}
			}
		}
	}

	// If still above threshold, reduce to limit or min allowance
	if pending > pool.config.GlobalSlots && len(offenders) > 0 {
		for pending > pool.config.GlobalSlots && uint64(pool.pending[offenders[len(offenders)-1]].Len()) > pool.config.AccountSlots {
			for _, addr := range offenders {
				list := pool.pending[addr]

				caps := list.Cap(list.Len() - 1)
				for _, tx := range caps {
					// Drop the transaction from the global pools too
					hash := tx.Hash()
					pool.all.Remove(hash)

					// Update the account nonce to the dropped transaction
					pool.pendingNonces.setIfLower(addr, tx.Nonce())
					log.Trace("Removed fairness-exceeding pending transaction", "hash", hash)
				}
				pool.priced.Removed(len(caps))
				pendingGauge.Dec(int64(len(caps)))
				if pool.locals.contains(addr) {
					localGauge.Dec(int64(len(caps)))
				}
				pending--
			}
		}
	}
	pendingRateLimitMeter.Mark(int64(pendingBeforeCap - pending))
}

// truncateQueue drops the oldest transactions in the queue if the pool is above the global queue limit.
func (pool *LegacyPool) truncateQueue() {
	queued := uint64(0)
	for _, list := range pool.queue {
		queued += uint64(list.Len())
	}
	if queued <= pool.config.GlobalQueue {
		return
	}

	// Sort all accounts with queued transactions by heartbeat
	addresses := make(addressesByHeartbeat, 0, len(pool.queue))
	for addr := range pool.queue {
		if !pool.locals.contains(addr) { // don't drop locals
			addresses = append(addresses, addressByHeartbeat{addr, pool.beats[addr]})
		}
	}
	sort.Sort(sort.Reverse(addresses))

	// Drop transactions until the total is below the limit or only locals remain
	for drop := queued - pool.config.GlobalQueue; drop > 0 && len(addresses) > 0; {
		addr := addresses[len(addresses)-1]
		list := pool.queue[addr.address]

		addresses = addresses[:len(addresses)-1]

		// Drop all transactions if they are less than the overflow
		if size := uint64(list.Len()); size <= drop {
			for _, tx := range list.Flatten() {
				pool.removeTx(tx.Hash(), true, true)
			}
			drop -= size
			queuedRateLimitMeter.Mark(int64(size))
			continue
		}
		// Otherwise drop only last few transactions
		txs := list.Flatten()
		for i := len(txs) - 1; i >= 0 && drop > 0; i-- {
			pool.removeTx(txs[i].Hash(), true, true)
			drop--
			queuedRateLimitMeter.Mark(1)
		}
	}
}

// demoteUnexecutables removes invalid and processed transactions from the pools
// executable/pending queue and any subsequent transactions that become unexecutable
// are moved back into the future queue.
//
// Note: transactions are not marked as removed in the priced list because re-heaping
// is always explicitly triggered by SetBaseFee and it would be unnecessary and wasteful
// to trigger a re-heap is this function
func (pool *LegacyPool) demoteUnexecutables() {
	// Iterate over all accounts and demote any non-executable transactions
	gasLimit := pool.currentHead.Load().GasLimit
	for addr, list := range pool.pending {
		nonce := pool.currentState.GetNonce(addr)

		// Drop all transactions that are deemed too old (low nonce)
		olds := list.Forward(nonce)
		for _, tx := range olds {
			hash := tx.Hash()
			pool.all.Remove(hash)
			pool.privateTxs.Remove(hash)
			log.Trace("Removed old pending transaction", "hash", hash)
		}
		// Drop all transactions that are too costly (low balance or out of gas), and queue any invalids back for later
		drops, invalids := list.Filter(pool.currentState.GetBalance(addr), gasLimit)
		for _, tx := range drops {
			hash := tx.Hash()
			log.Trace("Removed unpayable pending transaction", "hash", hash)
			pool.all.Remove(hash)
		}
		pendingNofundsMeter.Mark(int64(len(drops)))

		for _, tx := range invalids {
			hash := tx.Hash()
			log.Trace("Demoting pending transaction", "hash", hash)

			// Internal shuffle shouldn't touch the lookup set.
			pool.enqueueTx(hash, tx, false, false)
		}
		pendingGauge.Dec(int64(len(olds) + len(drops) + len(invalids)))
		if pool.locals.contains(addr) {
			localGauge.Dec(int64(len(olds) + len(drops) + len(invalids)))
		}
		// If there's a gap in front, alert (should never happen) and postpone all transactions
		if list.Len() > 0 && list.txs.Get(nonce) == nil {
			gapped := list.Cap(0)
			for _, tx := range gapped {
				hash := tx.Hash()
				log.Error("Demoting invalidated transaction", "hash", hash)

				// Internal shuffle shouldn't touch the lookup set.
				pool.enqueueTx(hash, tx, false, false)
			}
			pendingGauge.Dec(int64(len(gapped)))
		}
		// Delete the entire pending entry if it became empty.
		if list.Empty() {
			delete(pool.pending, addr)
			if _, ok := pool.queue[addr]; !ok {
				pool.reserve(addr, false)
			}
		}
	}
}

// addressByHeartbeat is an account address tagged with its last activity timestamp.
type addressByHeartbeat struct {
	address   common.Address
	heartbeat time.Time
}

type addressesByHeartbeat []addressByHeartbeat

func (a addressesByHeartbeat) Len() int           { return len(a) }
func (a addressesByHeartbeat) Less(i, j int) bool { return a[i].heartbeat.Before(a[j].heartbeat) }
func (a addressesByHeartbeat) Swap(i, j int)      { a[i], a[j] = a[j], a[i] }

// accountSet is simply a set of addresses to check for existence, and a signer
// capable of deriving addresses from transactions.
type accountSet struct {
	accounts map[common.Address]struct{}
	signer   types.Signer
	cache    *[]common.Address
}

// newAccountSet creates a new address set with an associated signer for sender
// derivations.
func newAccountSet(signer types.Signer, addrs ...common.Address) *accountSet {
	as := &accountSet{
		accounts: make(map[common.Address]struct{}, len(addrs)),
		signer:   signer,
	}
	for _, addr := range addrs {
		as.add(addr)
	}
	return as
}

// contains checks if a given address is contained within the set.
func (as *accountSet) contains(addr common.Address) bool {
	_, exist := as.accounts[addr]
	return exist
}

// containsTx checks if the sender of a given tx is within the set. If the sender
// cannot be derived, this method returns false.
func (as *accountSet) containsTx(tx *types.Transaction) bool {
	if addr, err := types.Sender(as.signer, tx); err == nil {
		return as.contains(addr)
	}
	return false
}

// add inserts a new address into the set to track.
func (as *accountSet) add(addr common.Address) {
	as.accounts[addr] = struct{}{}
	as.cache = nil
}

// addTx adds the sender of tx into the set.
func (as *accountSet) addTx(tx *types.Transaction) {
	if addr, err := types.Sender(as.signer, tx); err == nil {
		as.add(addr)
	}
}

// flatten returns the list of addresses within this set, also caching it for later
// reuse. The returned slice should not be changed!
func (as *accountSet) flatten() []common.Address {
	if as.cache == nil {
		accounts := make([]common.Address, 0, len(as.accounts))
		for account := range as.accounts {
			accounts = append(accounts, account)
		}
		as.cache = &accounts
	}
	return *as.cache
}

// merge adds all addresses from the 'other' set into 'as'.
func (as *accountSet) merge(other *accountSet) {
	for addr := range other.accounts {
		as.accounts[addr] = struct{}{}
	}
	as.cache = nil
}

// lookup is used internally by LegacyPool to track transactions while allowing
// lookup without mutex contention.
//
// Note, although this type is properly protected against concurrent access, it
// is **not** a type that should ever be mutated or even exposed outside of the
// transaction pool, since its internal state is tightly coupled with the pools
// internal mechanisms. The sole purpose of the type is to permit out-of-bound
// peeking into the pool in LegacyPool.Get without having to acquire the widely scoped
// LegacyPool.mu mutex.
//
// This lookup set combines the notion of "local transactions", which is useful
// to build upper-level structure.
type lookup struct {
	slots   int
	lock    sync.RWMutex
	locals  map[common.Hash]*types.Transaction
	remotes map[common.Hash]*types.Transaction
}

// newLookup returns a new lookup structure.
func newLookup() *lookup {
	return &lookup{
		locals:  make(map[common.Hash]*types.Transaction),
		remotes: make(map[common.Hash]*types.Transaction),
	}
}

// Range calls f on each key and value present in the map. The callback passed
// should return the indicator whether the iteration needs to be continued.
// Callers need to specify which set (or both) to be iterated.
func (t *lookup) Range(f func(hash common.Hash, tx *types.Transaction, local bool) bool, local bool, remote bool) {
	t.lock.RLock()
	defer t.lock.RUnlock()

	if local {
		for key, value := range t.locals {
			if !f(key, value, true) {
				return
			}
		}
	}
	if remote {
		for key, value := range t.remotes {
			if !f(key, value, false) {
				return
			}
		}
	}
}

// Get returns a transaction if it exists in the lookup, or nil if not found.
func (t *lookup) Get(hash common.Hash) *types.Transaction {
	t.lock.RLock()
	defer t.lock.RUnlock()

	if tx := t.locals[hash]; tx != nil {
		return tx
	}
	return t.remotes[hash]
}

// GetLocal returns a transaction if it exists in the lookup, or nil if not found.
func (t *lookup) GetLocal(hash common.Hash) *types.Transaction {
	t.lock.RLock()
	defer t.lock.RUnlock()

	return t.locals[hash]
}

// GetRemote returns a transaction if it exists in the lookup, or nil if not found.
func (t *lookup) GetRemote(hash common.Hash) *types.Transaction {
	t.lock.RLock()
	defer t.lock.RUnlock()

	return t.remotes[hash]
}

// Count returns the current number of transactions in the lookup.
func (t *lookup) Count() int {
	t.lock.RLock()
	defer t.lock.RUnlock()

	return len(t.locals) + len(t.remotes)
}

// LocalCount returns the current number of local transactions in the lookup.
func (t *lookup) LocalCount() int {
	t.lock.RLock()
	defer t.lock.RUnlock()

	return len(t.locals)
}

// RemoteCount returns the current number of remote transactions in the lookup.
func (t *lookup) RemoteCount() int {
	t.lock.RLock()
	defer t.lock.RUnlock()

	return len(t.remotes)
}

// Slots returns the current number of slots used in the lookup.
func (t *lookup) Slots() int {
	t.lock.RLock()
	defer t.lock.RUnlock()

	return t.slots
}

// Add adds a transaction to the lookup.
func (t *lookup) Add(tx *types.Transaction, local bool) {
	t.lock.Lock()
	defer t.lock.Unlock()

	t.slots += numSlots(tx)
	slotsGauge.Update(int64(t.slots))

	if local {
		t.locals[tx.Hash()] = tx
	} else {
		t.remotes[tx.Hash()] = tx
	}
}

// Remove removes a transaction from the lookup.
func (t *lookup) Remove(hash common.Hash) {
	t.lock.Lock()
	defer t.lock.Unlock()

	tx, ok := t.locals[hash]
	if !ok {
		tx, ok = t.remotes[hash]
	}
	if !ok {
		log.Error("No transaction found to be deleted", "hash", hash)
		return
	}
	t.slots -= numSlots(tx)
	slotsGauge.Update(int64(t.slots))

	delete(t.locals, hash)
	delete(t.remotes, hash)
}

// RemoteToLocals migrates the transactions belongs to the given locals to locals
// set. The assumption is held the locals set is thread-safe to be used.
func (t *lookup) RemoteToLocals(locals *accountSet) int {
	t.lock.Lock()
	defer t.lock.Unlock()

	var migrated int
	for hash, tx := range t.remotes {
		if locals.containsTx(tx) {
			t.locals[hash] = tx
			delete(t.remotes, hash)
			migrated += 1
		}
	}
	return migrated
}

// RemotesBelowTip finds all remote transactions below the given tip threshold.
func (t *lookup) RemotesBelowTip(threshold *big.Int) types.Transactions {
	found := make(types.Transactions, 0, 128)
	t.Range(func(hash common.Hash, tx *types.Transaction, local bool) bool {
		if tx.GasTipCapIntCmp(threshold) < 0 {
			found = append(found, tx)
		}
		return true
	}, false, true) // Only iterate remotes
	return found
}

// numSlots calculates the number of slots needed for a single transaction.
func numSlots(tx *types.Transaction) int {
	return int((tx.Size() + txSlotSize - 1) / txSlotSize)
}

type timestampedTxHashSet struct {
	lock       sync.RWMutex
	timestamps map[common.Hash]time.Time
	ttl        time.Duration
}

func newExpiringTxHashSet(ttl time.Duration) *timestampedTxHashSet {
	s := &timestampedTxHashSet{
		timestamps: make(map[common.Hash]time.Time),
		ttl:        ttl,
	}

	return s
}

func (s *timestampedTxHashSet) Add(hash common.Hash) {
	s.lock.Lock()
	defer s.lock.Unlock()

	_, ok := s.timestamps[hash]
	if !ok {
		s.timestamps[hash] = time.Now().Add(s.ttl)
	}
}

func (s *timestampedTxHashSet) Contains(hash common.Hash) bool {
	s.lock.RLock()
	defer s.lock.RUnlock()
	_, ok := s.timestamps[hash]
	return ok
}

func (s *timestampedTxHashSet) Remove(hash common.Hash) {
	s.lock.Lock()
	defer s.lock.Unlock()

	_, ok := s.timestamps[hash]
	if ok {
		delete(s.timestamps, hash)
	}
}

func (s *timestampedTxHashSet) prune() {
	s.lock.Lock()
	defer s.lock.Unlock()

	now := time.Now()
	for hash, ts := range s.timestamps {
		if ts.Before(now) {
			delete(s.timestamps, hash)
		}
	}
}<|MERGE_RESOLUTION|>--- conflicted
+++ resolved
@@ -1076,33 +1076,13 @@
 	return true
 }
 
-<<<<<<< HEAD
-// Add enqueues a batch of transactions into the pool if they are valid. Depending
-// on the local flag, full pricing contraints will or will not be applied.
-//
-// If sync is set, the method will block until all internal maintenance related
-// to the add is finished. Only use this during tests for determinism!
-func (pool *LegacyPool) Add(txs []*txpool.Transaction, local bool, sync bool, private bool) []error {
-	unwrapped := make([]*types.Transaction, len(txs))
-	for i, tx := range txs {
-		unwrapped[i] = tx.Tx
-	}
-	return pool.addTxs(unwrapped, local, sync, private)
-}
-
-=======
->>>>>>> 7371b381
 // addLocals enqueues a batch of transactions into the pool if they are valid, marking the
 // senders as a local ones, ensuring they go around the local pricing constraints.
 //
 // This method is used to add transactions from the RPC API and performs synchronous pool
 // reorganization and event propagation.
 func (pool *LegacyPool) addLocals(txs []*types.Transaction) []error {
-<<<<<<< HEAD
-	return pool.addTxs(txs, !pool.config.NoLocals, true, false)
-=======
-	return pool.Add(txs, !pool.config.NoLocals, true)
->>>>>>> 7371b381
+	return pool.Add(txs, !pool.config.NoLocals, true, false)
 }
 
 // addLocal enqueues a single local transaction into the pool if it is valid. This is
@@ -1118,11 +1098,7 @@
 // This method is used to add transactions from the p2p network and does not wait for pool
 // reorganization and internal event propagation.
 func (pool *LegacyPool) addRemotes(txs []*types.Transaction) []error {
-<<<<<<< HEAD
-	return pool.addTxs(txs, false, false, false)
-=======
-	return pool.Add(txs, false, false)
->>>>>>> 7371b381
+	return pool.Add(txs, false, false, false)
 }
 
 // addRemote enqueues a single transaction into the pool if it is valid. This is a convenience
@@ -1134,23 +1110,12 @@
 
 // addRemotesSync is like addRemotes, but waits for pool reorganization. Tests use this method.
 func (pool *LegacyPool) addRemotesSync(txs []*types.Transaction) []error {
-<<<<<<< HEAD
-	return pool.addTxs(txs, false, true, false)
-=======
-	return pool.Add(txs, false, true)
->>>>>>> 7371b381
+	return pool.Add(txs, false, true, false)
 }
 
 // This is like addRemotes with a single transaction, but waits for pool reorganization. Tests use this method.
 func (pool *LegacyPool) addRemoteSync(tx *types.Transaction) error {
-<<<<<<< HEAD
-	return pool.addTxs([]*types.Transaction{tx}, false, true, false)[0]
-}
-
-// addTxs attempts to queue a batch of transactions if they are valid.
-func (pool *LegacyPool) addTxs(txs []*types.Transaction, local, sync bool, private bool) []error {
-=======
-	return pool.Add([]*types.Transaction{tx}, false, true)[0]
+	return pool.Add([]*types.Transaction{tx}, false, true, false)[0]
 }
 
 // Add enqueues a batch of transactions into the pool if they are valid. Depending
@@ -1158,8 +1123,7 @@
 //
 // If sync is set, the method will block until all internal maintenance related
 // to the add is finished. Only use this during tests for determinism!
-func (pool *LegacyPool) Add(txs []*types.Transaction, local, sync bool) []error {
->>>>>>> 7371b381
+func (pool *LegacyPool) Add(txs []*types.Transaction, local, sync bool, private bool) []error {
 	// Filter out known ones without obtaining the pool lock or recovering signatures
 	var (
 		errs = make([]error, len(txs))
