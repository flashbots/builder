{
    "mev_type": "full",
    "participants": [
        {
            "el_client_type": "nethermind",
            "el_client_image": "nethermind/nethermind:1.21.0",
            "el_client_log_level": "",
            "cl_client_type": "lighthouse",
            "cl_client_log_level": "",
            "cl_client_image": "sigp/lighthouse:v4.5.0",
            "el_extra_params": [],
            "beacon_extra_params": [
                "--always-prefer-builder-payload",
                "--disable-peer-scoring"
            ]
        },
        {
            "el_client_type": "REPLACE_WITH_BUILDER",
            "el_client_image": "ethpandaops/flashbots-builder:main-45e865e",
            "el_client_log_level": "",
            "cl_client_type": "lighthouse",
            "cl_client_image": "sigp/lighthouse:v4.5.0",
            "cl_client_log_level": "",
            "beacon_extra_params": [
                "--always-prepare-payload",
                "--prepare-payload-lookahead",
                "12000",
                "--disable-peer-scoring"
            ],
            "el_extra_params": [
                "--builder",
                "--builder.remote_relay_endpoint=http://mev-relay-api:9062",
                "--builder.beacon_endpoints=http://cl-2-lighthouse-geth:4000",
                "--builder.bellatrix_fork_version=0x30000038",
                "--builder.genesis_fork_version=0x10000038",
                "--builder.genesis_validators_root=GENESIS_VALIDATORS_ROOT_PLACEHOLDER",
                "--miner.extradata=The_Dev_version_of_builder",
                "--builder.algotype=greedy",
                "--metrics.builder",
                "--metrics.expensive"
            ],
            "validator_count": 0,
            "el_extra_env_vars": {
                "BUILDER_TX_SIGNING_KEY": "0xef5177cd0b6b21c87db5a0bf35d4084a8a57a9d6a064f86d51ac85f2b873a4e2"
            }
        }
    ],
    "network_params": {
        "capella_fork_epoch": 1,
        "seconds_per_slot": 12
    },
    "mev_params": {
        "mev_flood_seconds_per_bundle": 13,
<<<<<<< HEAD
        "launch_custom_flood": true,
        "mev_flood_extra_args": [
            "--txsPerBundle=100"
=======
        "mev_flood_extra_args": [
            "--txsPerBundle=250"
>>>>>>> a110e8ba
        ],
        "mev_flood_image": "flashbots/mev-flood:0.0.9",
        "mev_relay_image": "flashbots/mev-boost-relay:0.27",
        "mev_boost_image": "flashbots/mev-boost:1.6",
        "mev_builder_image": "flashbots/builder:latest",
        "mev_builder_extra_args": [
            "--metrics.expensive"
        ]
    },
    "additional_services": [
        "tx_spammer",
        "blob_spammer",
        "custom_flood",
        "beacon_metrics_gazer",
        "dora",
        "prometheus_grafana"
    ],
    "tx_spammer_params": {
        "tx_spammer_extra_args": [
<<<<<<< HEAD
            "--txcount=100"
        ]
    },
=======
            "--txcount=250"
        ]
    },
    "custom_flood_params": {
        "interval_between_transactions": 0.05
    },
>>>>>>> a110e8ba
    "grafana_additional_dashboards": [
        "github.com/flashbots/builder-startup-script/data/grafana"
    ]
}<|MERGE_RESOLUTION|>--- conflicted
+++ resolved
@@ -51,14 +51,8 @@
     },
     "mev_params": {
         "mev_flood_seconds_per_bundle": 13,
-<<<<<<< HEAD
-        "launch_custom_flood": true,
-        "mev_flood_extra_args": [
-            "--txsPerBundle=100"
-=======
         "mev_flood_extra_args": [
             "--txsPerBundle=250"
->>>>>>> a110e8ba
         ],
         "mev_flood_image": "flashbots/mev-flood:0.0.9",
         "mev_relay_image": "flashbots/mev-boost-relay:0.27",
@@ -78,18 +72,12 @@
     ],
     "tx_spammer_params": {
         "tx_spammer_extra_args": [
-<<<<<<< HEAD
-            "--txcount=100"
-        ]
-    },
-=======
             "--txcount=250"
         ]
     },
     "custom_flood_params": {
         "interval_between_transactions": 0.05
     },
->>>>>>> a110e8ba
     "grafana_additional_dashboards": [
         "github.com/flashbots/builder-startup-script/data/grafana"
     ]
