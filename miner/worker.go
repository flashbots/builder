// Copyright 2015 The go-ethereum Authors
// This file is part of the go-ethereum library.
//
// The go-ethereum library is free software: you can redistribute it and/or modify
// it under the terms of the GNU Lesser General Public License as published by
// the Free Software Foundation, either version 3 of the License, or
// (at your option) any later version.
//
// The go-ethereum library is distributed in the hope that it will be useful,
// but WITHOUT ANY WARRANTY; without even the implied warranty of
// MERCHANTABILITY or FITNESS FOR A PARTICULAR PURPOSE. See the
// GNU Lesser General Public License for more details.
//
// You should have received a copy of the GNU Lesser General Public License
// along with the go-ethereum library. If not, see <http://www.gnu.org/licenses/>.

package miner

import (
	"errors"
	"fmt"
	"math/big"

	"sort"
	"sync"
	"sync/atomic"
	"time"

	mapset "github.com/deckarep/golang-set/v2"
	"github.com/ethereum/go-ethereum/common"
	"github.com/ethereum/go-ethereum/consensus"
	"github.com/ethereum/go-ethereum/consensus/misc"
	"github.com/ethereum/go-ethereum/core"
	"github.com/ethereum/go-ethereum/core/state"
	"github.com/ethereum/go-ethereum/core/types"
	"github.com/ethereum/go-ethereum/crypto"
	"github.com/ethereum/go-ethereum/eth/tracers/logger"
	"github.com/ethereum/go-ethereum/event"
	"github.com/ethereum/go-ethereum/log"
	"github.com/ethereum/go-ethereum/metrics"
	"github.com/ethereum/go-ethereum/params"
	"github.com/ethereum/go-ethereum/trie"
)

const (
	// resultQueueSize is the size of channel listening to sealing result.
	resultQueueSize = 20

	// txChanSize is the size of channel listening to NewTxsEvent.
	// The number is referenced from the size of tx pool.
	txChanSize = 4096

	// chainHeadChanSize is the size of channel listening to ChainHeadEvent.
	chainHeadChanSize = 10

	// chainSideChanSize is the size of channel listening to ChainSideEvent.
	chainSideChanSize = 10

	// resubmitAdjustChanSize is the size of resubmitting interval adjustment channel.
	resubmitAdjustChanSize = 10

	// sealingLogAtDepth is the number of confirmations before logging successful sealing.
	sealingLogAtDepth = 7

	// minRecommitInterval is the minimal time interval to recreate the sealing block with
	// any newly arrived transactions.
	minRecommitInterval = 1 * time.Second

	// maxRecommitInterval is the maximum time interval to recreate the sealing block with
	// any newly arrived transactions.
	maxRecommitInterval = 15 * time.Second

	// intervalAdjustRatio is the impact a single interval adjustment has on sealing work
	// resubmitting interval.
	intervalAdjustRatio = 0.1

	// intervalAdjustBias is applied during the new resubmit interval calculation in favor of
	// increasing upper limit or decreasing lower limit so that the limit can be reachable.
	intervalAdjustBias = 200 * 1000.0 * 1000.0

	// staleThreshold is the maximum depth of the acceptable stale block.
	staleThreshold = 7
)

var (
	errCouldNotApplyTransaction   = errors.New("could not apply transaction")
	errBlockInterruptedByNewHead  = errors.New("new head arrived while building block")
	errBlockInterruptedByRecommit = errors.New("recommit interrupt while building block")
	errBlocklistViolation         = errors.New("blocklist violation")
	errBlockInterruptedByTimeout  = errors.New("timeout while building block")
)

// environment is the worker's current environment and holds all
// information of the sealing block generation.
type environment struct {
	signer types.Signer

	state     *state.StateDB          // apply state changes here
	ancestors mapset.Set[common.Hash] // ancestor set (used for checking uncle parent validity)
	family    mapset.Set[common.Hash] // family set (used for checking uncle invalidity)
	tcount    int                     // tx count in cycle
	gasPool   *core.GasPool           // available gas used to pack transactions
	coinbase  common.Address
	profit    *big.Int

	header   *types.Header
	txs      []*types.Transaction
	receipts []*types.Receipt
	uncles   map[common.Hash]*types.Header
}

// copy creates a deep copy of environment.
func (env *environment) copy() *environment {
	cpy := &environment{
		signer:    env.signer,
		state:     env.state.Copy(),
		ancestors: env.ancestors.Clone(),
		family:    env.family.Clone(),
		tcount:    env.tcount,
		coinbase:  env.coinbase,
		profit:    new(big.Int).Set(env.profit),
		header:    types.CopyHeader(env.header),
		receipts:  copyReceipts(env.receipts),
	}
	if env.gasPool != nil {
		gasPool := *env.gasPool
		cpy.gasPool = &gasPool
	}
	// The content of txs and uncles are immutable, unnecessary
	// to do the expensive deep copy for them.
	cpy.txs = make([]*types.Transaction, len(env.txs))
	copy(cpy.txs, env.txs)
	cpy.uncles = make(map[common.Hash]*types.Header)
	for hash, uncle := range env.uncles {
		cpy.uncles[hash] = uncle
	}
	return cpy
}

// unclelist returns the contained uncles as the list format.
func (env *environment) unclelist() []*types.Header {
	var uncles []*types.Header
	for _, uncle := range env.uncles {
		uncles = append(uncles, uncle)
	}
	return uncles
}

// discard terminates the background prefetcher go-routine. It should
// always be called for all created environment instances otherwise
// the go-routine leak can happen.
func (env *environment) discard() {
	if env.state == nil {
		return
	}
	env.state.StopPrefetcher()
}

// task contains all information for consensus engine sealing and result submitting.
type task struct {
	receipts  []*types.Receipt
	state     *state.StateDB
	block     *types.Block
	createdAt time.Time

	profit      *big.Int
	isFlashbots bool
	worker      int
}

const (
	commitInterruptNone int32 = iota
	commitInterruptNewHead
	commitInterruptResubmit
	commitInterruptTimeout
)

// newWorkReq represents a request for new sealing work submitting with relative interrupt notifier.
type newWorkReq struct {
	interrupt *atomic.Int32
	noempty   bool
	timestamp int64
}

// newPayloadResult represents a result struct corresponds to payload generation.
type newPayloadResult struct {
	err   error
	block *types.Block
	fees  *big.Int
}

// getWorkReq represents a request for getting a new sealing work with provided parameters.
type getWorkReq struct {
	params *generateParams
	result chan *newPayloadResult // non-blocking channel
}

// intervalAdjust represents a resubmitting interval adjustment.
type intervalAdjust struct {
	ratio float64
	inc   bool
}

// worker is the main object which takes care of submitting new work to consensus engine
// and gathering the sealing result.
type worker struct {
	config      *Config
	chainConfig *params.ChainConfig
	engine      consensus.Engine
	eth         Backend
	chain       *core.BlockChain
	blockList   map[common.Address]struct{}

	// Feeds
	pendingLogsFeed event.Feed

	// Subscriptions
	mux          *event.TypeMux
	txsCh        chan core.NewTxsEvent
	txsSub       event.Subscription
	chainHeadCh  chan core.ChainHeadEvent
	chainHeadSub event.Subscription
	chainSideCh  chan core.ChainSideEvent
	chainSideSub event.Subscription

	// Channels
	newWorkCh          chan *newWorkReq
	getWorkCh          chan *getWorkReq
	taskCh             chan *task
	resultCh           chan *types.Block
	startCh            chan struct{}
	exitCh             chan struct{}
	resubmitIntervalCh chan time.Duration
	resubmitAdjustCh   chan *intervalAdjust

	wg sync.WaitGroup

	current      *environment                 // An environment for current running cycle.
	localUncles  map[common.Hash]*types.Block // A set of side blocks generated locally as the possible uncle blocks.
	remoteUncles map[common.Hash]*types.Block // A set of side blocks as the possible uncle blocks.
	unconfirmed  *unconfirmedBlocks           // A set of locally mined blocks pending canonicalness confirmations.

	mu       sync.RWMutex // The lock used to protect the coinbase and extra fields
	coinbase common.Address
	extra    []byte

	pendingMu    sync.RWMutex
	pendingTasks map[common.Hash]*task

	snapshotMu       sync.RWMutex // The lock used to protect the snapshots below
	snapshotBlock    *types.Block
	snapshotReceipts types.Receipts
	snapshotState    *state.StateDB

	// atomic status counters
	running atomic.Bool  // The indicator whether the consensus engine is running or not.
	newTxs  atomic.Int32 // New arrival transaction count since last sealing work submitting.

	// noempty is the flag used to control whether the feature of pre-seal empty
	// block is enabled. The default value is false(pre-seal is enabled by default).
	// But in some special scenario the consensus engine will seal blocks instantaneously,
	// in this case this feature will add all empty blocks into canonical chain
	// non-stop and no real transaction will be included.
	noempty atomic.Bool

	// newpayloadTimeout is the maximum timeout allowance for creating payload.
	// The default value is 2 seconds but node operator can set it to arbitrary
	// large value. A large timeout allowance may cause Geth to fail creating
	// a non-empty payload within the specified time and eventually miss the slot
	// in case there are some computation expensive transactions in txpool.
	newpayloadTimeout time.Duration

	// recommit is the time interval to re-create sealing work or to re-build
	// payload in proof-of-stake stage.
	recommit time.Duration

	// External functions
	isLocalBlock func(header *types.Header) bool // Function used to determine whether the specified block is mined by local miner.

	flashbots *flashbotsData

	// Test hooks
	newTaskHook  func(*task)                        // Method to call upon receiving a new sealing task.
	skipSealHook func(*task) bool                   // Method to decide whether skipping the sealing.
	fullTaskHook func()                             // Method to call before pushing the full sealing task.
	resubmitHook func(time.Duration, time.Duration) // Method to call upon updating resubmitting interval.
}

func newWorker(config *Config, chainConfig *params.ChainConfig, engine consensus.Engine, eth Backend, mux *event.TypeMux, isLocalBlock func(header *types.Header) bool, init bool, flashbots *flashbotsData) *worker {
	var builderCoinbase common.Address
	if config.BuilderTxSigningKey == nil {
		log.Error("Builder tx signing key is not set")
		builderCoinbase = config.Etherbase
	} else {
		builderCoinbase = crypto.PubkeyToAddress(config.BuilderTxSigningKey.PublicKey)
	}

	log.Info("new worker", "builderCoinbase", builderCoinbase.String())
	exitCh := make(chan struct{})
	taskCh := make(chan *task)
	if flashbots.algoType == ALGO_MEV_GETH {
		if flashbots.isFlashbots {
			// publish to the flashbots queue
			taskCh = flashbots.queue
		} else {
			// read from the flashbots queue
			go func() {
				for {
					select {
					case flashbotsTask := <-flashbots.queue:
						select {
						case taskCh <- flashbotsTask:
						case <-exitCh:
							return
						}
					case <-exitCh:
						return
					}
				}
			}()
		}
	}

	blockList := make(map[common.Address]struct{})
	for _, address := range config.Blocklist {
		blockList[address] = struct{}{}
	}

	worker := &worker{
		config:             config,
		chainConfig:        chainConfig,
		engine:             engine,
		eth:                eth,
		chain:              eth.BlockChain(),
		blockList:          blockList,
		mux:                mux,
		isLocalBlock:       isLocalBlock,
		localUncles:        make(map[common.Hash]*types.Block),
		remoteUncles:       make(map[common.Hash]*types.Block),
		unconfirmed:        newUnconfirmedBlocks(eth.BlockChain(), sealingLogAtDepth),
		extra:              config.ExtraData,
		pendingTasks:       make(map[common.Hash]*task),
		txsCh:              make(chan core.NewTxsEvent, txChanSize),
		chainHeadCh:        make(chan core.ChainHeadEvent, chainHeadChanSize),
		chainSideCh:        make(chan core.ChainSideEvent, chainSideChanSize),
		newWorkCh:          make(chan *newWorkReq, 1),
		getWorkCh:          make(chan *getWorkReq),
		taskCh:             taskCh,
		resultCh:           make(chan *types.Block, resultQueueSize),
		startCh:            make(chan struct{}, 1),
		exitCh:             exitCh,
		resubmitIntervalCh: make(chan time.Duration),
		resubmitAdjustCh:   make(chan *intervalAdjust, resubmitAdjustChanSize),
		coinbase:           builderCoinbase,
		flashbots:          flashbots,
	}

	// Subscribe NewTxsEvent for tx pool
	worker.txsSub = eth.TxPool().SubscribeNewTxsEvent(worker.txsCh)
	// Subscribe events for blockchain
	worker.chainHeadSub = eth.BlockChain().SubscribeChainHeadEvent(worker.chainHeadCh)
	worker.chainSideSub = eth.BlockChain().SubscribeChainSideEvent(worker.chainSideCh)

	// Sanitize recommit interval if the user-specified one is too short.
	recommit := worker.config.Recommit
	if recommit < minRecommitInterval {
		log.Warn("Sanitizing miner recommit interval", "provided", recommit, "updated", minRecommitInterval)
		recommit = minRecommitInterval
	}
	worker.recommit = recommit

	// Sanitize the timeout config for creating payload.
	newpayloadTimeout := worker.config.NewPayloadTimeout
	if newpayloadTimeout == 0 {
		log.Warn("Sanitizing new payload timeout to default", "provided", newpayloadTimeout, "updated", DefaultConfig.NewPayloadTimeout)
		newpayloadTimeout = DefaultConfig.NewPayloadTimeout
	}
	if newpayloadTimeout < time.Millisecond*100 {
		log.Warn("Low payload timeout may cause high amount of non-full blocks", "provided", newpayloadTimeout, "default", DefaultConfig.NewPayloadTimeout)
	}
	worker.newpayloadTimeout = newpayloadTimeout

	worker.wg.Add(2)
	go worker.mainLoop()
	go worker.newWorkLoop(recommit)
	if flashbots.algoType != ALGO_MEV_GETH || !flashbots.isFlashbots {
		// only mine if not flashbots
		worker.wg.Add(2)
		go worker.resultLoop()
		go worker.taskLoop()
	}

	// Submit first work to initialize pending state.
	if init {
		worker.startCh <- struct{}{}
	}
	return worker
}

// setEtherbase sets the etherbase used to initialize the block coinbase field.
func (w *worker) setEtherbase(addr common.Address) {
	w.mu.Lock()
	defer w.mu.Unlock()
	w.coinbase = addr
}

// etherbase retrieves the configured etherbase address.
func (w *worker) etherbase() common.Address {
	w.mu.RLock()
	defer w.mu.RUnlock()
	return w.coinbase
}

func (w *worker) setGasCeil(ceil uint64) {
	w.mu.Lock()
	defer w.mu.Unlock()
	w.config.GasCeil = ceil
}

// setExtra sets the content used to initialize the block extra field.
func (w *worker) setExtra(extra []byte) {
	w.mu.Lock()
	defer w.mu.Unlock()
	w.extra = extra
}

// setRecommitInterval updates the interval for miner sealing work recommitting.
func (w *worker) setRecommitInterval(interval time.Duration) {
	select {
	case w.resubmitIntervalCh <- interval:
	case <-w.exitCh:
	}
}

// disablePreseal disables pre-sealing feature
func (w *worker) disablePreseal() {
	w.noempty.Store(true)
}

// enablePreseal enables pre-sealing feature
func (w *worker) enablePreseal() {
	w.noempty.Store(false)
}

// pending returns the pending state and corresponding block.
func (w *worker) pending() (*types.Block, *state.StateDB) {
	// return a snapshot to avoid contention on currentMu mutex
	w.snapshotMu.RLock()
	defer w.snapshotMu.RUnlock()
	if w.snapshotState == nil {
		return nil, nil
	}
	return w.snapshotBlock, w.snapshotState.Copy()
}

// pendingBlock returns pending block.
func (w *worker) pendingBlock() *types.Block {
	// return a snapshot to avoid contention on currentMu mutex
	w.snapshotMu.RLock()
	defer w.snapshotMu.RUnlock()
	return w.snapshotBlock
}

// pendingBlockAndReceipts returns pending block and corresponding receipts.
func (w *worker) pendingBlockAndReceipts() (*types.Block, types.Receipts) {
	// return a snapshot to avoid contention on currentMu mutex
	w.snapshotMu.RLock()
	defer w.snapshotMu.RUnlock()
	return w.snapshotBlock, w.snapshotReceipts
}

// start sets the running status as 1 and triggers new work submitting.
func (w *worker) start() {
	w.running.Store(true)
	w.startCh <- struct{}{}
}

// stop sets the running status as 0.
func (w *worker) stop() {
	w.running.Store(false)
}

// isRunning returns an indicator whether worker is running or not.
func (w *worker) isRunning() bool {
	return w.running.Load()
}

// close terminates all background threads maintained by the worker.
// Note the worker does not support being closed multiple times.
func (w *worker) close() {
	w.running.Store(false)
	close(w.exitCh)
	w.wg.Wait()
}

// recalcRecommit recalculates the resubmitting interval upon feedback.
func recalcRecommit(minRecommit, prev time.Duration, target float64, inc bool) time.Duration {
	var (
		prevF = float64(prev.Nanoseconds())
		next  float64
	)
	if inc {
		next = prevF*(1-intervalAdjustRatio) + intervalAdjustRatio*(target+intervalAdjustBias)
		max := float64(maxRecommitInterval.Nanoseconds())
		if next > max {
			next = max
		}
	} else {
		next = prevF*(1-intervalAdjustRatio) + intervalAdjustRatio*(target-intervalAdjustBias)
		min := float64(minRecommit.Nanoseconds())
		if next < min {
			next = min
		}
	}
	return time.Duration(int64(next))
}

// newWorkLoop is a standalone goroutine to submit new sealing work upon received events.
func (w *worker) newWorkLoop(recommit time.Duration) {
	defer w.wg.Done()
	var (
<<<<<<< HEAD
		runningInterrupt *atomic.Int32 // Running task interrupt
		queuedInterrupt  *atomic.Int32 // Queued task interrupt
		minRecommit      = recommit    // minimal resubmit interval specified by user.
		timestamp        int64         // timestamp for each round of sealing.
=======
		runningInterrupt *int32     // Running task interrupt
		queuedInterrupt  *int32     // Queued task interrupt
		minRecommit      = recommit // minimal resubmit interval specified by user.
		timestamp        int64      // timestamp for each round of sealing.
>>>>>>> 1d09dbd8
	)

	timer := time.NewTimer(0)
	defer timer.Stop()
	<-timer.C // discard the initial tick

	// commit aborts in-flight transaction execution with highest seen signal and resubmits a new one
	commit := func(noempty bool, s int32) {
		select {
		case <-w.exitCh:
			return
		case queuedRequest := <-w.newWorkCh:
			// Previously queued request wasn't started yet, update the request and resubmit
			queuedRequest.noempty = queuedRequest.noempty || noempty
			queuedRequest.timestamp = timestamp
			w.newWorkCh <- queuedRequest // guaranteed to be nonblocking
		default:
			// Previously queued request has already started, cycle interrupt pointer and submit new work
			runningInterrupt = queuedInterrupt
<<<<<<< HEAD
			queuedInterrupt = new(atomic.Int32)
=======
			queuedInterrupt = new(int32)
>>>>>>> 1d09dbd8

			w.newWorkCh <- &newWorkReq{interrupt: queuedInterrupt, noempty: noempty, timestamp: timestamp} // guaranteed to be nonblocking
		}

<<<<<<< HEAD
		if runningInterrupt != nil && s > runningInterrupt.Load() {
			runningInterrupt.Store(s)
=======
		if runningInterrupt != nil && s > atomic.LoadInt32(runningInterrupt) {
			atomic.StoreInt32(runningInterrupt, s)
>>>>>>> 1d09dbd8
		}

		timer.Reset(recommit)
		w.newTxs.Store(0)
	}
	// clearPending cleans the stale pending tasks.
	clearPending := func(number uint64) {
		w.pendingMu.Lock()
		for h, t := range w.pendingTasks {
			if t.block.NumberU64()+staleThreshold <= number {
				delete(w.pendingTasks, h)
			}
		}
		w.pendingMu.Unlock()
	}

	for {
		select {
		case <-w.startCh:
			clearPending(w.chain.CurrentBlock().Number.Uint64())
			timestamp = time.Now().Unix()
			commit(false, commitInterruptNewHead)

		case head := <-w.chainHeadCh:
			clearPending(head.Block.NumberU64())
			timestamp = time.Now().Unix()
			commit(false, commitInterruptNewHead)

		case <-timer.C:
			// If sealing is running resubmit a new work cycle periodically to pull in
			// higher priced transactions. Disable this overhead for pending blocks.
			if w.isRunning() && (w.chainConfig.Clique == nil || w.chainConfig.Clique.Period > 0) {
				// flashbots: disable this because there can be new bundles
				// Short circuit if no new transaction arrives.
				//if atomic.LoadInt32(&w.newTxs) == 0 {
				//	timer.Reset(recommit)
				//	continue
				//}
				commit(true, commitInterruptResubmit)
			}

		case interval := <-w.resubmitIntervalCh:
			// Adjust resubmit interval explicitly by user.
			if interval < minRecommitInterval {
				log.Warn("Sanitizing miner recommit interval", "provided", interval, "updated", minRecommitInterval)
				interval = minRecommitInterval
			}
			log.Info("Miner recommit interval update", "from", minRecommit, "to", interval)
			minRecommit, recommit = interval, interval

			if w.resubmitHook != nil {
				w.resubmitHook(minRecommit, recommit)
			}

		case adjust := <-w.resubmitAdjustCh:
			// Adjust resubmit interval by feedback.
			if adjust.inc {
				before := recommit
				target := float64(recommit.Nanoseconds()) / adjust.ratio
				recommit = recalcRecommit(minRecommit, recommit, target, true)
				log.Trace("Increase miner recommit interval", "from", before, "to", recommit)
			} else {
				before := recommit
				recommit = recalcRecommit(minRecommit, recommit, float64(minRecommit.Nanoseconds()), false)
				log.Trace("Decrease miner recommit interval", "from", before, "to", recommit)
			}

			if w.resubmitHook != nil {
				w.resubmitHook(minRecommit, recommit)
			}

		case <-w.exitCh:
			return
		}
	}
}

// mainLoop is responsible for generating and submitting sealing work based on
// the received event. It can support two modes: automatically generate task and
// submit it or return task according to given parameters for various proposes.
func (w *worker) mainLoop() {
	defer w.wg.Done()
	defer w.txsSub.Unsubscribe()
	defer w.chainHeadSub.Unsubscribe()
	defer w.chainSideSub.Unsubscribe()
	defer func() {
		if w.current != nil {
			w.current.discard()
		}
	}()

	cleanTicker := time.NewTicker(time.Second * 10)
	defer cleanTicker.Stop()

	for {
		select {
		case req := <-w.newWorkCh:
			// Don't start if the work has already been interrupted
<<<<<<< HEAD
			if req.interrupt == nil || req.interrupt.Load() == commitInterruptNone {
=======
			if req.interrupt == nil || atomic.LoadInt32(req.interrupt) == commitInterruptNone {
>>>>>>> 1d09dbd8
				w.commitWork(req.interrupt, req.noempty, req.timestamp)
			}

		case req := <-w.getWorkCh:
			go func() {
				block, fees, err := w.generateWork(req.params)
				req.result <- &newPayloadResult{
					err:   err,
					block: block,
					fees:  fees,
				}
			}()
		case ev := <-w.chainSideCh:
			// Short circuit for duplicate side blocks
			if _, exist := w.localUncles[ev.Block.Hash()]; exist {
				continue
			}
			if _, exist := w.remoteUncles[ev.Block.Hash()]; exist {
				continue
			}
			// Add side block to possible uncle block set depending on the author.
			if w.isLocalBlock != nil && w.isLocalBlock(ev.Block.Header()) {
				w.localUncles[ev.Block.Hash()] = ev.Block
			} else {
				w.remoteUncles[ev.Block.Hash()] = ev.Block
			}
			// If our sealing block contains less than 2 uncle blocks,
			// add the new uncle block if valid and regenerate a new
			// sealing block for higher profit.
			if w.isRunning() && w.current != nil && len(w.current.uncles) < 2 {
				start := time.Now()
				if err := w.commitUncle(w.current, ev.Block.Header()); err == nil {
					w.commit(w.current.copy(), nil, true, start)
				}
			}

		case <-cleanTicker.C:
			chainHead := w.chain.CurrentBlock()
			for hash, uncle := range w.localUncles {
				if uncle.NumberU64()+staleThreshold <= chainHead.Number.Uint64() {
					delete(w.localUncles, hash)
				}
			}
			for hash, uncle := range w.remoteUncles {
				if uncle.NumberU64()+staleThreshold <= chainHead.Number.Uint64() {
					delete(w.remoteUncles, hash)
				}
			}

		case ev := <-w.txsCh:
			// Apply transactions to the pending state if we're not sealing
			//
			// Note all transactions received may not be continuous with transactions
			// already included in the current sealing block. These transactions will
			// be automatically eliminated.
			if !w.isRunning() && w.current != nil {
				// If block is already full, abort
				if gp := w.current.gasPool; gp != nil && gp.Gas() < params.TxGas {
					continue
				}
				txs := make(map[common.Address]types.Transactions, len(ev.Txs))
				for _, tx := range ev.Txs {
					acc, _ := types.Sender(w.current.signer, tx)
					txs[acc] = append(txs[acc], tx)
				}
				txset := types.NewTransactionsByPriceAndNonce(w.current.signer, txs, nil, nil, w.current.header.BaseFee)
				tcount := w.current.tcount
				w.commitTransactions(w.current, txset, nil)

				// Only update the snapshot if any new transactions were added
				// to the pending block
				if tcount != w.current.tcount {
					w.updateSnapshot(w.current)
				}
			} else {
				// Special case, if the consensus engine is 0 period clique(dev mode),
				// submit sealing work here since all empty submission will be rejected
				// by clique. Of course the advance sealing(empty submission) is disabled.
				if w.chainConfig.Clique != nil && w.chainConfig.Clique.Period == 0 {
					w.commitWork(nil, true, time.Now().Unix())
				}
			}
			w.newTxs.Add(int32(len(ev.Txs)))

		// System stopped
		case <-w.exitCh:
			return
		case <-w.txsSub.Err():
			return
		case <-w.chainHeadSub.Err():
			return
		case <-w.chainSideSub.Err():
			return
		}
	}
}

// taskLoop is a standalone goroutine to fetch sealing task from the generator and
// push them to consensus engine.
func (w *worker) taskLoop() {
	defer w.wg.Done()
	var (
		stopCh chan struct{}
		prev   common.Hash

		prevParentHash common.Hash
		prevProfit     *big.Int
	)

	// interrupt aborts the in-flight sealing task.
	interrupt := func() {
		if stopCh != nil {
			close(stopCh)
			stopCh = nil
		}
	}
	for {
		select {
		case task := <-w.taskCh:
			if w.newTaskHook != nil {
				w.newTaskHook(task)
			}
			// Reject duplicate sealing work due to resubmitting.
			sealHash := w.engine.SealHash(task.block.Header())
			if sealHash == prev {
				continue
			}

			taskParentHash := task.block.Header().ParentHash
			// reject new tasks which don't profit
			if taskParentHash == prevParentHash &&
				prevProfit != nil && task.profit.Cmp(prevProfit) < 0 {
				continue
			}
			prevParentHash = taskParentHash
			prevProfit = task.profit

			// Interrupt previous sealing operation
			interrupt()
			stopCh, prev = make(chan struct{}), sealHash
			log.Info("Proposed miner block", "blockNumber", task.block.Number(), "profit", ethIntToFloat(prevProfit), "isFlashbots", task.isFlashbots, "sealhash", sealHash, "parentHash", prevParentHash, "worker", task.worker)
			if w.skipSealHook != nil && w.skipSealHook(task) {
				continue
			}
			w.pendingMu.Lock()
			w.pendingTasks[sealHash] = task
			w.pendingMu.Unlock()

			if err := w.engine.Seal(w.chain, task.block, task.profit, w.resultCh, stopCh); err != nil {
				log.Warn("Block sealing failed", "err", err)
				w.pendingMu.Lock()
				delete(w.pendingTasks, sealHash)
				w.pendingMu.Unlock()
			}
		case <-w.exitCh:
			interrupt()
			return
		}
	}
}

// resultLoop is a standalone goroutine to handle sealing result submitting
// and flush relative data to the database.
func (w *worker) resultLoop() {
	defer w.wg.Done()
	for {
		select {
		case block := <-w.resultCh:
			// Short circuit when receiving empty result.
			if block == nil {
				continue
			}
			// Short circuit when receiving duplicate result caused by resubmitting.
			if w.chain.HasBlock(block.Hash(), block.NumberU64()) {
				continue
			}
			var (
				sealhash = w.engine.SealHash(block.Header())
				hash     = block.Hash()
			)
			w.pendingMu.RLock()
			task, exist := w.pendingTasks[sealhash]
			w.pendingMu.RUnlock()
			if !exist {
				log.Error("Block found but no relative pending task", "number", block.Number(), "sealhash", sealhash, "hash", hash)
				continue
			}
			// Different block could share same sealhash, deep copy here to prevent write-write conflict.
			var (
				receipts = make([]*types.Receipt, len(task.receipts))
				logs     []*types.Log
			)
			for i, taskReceipt := range task.receipts {
				receipt := new(types.Receipt)
				receipts[i] = receipt
				*receipt = *taskReceipt

				// add block location fields
				receipt.BlockHash = hash
				receipt.BlockNumber = block.Number()
				receipt.TransactionIndex = uint(i)

				// Update the block hash in all logs since it is now available and not when the
				// receipt/log of individual transactions were created.
				receipt.Logs = make([]*types.Log, len(taskReceipt.Logs))
				for i, taskLog := range taskReceipt.Logs {
					log := new(types.Log)
					receipt.Logs[i] = log
					*log = *taskLog
					log.BlockHash = hash
				}
				logs = append(logs, receipt.Logs...)
			}
			// Commit block and state to database.
			_, err := w.chain.WriteBlockAndSetHead(block, receipts, logs, task.state, true)
			if err != nil {
				log.Error("Failed writing block to chain", "err", err)
				continue
			}
			log.Info("Successfully sealed new block", "number", block.Number(), "sealhash", sealhash, "hash", hash,
				"elapsed", common.PrettyDuration(time.Since(task.createdAt)))

			// Broadcast the block and announce chain insertion event
			w.mux.Post(core.NewMinedBlockEvent{Block: block})

			// Insert the block into the set of pending ones to resultLoop for confirmations
			w.unconfirmed.Insert(block.NumberU64(), block.Hash())

		case <-w.exitCh:
			return
		}
	}
}

// makeEnv creates a new environment for the sealing block.
func (w *worker) makeEnv(parent *types.Header, header *types.Header, coinbase common.Address) (*environment, error) {
	// Retrieve the parent state to execute on top and start a prefetcher for
	// the miner to speed block sealing up a bit.
	state, err := w.chain.StateAt(parent.Root)
	if err != nil {
		return nil, err
	}
	state.StartPrefetcher("miner")

	// Note the passed coinbase may be different with header.Coinbase.
	env := &environment{
		signer:    types.MakeSigner(w.chainConfig, header.Number, header.Time),
		state:     state,
		coinbase:  coinbase,
		ancestors: mapset.NewSet[common.Hash](),
		family:    mapset.NewSet[common.Hash](),
		header:    header,
		uncles:    make(map[common.Hash]*types.Header),
		profit:    new(big.Int),
	}
	// when 08 is processed ancestors contain 07 (quick block)
	for _, ancestor := range w.chain.GetBlocksFromHash(parent.Hash(), 7) {
		for _, uncle := range ancestor.Uncles() {
			env.family.Add(uncle.Hash())
		}
		env.family.Add(ancestor.Hash())
		env.ancestors.Add(ancestor.Hash())
	}
	// Keep track of transactions which return errors so they can be removed
	env.tcount = 0
	env.gasPool = new(core.GasPool).AddGas(header.GasLimit)
	return env, nil
}

// commitUncle adds the given block to uncle block set, returns error if failed to add.
func (w *worker) commitUncle(env *environment, uncle *types.Header) error {
	if w.isTTDReached(env.header) {
		return errors.New("ignore uncle for beacon block")
	}
	hash := uncle.Hash()
	if _, exist := env.uncles[hash]; exist {
		return errors.New("uncle not unique")
	}
	if env.header.ParentHash == uncle.ParentHash {
		return errors.New("uncle is sibling")
	}
	if !env.ancestors.Contains(uncle.ParentHash) {
		return errors.New("uncle's parent unknown")
	}
	if env.family.Contains(hash) {
		return errors.New("uncle already included")
	}
	env.uncles[hash] = uncle
	return nil
}

// updateSnapshot updates pending snapshot block, receipts and state.
func (w *worker) updateSnapshot(env *environment) {
	w.snapshotMu.Lock()
	defer w.snapshotMu.Unlock()

	w.snapshotBlock = types.NewBlock(
		env.header,
		env.txs,
		env.unclelist(),
		env.receipts,
		trie.NewStackTrie(nil),
	)
	w.snapshotReceipts = copyReceipts(env.receipts)
	w.snapshotState = env.state.Copy()
}

func (w *worker) commitTransaction(env *environment, tx *types.Transaction) ([]*types.Log, error) {
	gasPool := *env.gasPool
	envGasUsed := env.header.GasUsed
	stateDB := env.state

	// It's important to copy then .SetTxContext() - don't reorder.
	stateDB.SetTxContext(tx.Hash(), env.tcount)

	snapshot := stateDB.Snapshot()

	gasPrice, err := tx.EffectiveGasTip(env.header.BaseFee)
<<<<<<< HEAD
	if err != nil {
		return nil, err
	}

	var tracer *logger.AccountTouchTracer
	var hook func() error
	config := *w.chain.GetVMConfig()
	if len(w.blockList) != 0 {
		tracer = logger.NewAccountTouchTracer()
		config.Tracer = tracer
		hook = func() error {
			for _, address := range tracer.TouchedAddresses() {
				if _, in := w.blockList[address]; in {
					return errBlocklistViolation
				}
			}
			return nil
		}
	}

	receipt, err := core.ApplyTransaction(w.chainConfig, w.chain, &env.coinbase, &gasPool, stateDB, env.header, tx, &envGasUsed, config, hook)
	if err != nil {
		stateDB.RevertToSnapshot(snapshot)
		return nil, err
	}

=======
	if err != nil {
		return nil, err
	}

	var tracer *logger.AccountTouchTracer
	var hook func() error
	config := *w.chain.GetVMConfig()
	if len(w.blockList) != 0 {
		tracer = logger.NewAccountTouchTracer()
		config.Tracer = tracer
		config.Debug = true
		hook = func() error {
			for _, address := range tracer.TouchedAddresses() {
				if _, in := w.blockList[address]; in {
					return errBlocklistViolation
				}
			}
			return nil
		}
	}

	receipt, err := core.ApplyTransaction(w.chainConfig, w.chain, &env.coinbase, &gasPool, stateDB, env.header, tx, &envGasUsed, config, hook)
	if err != nil {
		stateDB.RevertToSnapshot(snapshot)
		return nil, err
	}

>>>>>>> 1d09dbd8
	*env.gasPool = gasPool
	env.header.GasUsed = envGasUsed
	env.state = stateDB

	env.txs = append(env.txs, tx)
	env.receipts = append(env.receipts, receipt)

	gasUsed := new(big.Int).SetUint64(receipt.GasUsed)
	env.profit.Add(env.profit, gasUsed.Mul(gasUsed, gasPrice))

	return receipt.Logs, nil
}

<<<<<<< HEAD
func (w *worker) commitBundle(env *environment, txs types.Transactions, interrupt *atomic.Int32) error {
=======
func (w *worker) commitBundle(env *environment, txs types.Transactions, interrupt *int32) error {
	gasLimit := env.header.GasLimit
	if env.gasPool == nil {
		env.gasPool = new(core.GasPool).AddGas(gasLimit)
	}

	var coalescedLogs []*types.Log

	for _, tx := range txs {
		// Check interruption signal and abort building if it's fired.
		if interrupt != nil {
			if signal := atomic.LoadInt32(interrupt); signal != commitInterruptNone {
				return signalToErr(signal)
			}
		}
		// If we don't have enough gas for any further transactions discard the block
		// since not all bundles of the were applied
		if env.gasPool.Gas() < params.TxGas {
			log.Trace("Not enough gas for further transactions", "have", env.gasPool, "want", params.TxGas)
			return errCouldNotApplyTransaction
		}

		// Error may be ignored here. The error has already been checked
		// during transaction acceptance is the transaction pool.
		//
		// We use the eip155 signer regardless of the current hf.
		from, _ := types.Sender(env.signer, tx)
		// Check whether the tx is replay protected. If we're not in the EIP155 hf
		// phase, start ignoring the sender until we do.
		if tx.Protected() && !w.chainConfig.IsEIP155(env.header.Number) {
			log.Trace("Ignoring reply protected transaction", "hash", tx.Hash(), "eip155", w.chainConfig.EIP155Block)
			return errCouldNotApplyTransaction
		}

		logs, err := w.commitTransaction(env, tx)
		switch {
		case errors.Is(err, core.ErrGasLimitReached):
			// Pop the current out-of-gas transaction without shifting in the next from the account
			log.Trace("Gas limit exceeded for current block", "sender", from)
			return errCouldNotApplyTransaction

		case errors.Is(err, core.ErrNonceTooLow):
			// New head notification data race between the transaction pool and miner, shift
			log.Trace("Skipping transaction with low nonce", "sender", from, "nonce", tx.Nonce())
			return errCouldNotApplyTransaction

		case errors.Is(err, core.ErrNonceTooHigh):
			// Reorg notification data race between the transaction pool and miner, skip account =
			log.Trace("Skipping account with hight nonce", "sender", from, "nonce", tx.Nonce())
			return errCouldNotApplyTransaction

		case errors.Is(err, nil):
			// Everything ok, collect the logs and shift in the next transaction from the same account
			coalescedLogs = append(coalescedLogs, logs...)
			env.tcount++
			continue

		case errors.Is(err, core.ErrTxTypeNotSupported):
			// Pop the unsupported transaction without shifting in the next from the account
			log.Trace("Skipping unsupported transaction type", "sender", from, "type", tx.Type())
			return errCouldNotApplyTransaction

		default:
			// Strange error, discard the transaction and get the next in line (note, the
			// nonce-too-high clause will prevent us from executing in vain).
			log.Debug("Transaction failed, account skipped", "hash", tx.Hash(), "err", err)
			return errCouldNotApplyTransaction
		}
	}

	if !w.isRunning() && len(coalescedLogs) > 0 {
		// We don't push the pendingLogsEvent while we are sealing. The reason is that
		// when we are sealing, the worker will regenerate a sealing block every 3 seconds.
		// In order to avoid pushing the repeated pendingLog, we disable the pending log pushing.

		// make a copy, the state caches the logs and these logs get "upgraded" from pending to mined
		// logs by filling in the block hash when the block was mined by the local miner. This can
		// cause a race condition if a log was "upgraded" before the PendingLogsEvent is processed.
		cpy := make([]*types.Log, len(coalescedLogs))
		for i, l := range coalescedLogs {
			cpy[i] = new(types.Log)
			*cpy[i] = *l
		}
		w.pendingLogsFeed.Send(cpy)
	}

	return nil
}

func (w *worker) commitTransactions(env *environment, txs *types.TransactionsByPriceAndNonce, interrupt *int32) error {
>>>>>>> 1d09dbd8
	gasLimit := env.header.GasLimit
	if env.gasPool == nil {
		env.gasPool = new(core.GasPool).AddGas(gasLimit)
	}

	var coalescedLogs []*types.Log

	for _, tx := range txs {
		// Check interruption signal and abort building if it's fired.
		if interrupt != nil {
			if signal := interrupt.Load(); signal != commitInterruptNone {
				return signalToErr(signal)
			}
		}
		// If we don't have enough gas for any further transactions discard the block
		// since not all bundles of the were applied
		if env.gasPool.Gas() < params.TxGas {
			log.Trace("Not enough gas for further transactions", "have", env.gasPool, "want", params.TxGas)
<<<<<<< HEAD
			return errCouldNotApplyTransaction
		}

=======
			break
		}
		// Retrieve the next transaction and abort if all done
		order := txs.Peek()
		if order == nil {
			break
		}
		tx := order.Tx()
		if tx == nil {
			continue
		}
>>>>>>> 1d09dbd8
		// Error may be ignored here. The error has already been checked
		// during transaction acceptance is the transaction pool.
		//
		// We use the eip155 signer regardless of the current hf.
		from, _ := types.Sender(env.signer, tx)
		// Check whether the tx is replay protected. If we're not in the EIP155 hf
		// phase, start ignoring the sender until we do.
		if tx.Protected() && !w.chainConfig.IsEIP155(env.header.Number) {
			log.Trace("Ignoring reply protected transaction", "hash", tx.Hash(), "eip155", w.chainConfig.EIP155Block)
			return errCouldNotApplyTransaction
		}

		logs, err := w.commitTransaction(env, tx)
		switch {
		case errors.Is(err, core.ErrGasLimitReached):
			// Pop the current out-of-gas transaction without shifting in the next from the account
			log.Trace("Gas limit exceeded for current block", "sender", from)
			return errCouldNotApplyTransaction

		case errors.Is(err, core.ErrNonceTooLow):
			// New head notification data race between the transaction pool and miner, shift
			log.Trace("Skipping transaction with low nonce", "sender", from, "nonce", tx.Nonce())
			return errCouldNotApplyTransaction

		case errors.Is(err, core.ErrNonceTooHigh):
			// Reorg notification data race between the transaction pool and miner, skip account =
			log.Trace("Skipping account with hight nonce", "sender", from, "nonce", tx.Nonce())
			return errCouldNotApplyTransaction

		case errors.Is(err, nil):
			// Everything ok, collect the logs and shift in the next transaction from the same account
			coalescedLogs = append(coalescedLogs, logs...)
			env.tcount++
			continue

		case errors.Is(err, core.ErrTxTypeNotSupported):
			// Pop the unsupported transaction without shifting in the next from the account
			log.Trace("Skipping unsupported transaction type", "sender", from, "type", tx.Type())
			return errCouldNotApplyTransaction

		default:
			// Strange error, discard the transaction and get the next in line (note, the
			// nonce-too-high clause will prevent us from executing in vain).
			log.Debug("Transaction failed, account skipped", "hash", tx.Hash(), "err", err)
			return errCouldNotApplyTransaction
		}
	}

	if !w.isRunning() && len(coalescedLogs) > 0 {
		// We don't push the pendingLogsEvent while we are sealing. The reason is that
		// when we are sealing, the worker will regenerate a sealing block every 3 seconds.
		// In order to avoid pushing the repeated pendingLog, we disable the pending log pushing.

		// make a copy, the state caches the logs and these logs get "upgraded" from pending to mined
		// logs by filling in the block hash when the block was mined by the local miner. This can
		// cause a race condition if a log was "upgraded" before the PendingLogsEvent is processed.
		cpy := make([]*types.Log, len(coalescedLogs))
		for i, l := range coalescedLogs {
			cpy[i] = new(types.Log)
			*cpy[i] = *l
		}
		w.pendingLogsFeed.Send(cpy)
	}

	return nil
}

func (w *worker) commitTransactions(env *environment, txs *types.TransactionsByPriceAndNonce, interrupt *atomic.Int32) error {
	gasLimit := env.header.GasLimit
	if env.gasPool == nil {
		env.gasPool = new(core.GasPool).AddGas(gasLimit)
	}
	var coalescedLogs []*types.Log

	for {
		// Check interruption signal and abort building if it's fired.
		if interrupt != nil {
			if signal := interrupt.Load(); signal != commitInterruptNone {
				return signalToErr(signal)
			}
		}
		// If we don't have enough gas for any further transactions then we're done.
		if env.gasPool.Gas() < params.TxGas {
			log.Trace("Not enough gas for further transactions", "have", env.gasPool, "want", params.TxGas)
			break
		}
		// Retrieve the next transaction and abort if all done
		order := txs.Peek()
		if order == nil {
			break
		}
		tx := order.Tx()
		if tx == nil {
			continue
		}
		// Error may be ignored here. The error has already been checked
		// during transaction acceptance is the transaction pool.
		from, _ := types.Sender(env.signer, tx)

		// Check whether the tx is replay protected. If we're not in the EIP155 hf
		// phase, start ignoring the sender until we do.
		if tx.Protected() && !w.chainConfig.IsEIP155(env.header.Number) {
			log.Trace("Ignoring reply protected transaction", "hash", tx.Hash(), "eip155", w.chainConfig.EIP155Block)

			txs.Pop()
			continue
		}

		logs, err := w.commitTransaction(env, tx)
		switch {
		case errors.Is(err, core.ErrNonceTooLow):
			// New head notification data race between the transaction pool and miner, shift
			log.Trace("Skipping transaction with low nonce", "sender", from, "nonce", tx.Nonce())
			txs.Shift()

		case errors.Is(err, nil):
			// Everything ok, collect the logs and shift in the next transaction from the same account
			coalescedLogs = append(coalescedLogs, logs...)
			env.tcount++
			txs.Shift()

		default:
			// Transaction is regarded as invalid, drop all consecutive transactions from
			// the same sender because of `nonce-too-high` clause.
			log.Debug("Transaction failed, account skipped", "hash", tx.Hash(), "err", err)
			txs.Pop()
		}
	}
	if !w.isRunning() && len(coalescedLogs) > 0 {
		// We don't push the pendingLogsEvent while we are sealing. The reason is that
		// when we are sealing, the worker will regenerate a sealing block every 3 seconds.
		// In order to avoid pushing the repeated pendingLog, we disable the pending log pushing.

		// make a copy, the state caches the logs and these logs get "upgraded" from pending to mined
		// logs by filling in the block hash when the block was mined by the local miner. This can
		// cause a race condition if a log was "upgraded" before the PendingLogsEvent is processed.
		cpy := make([]*types.Log, len(coalescedLogs))
		for i, l := range coalescedLogs {
			cpy[i] = new(types.Log)
			*cpy[i] = *l
		}
		w.pendingLogsFeed.Send(cpy)
	}
	return nil
}

// generateParams wraps various of settings for generating sealing task.
type generateParams struct {
	timestamp   uint64            // The timstamp for sealing task
	forceTime   bool              // Flag whether the given timestamp is immutable or not
	parentHash  common.Hash       // Parent block hash, empty means the latest chain head
	coinbase    common.Address    // The fee recipient address for including transaction
	gasLimit    uint64            // The validator's requested gas limit target
	random      common.Hash       // The randomness generated by beacon chain, empty before the merge
	withdrawals types.Withdrawals // List of withdrawals to include in block.
	noUncle     bool              // Flag whether the uncle block inclusion is allowed
	noTxs       bool              // Flag whether an empty block without any transaction is expected
	onBlock     BlockHookFn       // Callback to call for each produced block
}

func doPrepareHeader(genParams *generateParams, chain *core.BlockChain, config *Config, chainConfig *params.ChainConfig, extra []byte, engine consensus.Engine) (*types.Header, *types.Header, error) {
	// Find the parent block for sealing task
	parent := chain.CurrentBlock()
	if genParams.parentHash != (common.Hash{}) {
		block := chain.GetBlockByHash(genParams.parentHash)
		if block == nil {
			return nil, nil, fmt.Errorf("missing parent")
		}
		parent = block.Header()
	}

	// Sanity check the timestamp correctness, recap the timestamp
	// to parent+1 if the mutation is allowed.
	timestamp := genParams.timestamp
	if parent.Time >= timestamp {
		if genParams.forceTime {
			return nil, nil, fmt.Errorf("invalid timestamp, parent %d given %d", parent.Time, timestamp)
		}
		timestamp = parent.Time + 1
	}
	// Construct the sealing block header, set the extra field if it's allowed
	gasTarget := genParams.gasLimit
	if gasTarget == 0 {
		gasTarget = config.GasCeil
	}
	header := &types.Header{
		ParentHash: parent.Hash(),
		Number:     new(big.Int).Add(parent.Number, common.Big1),
		GasLimit:   core.CalcGasLimit(parent.GasLimit, gasTarget),
		Time:       timestamp,
		Coinbase:   genParams.coinbase,
	}
	if len(extra) != 0 {
		header.Extra = extra
	}

	// Set the randomness field from the beacon chain if it's available.
	if genParams.random != (common.Hash{}) {
		header.MixDigest = genParams.random
	}
	// Set baseFee and GasLimit if we are on an EIP-1559 chain
	if chainConfig.IsLondon(header.Number) {
		header.BaseFee = misc.CalcBaseFee(chainConfig, parent)
		if !chainConfig.IsLondon(parent.Number) {
			parentGasLimit := parent.GasLimit * chainConfig.ElasticityMultiplier()
			header.GasLimit = core.CalcGasLimit(parentGasLimit, gasTarget)
		}
	}
	// Run the consensus preparation with the default or customized consensus engine.
	if err := engine.Prepare(chain, header); err != nil {
		log.Error("Failed to prepare header for sealing", "err", err)
		return nil, nil, err
	}

	return header, parent, nil
}

// prepareWork constructs the sealing task according to the given parameters,
// either based on the last chain head or specified parent. In this function
// the pending transactions are not filled yet, only the empty task returned.
func (w *worker) prepareWork(genParams *generateParams) (*environment, error) {
	w.mu.RLock()
	defer w.mu.RUnlock()

	header, parent, err := doPrepareHeader(genParams, w.chain, w.config, w.chainConfig, w.extra, w.engine)
	if err != nil {
		return nil, err
	}
	// uncomment to enable dirty fix for clique coinbase for local builder
	//header.Coinbase = genParams.coinbase

	// Could potentially happen if starting to mine in an odd state.
	// Note genParams.coinbase can be different with header.Coinbase
	// since clique algorithm can modify the coinbase field in header.
	env, err := w.makeEnv(parent, header, genParams.coinbase)
	if err != nil {
		log.Error("Failed to create sealing context", "err", err)
		return nil, err
	}
	// Accumulate the uncles for the sealing work only if it's allowed.
	if !genParams.noUncle {
		commitUncles := func(blocks map[common.Hash]*types.Block) {
			for hash, uncle := range blocks {
				if len(env.uncles) == 2 {
					break
				}
				if err := w.commitUncle(env, uncle.Header()); err != nil {
					log.Trace("Possible uncle rejected", "hash", hash, "reason", err)
				} else {
					log.Debug("Committing new uncle to block", "hash", hash)
				}
			}
		}
		// Prefer to locally generated uncle
		commitUncles(w.localUncles)
		commitUncles(w.remoteUncles)
	}
	return env, nil
}

<<<<<<< HEAD
func (w *worker) fillTransactionsSelectAlgo(interrupt *atomic.Int32, env *environment) ([]types.SimulatedBundle, []types.SimulatedBundle, []types.UsedSBundle, error) {
	var (
		blockBundles []types.SimulatedBundle
		allBundles   []types.SimulatedBundle
		usedSbundles []types.UsedSBundle
		err          error
	)
	switch w.flashbots.algoType {
	case ALGO_GREEDY, ALGO_GREEDY_BUCKETS:
		blockBundles, allBundles, usedSbundles, err = w.fillTransactionsAlgoWorker(interrupt, env)
	case ALGO_MEV_GETH:
		blockBundles, allBundles, err = w.fillTransactions(interrupt, env)
	default:
		blockBundles, allBundles, err = w.fillTransactions(interrupt, env)
	}
	return blockBundles, allBundles, usedSbundles, err
=======
func (w *worker) fillTransactionsSelectAlgo(interrupt *int32, env *environment) ([]types.SimulatedBundle, []types.SimulatedBundle, []types.UsedSBundle, map[common.Hash]struct{}, error) {
	var (
		blockBundles    []types.SimulatedBundle
		allBundles      []types.SimulatedBundle
		usedSbundles    []types.UsedSBundle
		mempoolTxHashes map[common.Hash]struct{}
		err             error
	)
	switch w.flashbots.algoType {
	case ALGO_GREEDY, ALGO_GREEDY_BUCKETS:
		blockBundles, allBundles, usedSbundles, mempoolTxHashes, err = w.fillTransactionsAlgoWorker(interrupt, env)
	case ALGO_MEV_GETH:
		blockBundles, allBundles, mempoolTxHashes, err = w.fillTransactions(interrupt, env)
	default:
		blockBundles, allBundles, mempoolTxHashes, err = w.fillTransactions(interrupt, env)
	}
	return blockBundles, allBundles, usedSbundles, mempoolTxHashes, err
>>>>>>> 1d09dbd8
}

// fillTransactions retrieves the pending transactions from the txpool and fills them
// into the given sealing block. The transaction selection and ordering strategy can
// be customized with the plugin in the future.
// Returns error if any, otherwise the bundles that made it into the block and all bundles that passed simulation
<<<<<<< HEAD
func (w *worker) fillTransactions(interrupt *atomic.Int32, env *environment) ([]types.SimulatedBundle, []types.SimulatedBundle, error) {
=======
func (w *worker) fillTransactions(interrupt *int32, env *environment) ([]types.SimulatedBundle, []types.SimulatedBundle, map[common.Hash]struct{}, error) {
>>>>>>> 1d09dbd8
	// Split the pending transactions into locals and remotes
	// Fill the block with all available pending transactions.
	pending := w.eth.TxPool().Pending(true)
	mempoolTxHashes := make(map[common.Hash]struct{}, len(pending))
	for _, txs := range pending {
		for _, tx := range txs {
			mempoolTxHashes[tx.Hash()] = struct{}{}
		}
	}
	localTxs, remoteTxs := make(map[common.Address]types.Transactions), pending
	for _, account := range w.eth.TxPool().Locals() {
		if txs := remoteTxs[account]; len(txs) > 0 {
			delete(remoteTxs, account)
			localTxs[account] = txs
		}
	}

	var blockBundles []types.SimulatedBundle
	var allBundles []types.SimulatedBundle
	if w.flashbots.isFlashbots {
		bundles, ccBundleCh := w.eth.TxPool().MevBundles(env.header.Number, env.header.Time)
		bundles = append(bundles, <-ccBundleCh...)

		var (
			bundleTxs       types.Transactions
			resultingBundle simulatedBundle
			mergedBundles   []types.SimulatedBundle
			numBundles      int
			err             error
		)
		// Sets allBundles in outer scope
		bundleTxs, resultingBundle, mergedBundles, numBundles, allBundles, err = w.generateFlashbotsBundle(env, bundles, pending)
		if err != nil {
			log.Error("Failed to generate flashbots bundle", "err", err)
<<<<<<< HEAD
			return nil, nil, err
		}
		log.Info("Flashbots bundle", "ethToCoinbase", ethIntToFloat(resultingBundle.TotalEth), "gasUsed", resultingBundle.TotalGasUsed, "bundleScore", resultingBundle.MevGasPrice, "bundleLength", len(bundleTxs), "numBundles", numBundles, "worker", w.flashbots.maxMergedBundles)
		if len(bundleTxs) == 0 {
			return nil, nil, errors.New("no bundles to apply")
		}
		if err := w.commitBundle(env, bundleTxs, interrupt); err != nil {
			return nil, nil, err
=======
			return nil, nil, nil, err
		}
		log.Info("Flashbots bundle", "ethToCoinbase", ethIntToFloat(resultingBundle.TotalEth), "gasUsed", resultingBundle.TotalGasUsed, "bundleScore", resultingBundle.MevGasPrice, "bundleLength", len(bundleTxs), "numBundles", numBundles, "worker", w.flashbots.maxMergedBundles)
		if len(bundleTxs) == 0 {
			return nil, nil, nil, errors.New("no bundles to apply")
		}
		if err := w.commitBundle(env, bundleTxs, interrupt); err != nil {
			return nil, nil, nil, err
>>>>>>> 1d09dbd8
		}
		blockBundles = mergedBundles
		env.profit.Add(env.profit, resultingBundle.EthSentToCoinbase)
	}

	if len(localTxs) > 0 {
		txs := types.NewTransactionsByPriceAndNonce(env.signer, localTxs, nil, nil, env.header.BaseFee)
		if err := w.commitTransactions(env, txs, interrupt); err != nil {
<<<<<<< HEAD
			return nil, nil, err
=======
			return nil, nil, nil, err
>>>>>>> 1d09dbd8
		}
	}
	if len(remoteTxs) > 0 {
		txs := types.NewTransactionsByPriceAndNonce(env.signer, remoteTxs, nil, nil, env.header.BaseFee)
		if err := w.commitTransactions(env, txs, interrupt); err != nil {
<<<<<<< HEAD
			return nil, nil, err
		}
	}

	return blockBundles, allBundles, nil
=======
			return nil, nil, nil, err
		}
	}

	return blockBundles, allBundles, mempoolTxHashes, nil
>>>>>>> 1d09dbd8
}

// fillTransactionsAlgoWorker retrieves the pending transactions and bundles from the txpool and fills them
// into the given sealing block.
// Returns error if any, otherwise the bundles that made it into the block and all bundles that passed simulation
<<<<<<< HEAD
func (w *worker) fillTransactionsAlgoWorker(interrupt *atomic.Int32, env *environment) ([]types.SimulatedBundle, []types.SimulatedBundle, []types.UsedSBundle, error) {
	// Split the pending transactions into locals and remotes
	// Fill the block with all available pending transactions.
	pending := w.eth.TxPool().Pending(true)
	bundlesToConsider, sbundlesToConsider, err := w.getSimulatedBundles(env)
	if err != nil {
		return nil, nil, nil, err
=======
func (w *worker) fillTransactionsAlgoWorker(interrupt *int32, env *environment) ([]types.SimulatedBundle, []types.SimulatedBundle, []types.UsedSBundle, map[common.Hash]struct{}, error) {
	// Split the pending transactions into locals and remotes
	// Fill the block with all available pending transactions.
	pending := w.eth.TxPool().Pending(true)
	mempoolTxHashes := make(map[common.Hash]struct{}, len(pending))
	for _, txs := range pending {
		for _, tx := range txs {
			mempoolTxHashes[tx.Hash()] = struct{}{}
		}
	}
	bundlesToConsider, sbundlesToConsider, err := w.getSimulatedBundles(env)
	if err != nil {
		return nil, nil, nil, nil, err
>>>>>>> 1d09dbd8
	}

	var (
		newEnv       *environment
		blockBundles []types.SimulatedBundle
		usedSbundle  []types.UsedSBundle
<<<<<<< HEAD
	)

	start := time.Now()

=======
		start        = time.Now()
	)
>>>>>>> 1d09dbd8
	switch w.flashbots.algoType {
	case ALGO_GREEDY_BUCKETS:
		priceCutoffPercent := w.config.PriceCutoffPercent
		if !(priceCutoffPercent >= 0 && priceCutoffPercent <= 100) {
<<<<<<< HEAD
			return nil, nil, nil, errors.New("invalid price cutoff percent - must be between 0 and 100")
		}

		algoConf := &algorithmConfig{
			EnforceProfit:          true,
			ExpectedProfit:         nil,
			ProfitThresholdPercent: defaultProfitThreshold,
=======
			return nil, nil, nil, nil, errors.New("invalid price cutoff percent - must be between 0 and 100")
		}

		algoConf := &algorithmConfig{
			DropRevertibleTxOnErr:  w.config.DiscardRevertibleTxOnErr,
			EnforceProfit:          true,
			ProfitThresholdPercent: defaultProfitThresholdPercent,
>>>>>>> 1d09dbd8
			PriceCutoffPercent:     priceCutoffPercent,
		}
		builder := newGreedyBucketsBuilder(
			w.chain, w.chainConfig, algoConf, w.blockList, env,
			w.config.BuilderTxSigningKey, interrupt,
		)

		newEnv, blockBundles, usedSbundle = builder.buildBlock(bundlesToConsider, sbundlesToConsider, pending)
	case ALGO_GREEDY:
		fallthrough
	default:
<<<<<<< HEAD
		builder := newGreedyBuilder(
			w.chain, w.chainConfig, w.blockList, env,
=======
		// For default greedy builder, set algorithm configuration to default values,
		// except DropRevertibleTxOnErr which is passed in from worker config
		algoConf := &algorithmConfig{
			DropRevertibleTxOnErr:  w.config.DiscardRevertibleTxOnErr,
			EnforceProfit:          defaultAlgorithmConfig.EnforceProfit,
			ProfitThresholdPercent: defaultAlgorithmConfig.ProfitThresholdPercent,
		}
		builder := newGreedyBuilder(
			w.chain, w.chainConfig, algoConf, w.blockList, env,
>>>>>>> 1d09dbd8
			w.config.BuilderTxSigningKey, interrupt,
		)

		newEnv, blockBundles, usedSbundle = builder.buildBlock(bundlesToConsider, sbundlesToConsider, pending)
	}

	if metrics.EnabledBuilder {
		mergeAlgoTimer.Update(time.Since(start))
	}
	*env = *newEnv

<<<<<<< HEAD
	return blockBundles, bundlesToConsider, usedSbundle, err
=======
	return blockBundles, bundlesToConsider, usedSbundle, mempoolTxHashes, err
>>>>>>> 1d09dbd8
}

func (w *worker) getSimulatedBundles(env *environment) ([]types.SimulatedBundle, []*types.SimSBundle, error) {
	if !w.flashbots.isFlashbots {
		return nil, nil, nil
	}

	bundles, ccBundlesCh := w.eth.TxPool().MevBundles(env.header.Number, env.header.Time)
	sbundles := w.eth.TxPool().GetSBundles(env.header.Number)

	// TODO: consider interrupt
	simBundles, simSBundles, err := w.simulateBundles(env, bundles, sbundles, nil) /* do not consider gas impact of mempool txs as bundles are treated as transactions wrt ordering */
	if err != nil {
		log.Error("Failed to simulate bundles", "err", err)
		return nil, nil, err
	}

	ccBundles := <-ccBundlesCh
	if ccBundles == nil {
		return simBundles, simSBundles, nil
	}

	simCcBundles, _, err := w.simulateBundles(env, ccBundles, nil, nil) /* do not consider gas impact of mempool txs as bundles are treated as transactions wrt ordering */
	if err != nil {
		log.Error("Failed to simulate cc bundles", "err", err)
		return simBundles, simSBundles, nil
	}

	return append(simBundles, simCcBundles...), simSBundles, nil
}

// generateWork generates a sealing block based on the given parameters.
func (w *worker) generateWork(params *generateParams) (*types.Block, *big.Int, error) {
	start := time.Now()
	validatorCoinbase := params.coinbase
	// Set builder coinbase to be passed to beacon header
	params.coinbase = w.coinbase

	work, err := w.prepareWork(params)
	if err != nil {
		return nil, nil, err
	}
	defer work.discard()

	finalizeFn := func(env *environment, orderCloseTime time.Time,
		blockBundles []types.SimulatedBundle, allBundles []types.SimulatedBundle, usedSbundles []types.UsedSBundle, noTxs bool) (*types.Block, *big.Int, error) {
		block, profit, err := w.finalizeBlock(env, params.withdrawals, validatorCoinbase, noTxs)
		if err != nil {
			log.Error("could not finalize block", "err", err)
			return nil, nil, err
		}
<<<<<<< HEAD

		var okSbundles, totalSbundles int
		for _, sb := range usedSbundles {
			if sb.Success {
				okSbundles++
			}
			totalSbundles++
		}

		log.Info("Block finalized and assembled", "blockProfit", ethIntToFloat(profit),
			"txs", len(env.txs), "bundles", len(blockBundles), "okSbundles", okSbundles, "totalSbundles", totalSbundles,
			"gasUsed", block.GasUsed(), "time", time.Since(start))
		if metrics.EnabledBuilder {
			buildBlockTimer.Update(time.Since(start))
			blockProfitHistogram.Update(profit.Int64())
			blockProfitGauge.Update(profit.Int64())
			culmulativeProfitGauge.Inc(profit.Int64())
			gasUsedGauge.Update(int64(block.GasUsed()))
			transactionNumGauge.Update(int64(len(env.txs)))
		}
		if params.onBlock != nil {
			go params.onBlock(block, profit, orderCloseTime, blockBundles, allBundles, usedSbundles)
		}

=======

		var okSbundles, totalSbundles int
		for _, sb := range usedSbundles {
			if sb.Success {
				okSbundles++
			}
			totalSbundles++
		}

		log.Info("Block finalized and assembled", "blockProfit", ethIntToFloat(profit),
			"txs", len(env.txs), "bundles", len(blockBundles), "okSbundles", okSbundles, "totalSbundles", totalSbundles,
			"gasUsed", block.GasUsed(), "time", time.Since(start))
		if metrics.EnabledBuilder {
			buildBlockTimer.Update(time.Since(start))
			blockProfitHistogram.Update(profit.Int64())
			blockProfitGauge.Update(profit.Int64())
			culmulativeProfitGauge.Inc(profit.Int64())
			gasUsedGauge.Update(int64(block.GasUsed()))
			transactionNumGauge.Update(int64(len(env.txs)))
		}
		if params.onBlock != nil {
			go params.onBlock(block, profit, orderCloseTime, blockBundles, allBundles, usedSbundles)
		}

>>>>>>> 1d09dbd8
		return block, profit, nil
	}

	if params.noTxs {
		return finalizeFn(work, time.Now(), nil, nil, nil, true)
	}

	paymentTxReserve, err := w.proposerTxPrepare(work, &validatorCoinbase)
	if err != nil {
		return nil, nil, err
	}

	orderCloseTime := time.Now()

<<<<<<< HEAD
	blockBundles, allBundles, usedSbundles, err := w.fillTransactionsSelectAlgo(nil, work)

	if err != nil {
=======
	blockBundles, allBundles, usedSbundles, mempoolTxHashes, err := w.fillTransactionsSelectAlgo(nil, work)
	if err != nil {
		return nil, nil, err
	}

	// We mark transactions created by the builder as mempool transactions so code validating bundles will not fail
	// for transactions created by the builder such as mev share refunds.
	for _, tx := range work.txs {
		from, err := types.Sender(work.signer, tx)
		if err != nil {
			return nil, nil, err
		}
		if from == work.coinbase {
			mempoolTxHashes[tx.Hash()] = struct{}{}
		}
	}

	err = VerifyBundlesAtomicity(work, blockBundles, allBundles, usedSbundles, mempoolTxHashes)
	if err != nil {
		log.Error("Bundle invariant is violated for built block", "block", work.header.Number, "err", err)
>>>>>>> 1d09dbd8
		return nil, nil, err
	}

	// no bundles or tx from mempool
	if len(work.txs) == 0 {
		return finalizeFn(work, orderCloseTime, blockBundles, allBundles, usedSbundles, true)
	}

	err = w.proposerTxCommit(work, &validatorCoinbase, paymentTxReserve)
	if err != nil {
		return nil, nil, err
	}

	return finalizeFn(work, orderCloseTime, blockBundles, allBundles, usedSbundles, false)
}

func (w *worker) finalizeBlock(work *environment, withdrawals types.Withdrawals, validatorCoinbase common.Address, noTxs bool) (*types.Block, *big.Int, error) {
	block, err := w.engine.FinalizeAndAssemble(w.chain, work.header, work.state, work.txs, work.unclelist(), work.receipts, withdrawals)
	if err != nil {
		return nil, nil, err
	}

	if w.config.BuilderTxSigningKey == nil {
		return block, big.NewInt(0), nil
	}

	if noTxs {
		return block, big.NewInt(0), nil
	}

	blockProfit, err := w.checkProposerPayment(work, validatorCoinbase)
	if err != nil {
		return nil, nil, err
	}

	return block, blockProfit, nil
}

func (w *worker) checkProposerPayment(work *environment, validatorCoinbase common.Address) (*big.Int, error) {
	if len(work.txs) == 0 {
		return nil, errors.New("no proposer payment tx")
	} else if len(work.receipts) == 0 {
		return nil, errors.New("no proposer payment receipt")
	}

	lastTx := work.txs[len(work.txs)-1]
	receipt := work.receipts[len(work.receipts)-1]
	if receipt.TxHash != lastTx.Hash() || receipt.Status != types.ReceiptStatusSuccessful {
		log.Error("proposer payment not successful!", "lastTx", lastTx, "receipt", receipt)
		return nil, errors.New("last transaction is not proposer payment")
	}
	lastTxTo := lastTx.To()
	if lastTxTo == nil || *lastTxTo != validatorCoinbase {
		log.Error("last transaction is not to the proposer!", "lastTx", lastTx)
		return nil, errors.New("last transaction is not proposer payment")
	}

	return new(big.Int).Set(lastTx.Value()), nil
}

// commitWork generates several new sealing tasks based on the parent block
// and submit them to the sealer.
func (w *worker) commitWork(interrupt *atomic.Int32, noempty bool, timestamp int64) {
	start := time.Now()

	// Set the coinbase if the worker is running or it's required
	var coinbase common.Address
	if w.isRunning() {
		coinbase = w.etherbase()
		if coinbase == (common.Address{}) {
			log.Error("Refusing to mine without etherbase")
			return
		}
	}
	work, err := w.prepareWork(&generateParams{
		timestamp: uint64(timestamp),
		coinbase:  coinbase,
	})
	if err != nil {
		return
	}
	// Create an empty block based on temporary copied state for
	// sealing in advance without waiting block execution finished.
	if !noempty && !w.noempty.Load() {
		w.commit(work.copy(), nil, false, start)
	}

	// Fill pending transactions from the txpool
<<<<<<< HEAD
	_, _, _, err = w.fillTransactionsSelectAlgo(interrupt, work)
=======
	_, _, _, _, err = w.fillTransactionsSelectAlgo(interrupt, work)
>>>>>>> 1d09dbd8
	switch {
	case err == nil:
		// The entire block is filled, decrease resubmit interval in case
		// of current interval is larger than the user-specified one.
		w.resubmitAdjustCh <- &intervalAdjust{inc: false}

	case errors.Is(err, errBlockInterruptedByRecommit):
		// Notify resubmit loop to increase resubmitting interval if the
		// interruption is due to frequent commits.
		gaslimit := work.header.GasLimit
		ratio := float64(gaslimit-work.gasPool.Gas()) / float64(gaslimit)
		if ratio < 0.1 {
			ratio = 0.1
		}
		w.resubmitAdjustCh <- &intervalAdjust{
			ratio: ratio,
			inc:   true,
		}
	default:
		work.discard()
		return
	}
	// Submit the generated block for consensus sealing.
	w.commit(work.copy(), w.fullTaskHook, true, start)

	// Swap out the old work with the new one, terminating any leftover
	// prefetcher processes in the mean time and starting a new one.
	if w.current != nil {
		w.current.discard()
	}
	w.current = work
}

// commit runs any post-transaction state modifications, assembles the final block
// and commits new work if consensus engine is running.
// Note the assumption is held that the mutation is allowed to the passed env, do
// the deep copy first.
func (w *worker) commit(env *environment, interval func(), update bool, start time.Time) error {
	if w.isRunning() {
		if interval != nil {
			interval()
		}
		// Create a local environment copy, avoid the data race with snapshot state.
		// https://github.com/ethereum/go-ethereum/issues/24299
		env := env.copy()
		// Withdrawals are set to nil here, because this is only called in PoW.
		block, err := w.engine.FinalizeAndAssemble(w.chain, env.header, env.state, env.txs, env.unclelist(), env.receipts, nil)
		if err != nil {
			return err
		}
		// If we're post merge, just ignore
		if !w.isTTDReached(block.Header()) {
			select {
			case w.taskCh <- &task{receipts: env.receipts, state: env.state, block: block, createdAt: time.Now(), profit: env.profit, isFlashbots: w.flashbots.isFlashbots, worker: w.flashbots.maxMergedBundles}:
				w.unconfirmed.Shift(block.NumberU64() - 1)

				fees := totalFees(block, env)
				log.Info("Commit new sealing work", "number", block.Number(), "sealhash", w.engine.SealHash(block.Header()),
					"uncles", len(env.uncles), "txs", env.tcount, "gas", block.GasUsed(), "fees", ethIntToFloat(fees),
					"elapsed", common.PrettyDuration(time.Since(start)), "isFlashbots", w.flashbots.isFlashbots,
					"worker", w.flashbots.maxMergedBundles)

			case <-w.exitCh:
				log.Info("Worker has exited")
			}
		}
	}
	if update {
		w.updateSnapshot(env)
	}
	return nil
}

// getSealingBlock generates the sealing block based on the given parameters.
// The generation result will be passed back via the given channel no matter
// the generation itself succeeds or not.
func (w *worker) getSealingBlock(parent common.Hash, timestamp uint64, coinbase common.Address, gasLimit uint64, random common.Hash, withdrawals types.Withdrawals, noTxs bool, blockHook BlockHookFn) (*types.Block, *big.Int, error) {
	req := &getWorkReq{
		params: &generateParams{
			timestamp:   timestamp,
			forceTime:   true,
			parentHash:  parent,
			coinbase:    coinbase,
			gasLimit:    gasLimit,
			random:      random,
			withdrawals: withdrawals,
			noUncle:     true,
			noTxs:       noTxs,
			onBlock:     blockHook,
		},
		result: make(chan *newPayloadResult, 1),
	}
	select {
	case w.getWorkCh <- req:
		result := <-req.result
		if result.err != nil {
			return nil, nil, result.err
		}
		return result.block, result.fees, nil
	case <-w.exitCh:
		return nil, nil, errors.New("miner closed")
	}
}

// isTTDReached returns the indicator if the given block has reached the total
// terminal difficulty for The Merge transition.
func (w *worker) isTTDReached(header *types.Header) bool {
	td, ttd := w.chain.GetTd(header.ParentHash, header.Number.Uint64()-1), w.chain.Config().TerminalTotalDifficulty
	return td != nil && ttd != nil && td.Cmp(ttd) >= 0
}

type simulatedBundle = types.SimulatedBundle

func (w *worker) generateFlashbotsBundle(env *environment, bundles []types.MevBundle, pendingTxs map[common.Address]types.Transactions) (types.Transactions, simulatedBundle, []types.SimulatedBundle, int, []types.SimulatedBundle, error) {
	simulatedBundles, _, err := w.simulateBundles(env, bundles, nil, pendingTxs)
	if err != nil {
		return nil, simulatedBundle{}, nil, 0, nil, err
	}

	sort.SliceStable(simulatedBundles, func(i, j int) bool {
		return simulatedBundles[j].MevGasPrice.Cmp(simulatedBundles[i].MevGasPrice) < 0
	})

	bundleTxs, bundle, mergedBundles, numBundles, err := w.mergeBundles(env, simulatedBundles, pendingTxs)
	return bundleTxs, bundle, mergedBundles, numBundles, simulatedBundles, err
}

func (w *worker) mergeBundles(env *environment, bundles []simulatedBundle, pendingTxs map[common.Address]types.Transactions) (types.Transactions, simulatedBundle, []types.SimulatedBundle, int, error) {
	mergedBundles := []types.SimulatedBundle{}
	finalBundle := types.Transactions{}

	currentState := env.state.Copy()
	gasPool := new(core.GasPool).AddGas(env.header.GasLimit)

	var prevState *state.StateDB
	var prevGasPool *core.GasPool

	mergedBundle := simulatedBundle{
		TotalEth:          new(big.Int),
		EthSentToCoinbase: new(big.Int),
	}

	count := 0
	for _, bundle := range bundles {
		prevState = currentState.Copy()
		prevGasPool = new(core.GasPool).AddGas(gasPool.Gas())

		// the floor gas price is 99/100 what was simulated at the top of the block
		floorGasPrice := new(big.Int).Mul(bundle.MevGasPrice, big.NewInt(99))
		floorGasPrice = floorGasPrice.Div(floorGasPrice, big.NewInt(100))

		simmed, err := w.computeBundleGas(env, bundle.OriginalBundle, currentState, gasPool, pendingTxs, len(finalBundle))
		if err != nil || simmed.MevGasPrice.Cmp(floorGasPrice) <= 0 {
			currentState = prevState
			gasPool = prevGasPool
			continue
		}

		log.Info("Included bundle", "ethToCoinbase", ethIntToFloat(simmed.TotalEth), "gasUsed", simmed.TotalGasUsed, "bundleScore", simmed.MevGasPrice, "bundleLength", len(simmed.OriginalBundle.Txs), "worker", w.flashbots.maxMergedBundles)
		mergedBundles = append(mergedBundles, simmed)
		finalBundle = append(finalBundle, bundle.OriginalBundle.Txs...)
		mergedBundle.TotalEth.Add(mergedBundle.TotalEth, simmed.TotalEth)
		mergedBundle.EthSentToCoinbase.Add(mergedBundle.EthSentToCoinbase, simmed.EthSentToCoinbase)
		mergedBundle.TotalGasUsed += simmed.TotalGasUsed
		count++

		if count >= w.flashbots.maxMergedBundles {
			break
		}
	}

	if len(finalBundle) == 0 || count != w.flashbots.maxMergedBundles {
		return nil, simulatedBundle{}, nil, count, nil
	}

	return finalBundle, simulatedBundle{
		MevGasPrice:       new(big.Int).Div(mergedBundle.TotalEth, new(big.Int).SetUint64(mergedBundle.TotalGasUsed)),
		TotalEth:          mergedBundle.TotalEth,
		EthSentToCoinbase: mergedBundle.EthSentToCoinbase,
		TotalGasUsed:      mergedBundle.TotalGasUsed,
	}, mergedBundles, count, nil
}

func (w *worker) simulateBundles(env *environment, bundles []types.MevBundle, sbundles []*types.SBundle, pendingTxs map[common.Address]types.Transactions) ([]simulatedBundle, []*types.SimSBundle, error) {
	start := time.Now()
	headerHash := env.header.Hash()
	simCache := w.flashbots.bundleCache.GetBundleCache(headerHash)

	simResult := make([]*simulatedBundle, len(bundles))
	sbSimResult := make([]*types.SimSBundle, len(sbundles))

	var wg sync.WaitGroup
	for i, bundle := range bundles {
		if simmed, ok := simCache.GetSimulatedBundle(bundle.Hash); ok {
			simResult[i] = simmed
			continue
		}

		wg.Add(1)
		go func(idx int, bundle types.MevBundle, state *state.StateDB) {
			defer wg.Done()

			start := time.Now()
			if metrics.EnabledBuilder {
				bundleTxNumHistogram.Update(int64(len(bundle.Txs)))
			}

			if len(bundle.Txs) == 0 {
				return
			}
			gasPool := new(core.GasPool).AddGas(env.header.GasLimit)
			simmed, err := w.computeBundleGas(env, bundle, state, gasPool, pendingTxs, 0)

			if metrics.EnabledBuilder {
				simulationMeter.Mark(1)
			}

			if err != nil {
				if metrics.EnabledBuilder {
					simulationRevertedMeter.Mark(1)
					failedBundleSimulationTimer.UpdateSince(start)
				}

				log.Trace("Error computing gas for a bundle", "error", err)
				return
			}
			simResult[idx] = &simmed

			if metrics.EnabledBuilder {
				simulationCommittedMeter.Mark(1)
				successfulBundleSimulationTimer.UpdateSince(start)
			}
		}(i, bundle, env.state.Copy())
	}

	for i, sbundle := range sbundles {
		if simmed, ok := simCache.GetSimSBundle(sbundle.Hash()); ok {
			sbSimResult[i] = simmed
			continue
		}

		wg.Add(1)
		go func(idx int, sbundle *types.SBundle, state *state.StateDB) {
			defer wg.Done()

			start := time.Now()
			if metrics.EnabledBuilder {
				bundleTxNumHistogram.Update(int64(len(sbundle.Body)))
			}

			gp := new(core.GasPool).AddGas(env.header.GasLimit)

			tmpGasUsed := uint64(0)
			config := *w.chain.GetVMConfig()
			var tracer *logger.AccountTouchTracer
			if len(w.blockList) != 0 {
				tracer = logger.NewAccountTouchTracer()
				config.Tracer = tracer
<<<<<<< HEAD
=======
				config.Debug = true
>>>>>>> 1d09dbd8
			}
			simRes, err := core.SimBundle(w.chainConfig, w.chain, &env.coinbase, gp, state, env.header, sbundle, 0, &tmpGasUsed, config, false)
			if metrics.EnabledBuilder {
				simulationMeter.Mark(1)
			}
			if err != nil {
				if metrics.EnabledBuilder {
					simulationRevertedMeter.Mark(1)
					failedBundleSimulationTimer.UpdateSince(start)
				}
				return
			}
			if len(w.blockList) != 0 {
				for _, address := range tracer.TouchedAddresses() {
					if _, in := w.blockList[address]; in {
						return
					}
				}
			}

			result := &types.SimSBundle{
				Bundle:      sbundle,
				MevGasPrice: simRes.MevGasPrice,
				Profit:      simRes.TotalProfit,
			}
			sbSimResult[idx] = result

			if metrics.EnabledBuilder {
				simulationCommittedMeter.Mark(1)
				successfulBundleSimulationTimer.UpdateSince(start)
			}
		}(i, sbundle, env.state.Copy())
	}

	wg.Wait()

	simCache.UpdateSimulatedBundles(simResult, bundles)
	simulatedBundles := make([]simulatedBundle, 0, len(bundles))
	for _, bundle := range simResult {
		if bundle != nil {
			simulatedBundles = append(simulatedBundles, *bundle)
		}
	}

	simCache.UpdateSimSBundle(sbSimResult, sbundles)
	simulatedSbundle := make([]*types.SimSBundle, 0, len(sbundles))
	for _, sbundle := range sbSimResult {
		if sbundle != nil {
			simulatedSbundle = append(simulatedSbundle, sbundle)
		}
	}

	log.Debug("Simulated bundles", "block", env.header.Number, "allBundles", len(bundles), "okBundles", len(simulatedBundles),
		"allSbundles", len(sbundles), "okSbundles", len(simulatedSbundle), "time", time.Since(start))
	if metrics.EnabledBuilder {
		blockBundleSimulationTimer.Update(time.Since(start))
	}
	return simulatedBundles, simulatedSbundle, nil
}

func containsHash(arr []common.Hash, match common.Hash) bool {
	for _, elem := range arr {
		if elem == match {
			return true
		}
	}
	return false
}

// Compute the adjusted gas price for a whole bundle
// Done by calculating all gas spent, adding transfers to the coinbase, and then dividing by gas used
<<<<<<< HEAD
func (w *worker) computeBundleGas(env *environment, bundle types.MevBundle, state *state.StateDB, gasPool *core.GasPool, pendingTxs map[common.Address]types.Transactions, currentTxCount int) (simulatedBundle, error) {
=======
func (w *worker) computeBundleGas(
	env *environment, bundle types.MevBundle, state *state.StateDB, gasPool *core.GasPool,
	pendingTxs map[common.Address]types.Transactions, currentTxCount int,
) (simulatedBundle, error) {
>>>>>>> 1d09dbd8
	var totalGasUsed uint64 = 0
	var tempGasUsed uint64
	gasFees := new(big.Int)

	ethSentToCoinbase := new(big.Int)

	for i, tx := range bundle.Txs {
		if env.header.BaseFee != nil && tx.Type() == 2 {
			// Sanity check for extremely large numbers
			if tx.GasFeeCap().BitLen() > 256 {
				return simulatedBundle{}, core.ErrFeeCapVeryHigh
			}
			if tx.GasTipCap().BitLen() > 256 {
				return simulatedBundle{}, core.ErrTipVeryHigh
			}
			// Ensure gasFeeCap is greater than or equal to gasTipCap.
			if tx.GasFeeCapIntCmp(tx.GasTipCap()) < 0 {
				return simulatedBundle{}, core.ErrTipAboveFeeCap
			}
		}

		state.SetTxContext(tx.Hash(), i+currentTxCount)
		coinbaseBalanceBefore := state.GetBalance(env.coinbase)

		config := *w.chain.GetVMConfig()
		var tracer *logger.AccountTouchTracer
		if len(w.blockList) != 0 {
			tracer = logger.NewAccountTouchTracer()
			config.Tracer = tracer
<<<<<<< HEAD
=======
			config.Debug = true
>>>>>>> 1d09dbd8
		}
		receipt, err := core.ApplyTransaction(w.chainConfig, w.chain, &env.coinbase, gasPool, state, env.header, tx, &tempGasUsed, config, nil)
		if err != nil {
			return simulatedBundle{}, err
		}
		if receipt.Status == types.ReceiptStatusFailed && !containsHash(bundle.RevertingTxHashes, receipt.TxHash) {
			return simulatedBundle{}, errors.New("failed tx")
		}
		if len(w.blockList) != 0 {
			for _, address := range tracer.TouchedAddresses() {
				if _, in := w.blockList[address]; in {
					return simulatedBundle{}, errBlocklistViolation
				}
			}
		}

		totalGasUsed += receipt.GasUsed

		from, err := types.Sender(env.signer, tx)
		if err != nil {
			return simulatedBundle{}, err
		}

		txInPendingPool := false
		if accountTxs, ok := pendingTxs[from]; ok {
			// check if tx is in pending pool
			txNonce := tx.Nonce()

			for _, accountTx := range accountTxs {
				if accountTx.Nonce() == txNonce {
					txInPendingPool = true
					break
				}
			}
		}

		gasUsed := new(big.Int).SetUint64(receipt.GasUsed)
		gasPrice, err := tx.EffectiveGasTip(env.header.BaseFee)
		if err != nil {
			return simulatedBundle{}, err
		}
		gasFeesTx := gasUsed.Mul(gasUsed, gasPrice)
		coinbaseBalanceAfter := state.GetBalance(env.coinbase)
		coinbaseDelta := big.NewInt(0).Sub(coinbaseBalanceAfter, coinbaseBalanceBefore)
		coinbaseDelta.Sub(coinbaseDelta, gasFeesTx)
		ethSentToCoinbase.Add(ethSentToCoinbase, coinbaseDelta)

		if !txInPendingPool {
			// If tx is not in pending pool, count the gas fees
			gasFees.Add(gasFees, gasFeesTx)
		}
	}

	totalEth := new(big.Int).Add(ethSentToCoinbase, gasFees)

	return simulatedBundle{
		MevGasPrice:       new(big.Int).Div(totalEth, new(big.Int).SetUint64(totalGasUsed)),
		TotalEth:          totalEth,
		EthSentToCoinbase: ethSentToCoinbase,
		TotalGasUsed:      totalGasUsed,
		OriginalBundle:    bundle,
	}, nil
}

// copyReceipts makes a deep copy of the given receipts.
func copyReceipts(receipts []*types.Receipt) []*types.Receipt {
	result := make([]*types.Receipt, len(receipts))
	for i, l := range receipts {
		cpy := *l
		result[i] = &cpy
	}
	return result
}

// postSideBlock fires a side chain event, only use it for testing.
func (w *worker) postSideBlock(event core.ChainSideEvent) {
	select {
	case w.chainSideCh <- event:
	case <-w.exitCh:
	}
}

// ethIntToFloat is for formatting a big.Int in wei to eth
func ethIntToFloat(eth *big.Int) *big.Float {
	if eth == nil {
		return big.NewFloat(0)
<<<<<<< HEAD
	}
	return new(big.Float).Quo(new(big.Float).SetInt(eth), new(big.Float).SetInt(big.NewInt(params.Ether)))
}

// totalFees computes total consumed miner fees in ETH. Block transactions and receipts have to have the same order.
func totalFees(block *types.Block, env *environment) *big.Int {
	return new(big.Int).Set(env.profit)
}

type proposerTxReservation struct {
	builderBalance *big.Int
	reservedGas    uint64
	isEOA          bool
}

func (w *worker) proposerTxPrepare(env *environment, validatorCoinbase *common.Address) (*proposerTxReservation, error) {
	if validatorCoinbase == nil || w.config.BuilderTxSigningKey == nil {
		return nil, nil
	}

	w.mu.Lock()
	sender := w.coinbase
	w.mu.Unlock()
	builderBalance := env.state.GetBalance(sender)

	chainData := chainData{w.chainConfig, w.chain, w.blockList}
	gas, isEOA, err := estimatePayoutTxGas(env, sender, *validatorCoinbase, w.config.BuilderTxSigningKey, chainData)
	if err != nil {
		return nil, fmt.Errorf("failed to estimate proposer payout gas: %w", err)
	}

	if err := env.gasPool.SubGas(gas); err != nil {
		return nil, err
	}
=======
	}
	return new(big.Float).Quo(new(big.Float).SetInt(eth), new(big.Float).SetInt(big.NewInt(params.Ether)))
}

// totalFees computes total consumed miner fees in ETH. Block transactions and receipts have to have the same order.
func totalFees(block *types.Block, env *environment) *big.Int {
	return new(big.Int).Set(env.profit)
}

type proposerTxReservation struct {
	builderBalance *big.Int
	reservedGas    uint64
	isEOA          bool
}

func (w *worker) proposerTxPrepare(env *environment, validatorCoinbase *common.Address) (*proposerTxReservation, error) {
	if validatorCoinbase == nil || w.config.BuilderTxSigningKey == nil {
		return nil, nil
	}

	w.mu.Lock()
	sender := w.coinbase
	w.mu.Unlock()
	builderBalance := env.state.GetBalance(sender)

	chainData := chainData{w.chainConfig, w.chain, w.blockList}
	gas, isEOA, err := estimatePayoutTxGas(env, sender, *validatorCoinbase, w.config.BuilderTxSigningKey, chainData)
	if err != nil {
		return nil, fmt.Errorf("failed to estimate proposer payout gas: %w", err)
	}

	if err := env.gasPool.SubGas(gas); err != nil {
		return nil, err
	}
>>>>>>> 1d09dbd8

	return &proposerTxReservation{
		builderBalance: builderBalance,
		reservedGas:    gas,
		isEOA:          isEOA,
	}, nil
}

func (w *worker) proposerTxCommit(env *environment, validatorCoinbase *common.Address, reserve *proposerTxReservation) error {
	if reserve == nil || validatorCoinbase == nil {
		return nil
	}

	w.mu.Lock()
	sender := w.coinbase
	w.mu.Unlock()
	builderBalance := env.state.GetBalance(sender)

	availableFunds := new(big.Int).Sub(builderBalance, reserve.builderBalance)
	if availableFunds.Sign() <= 0 {
		return errors.New("builder balance decreased")
	}

	env.gasPool.AddGas(reserve.reservedGas)
	chainData := chainData{w.chainConfig, w.chain, w.blockList}
	_, err := insertPayoutTx(env, sender, *validatorCoinbase, reserve.reservedGas, reserve.isEOA, availableFunds, w.config.BuilderTxSigningKey, chainData)
	if err != nil {
		return err
	}
	return nil
}

// signalToErr converts the interruption signal to a concrete error type for return.
// The given signal must be a valid interruption signal.
func signalToErr(signal int32) error {
	switch signal {
	case commitInterruptNewHead:
		return errBlockInterruptedByNewHead
	case commitInterruptResubmit:
		return errBlockInterruptedByRecommit
	case commitInterruptTimeout:
		return errBlockInterruptedByTimeout
	default:
		panic(fmt.Errorf("undefined signal %d", signal))
	}
}<|MERGE_RESOLUTION|>--- conflicted
+++ resolved
@@ -519,17 +519,10 @@
 func (w *worker) newWorkLoop(recommit time.Duration) {
 	defer w.wg.Done()
 	var (
-<<<<<<< HEAD
 		runningInterrupt *atomic.Int32 // Running task interrupt
 		queuedInterrupt  *atomic.Int32 // Queued task interrupt
 		minRecommit      = recommit    // minimal resubmit interval specified by user.
 		timestamp        int64         // timestamp for each round of sealing.
-=======
-		runningInterrupt *int32     // Running task interrupt
-		queuedInterrupt  *int32     // Queued task interrupt
-		minRecommit      = recommit // minimal resubmit interval specified by user.
-		timestamp        int64      // timestamp for each round of sealing.
->>>>>>> 1d09dbd8
 	)
 
 	timer := time.NewTimer(0)
@@ -549,22 +542,13 @@
 		default:
 			// Previously queued request has already started, cycle interrupt pointer and submit new work
 			runningInterrupt = queuedInterrupt
-<<<<<<< HEAD
 			queuedInterrupt = new(atomic.Int32)
-=======
-			queuedInterrupt = new(int32)
->>>>>>> 1d09dbd8
 
 			w.newWorkCh <- &newWorkReq{interrupt: queuedInterrupt, noempty: noempty, timestamp: timestamp} // guaranteed to be nonblocking
 		}
 
-<<<<<<< HEAD
 		if runningInterrupt != nil && s > runningInterrupt.Load() {
 			runningInterrupt.Store(s)
-=======
-		if runningInterrupt != nil && s > atomic.LoadInt32(runningInterrupt) {
-			atomic.StoreInt32(runningInterrupt, s)
->>>>>>> 1d09dbd8
 		}
 
 		timer.Reset(recommit)
@@ -663,11 +647,7 @@
 		select {
 		case req := <-w.newWorkCh:
 			// Don't start if the work has already been interrupted
-<<<<<<< HEAD
 			if req.interrupt == nil || req.interrupt.Load() == commitInterruptNone {
-=======
-			if req.interrupt == nil || atomic.LoadInt32(req.interrupt) == commitInterruptNone {
->>>>>>> 1d09dbd8
 				w.commitWork(req.interrupt, req.noempty, req.timestamp)
 			}
 
@@ -986,7 +966,6 @@
 	snapshot := stateDB.Snapshot()
 
 	gasPrice, err := tx.EffectiveGasTip(env.header.BaseFee)
-<<<<<<< HEAD
 	if err != nil {
 		return nil, err
 	}
@@ -1013,35 +992,6 @@
 		return nil, err
 	}
 
-=======
-	if err != nil {
-		return nil, err
-	}
-
-	var tracer *logger.AccountTouchTracer
-	var hook func() error
-	config := *w.chain.GetVMConfig()
-	if len(w.blockList) != 0 {
-		tracer = logger.NewAccountTouchTracer()
-		config.Tracer = tracer
-		config.Debug = true
-		hook = func() error {
-			for _, address := range tracer.TouchedAddresses() {
-				if _, in := w.blockList[address]; in {
-					return errBlocklistViolation
-				}
-			}
-			return nil
-		}
-	}
-
-	receipt, err := core.ApplyTransaction(w.chainConfig, w.chain, &env.coinbase, &gasPool, stateDB, env.header, tx, &envGasUsed, config, hook)
-	if err != nil {
-		stateDB.RevertToSnapshot(snapshot)
-		return nil, err
-	}
-
->>>>>>> 1d09dbd8
 	*env.gasPool = gasPool
 	env.header.GasUsed = envGasUsed
 	env.state = stateDB
@@ -1055,10 +1005,7 @@
 	return receipt.Logs, nil
 }
 
-<<<<<<< HEAD
 func (w *worker) commitBundle(env *environment, txs types.Transactions, interrupt *atomic.Int32) error {
-=======
-func (w *worker) commitBundle(env *environment, txs types.Transactions, interrupt *int32) error {
 	gasLimit := env.header.GasLimit
 	if env.gasPool == nil {
 		env.gasPool = new(core.GasPool).AddGas(gasLimit)
@@ -1069,7 +1016,7 @@
 	for _, tx := range txs {
 		// Check interruption signal and abort building if it's fired.
 		if interrupt != nil {
-			if signal := atomic.LoadInt32(interrupt); signal != commitInterruptNone {
+			if signal := interrupt.Load(); signal != commitInterruptNone {
 				return signalToErr(signal)
 			}
 		}
@@ -1080,110 +1027,6 @@
 			return errCouldNotApplyTransaction
 		}
 
-		// Error may be ignored here. The error has already been checked
-		// during transaction acceptance is the transaction pool.
-		//
-		// We use the eip155 signer regardless of the current hf.
-		from, _ := types.Sender(env.signer, tx)
-		// Check whether the tx is replay protected. If we're not in the EIP155 hf
-		// phase, start ignoring the sender until we do.
-		if tx.Protected() && !w.chainConfig.IsEIP155(env.header.Number) {
-			log.Trace("Ignoring reply protected transaction", "hash", tx.Hash(), "eip155", w.chainConfig.EIP155Block)
-			return errCouldNotApplyTransaction
-		}
-
-		logs, err := w.commitTransaction(env, tx)
-		switch {
-		case errors.Is(err, core.ErrGasLimitReached):
-			// Pop the current out-of-gas transaction without shifting in the next from the account
-			log.Trace("Gas limit exceeded for current block", "sender", from)
-			return errCouldNotApplyTransaction
-
-		case errors.Is(err, core.ErrNonceTooLow):
-			// New head notification data race between the transaction pool and miner, shift
-			log.Trace("Skipping transaction with low nonce", "sender", from, "nonce", tx.Nonce())
-			return errCouldNotApplyTransaction
-
-		case errors.Is(err, core.ErrNonceTooHigh):
-			// Reorg notification data race between the transaction pool and miner, skip account =
-			log.Trace("Skipping account with hight nonce", "sender", from, "nonce", tx.Nonce())
-			return errCouldNotApplyTransaction
-
-		case errors.Is(err, nil):
-			// Everything ok, collect the logs and shift in the next transaction from the same account
-			coalescedLogs = append(coalescedLogs, logs...)
-			env.tcount++
-			continue
-
-		case errors.Is(err, core.ErrTxTypeNotSupported):
-			// Pop the unsupported transaction without shifting in the next from the account
-			log.Trace("Skipping unsupported transaction type", "sender", from, "type", tx.Type())
-			return errCouldNotApplyTransaction
-
-		default:
-			// Strange error, discard the transaction and get the next in line (note, the
-			// nonce-too-high clause will prevent us from executing in vain).
-			log.Debug("Transaction failed, account skipped", "hash", tx.Hash(), "err", err)
-			return errCouldNotApplyTransaction
-		}
-	}
-
-	if !w.isRunning() && len(coalescedLogs) > 0 {
-		// We don't push the pendingLogsEvent while we are sealing. The reason is that
-		// when we are sealing, the worker will regenerate a sealing block every 3 seconds.
-		// In order to avoid pushing the repeated pendingLog, we disable the pending log pushing.
-
-		// make a copy, the state caches the logs and these logs get "upgraded" from pending to mined
-		// logs by filling in the block hash when the block was mined by the local miner. This can
-		// cause a race condition if a log was "upgraded" before the PendingLogsEvent is processed.
-		cpy := make([]*types.Log, len(coalescedLogs))
-		for i, l := range coalescedLogs {
-			cpy[i] = new(types.Log)
-			*cpy[i] = *l
-		}
-		w.pendingLogsFeed.Send(cpy)
-	}
-
-	return nil
-}
-
-func (w *worker) commitTransactions(env *environment, txs *types.TransactionsByPriceAndNonce, interrupt *int32) error {
->>>>>>> 1d09dbd8
-	gasLimit := env.header.GasLimit
-	if env.gasPool == nil {
-		env.gasPool = new(core.GasPool).AddGas(gasLimit)
-	}
-
-	var coalescedLogs []*types.Log
-
-	for _, tx := range txs {
-		// Check interruption signal and abort building if it's fired.
-		if interrupt != nil {
-			if signal := interrupt.Load(); signal != commitInterruptNone {
-				return signalToErr(signal)
-			}
-		}
-		// If we don't have enough gas for any further transactions discard the block
-		// since not all bundles of the were applied
-		if env.gasPool.Gas() < params.TxGas {
-			log.Trace("Not enough gas for further transactions", "have", env.gasPool, "want", params.TxGas)
-<<<<<<< HEAD
-			return errCouldNotApplyTransaction
-		}
-
-=======
-			break
-		}
-		// Retrieve the next transaction and abort if all done
-		order := txs.Peek()
-		if order == nil {
-			break
-		}
-		tx := order.Tx()
-		if tx == nil {
-			continue
-		}
->>>>>>> 1d09dbd8
 		// Error may be ignored here. The error has already been checked
 		// during transaction acceptance is the transaction pool.
 		//
@@ -1444,25 +1287,7 @@
 	return env, nil
 }
 
-<<<<<<< HEAD
-func (w *worker) fillTransactionsSelectAlgo(interrupt *atomic.Int32, env *environment) ([]types.SimulatedBundle, []types.SimulatedBundle, []types.UsedSBundle, error) {
-	var (
-		blockBundles []types.SimulatedBundle
-		allBundles   []types.SimulatedBundle
-		usedSbundles []types.UsedSBundle
-		err          error
-	)
-	switch w.flashbots.algoType {
-	case ALGO_GREEDY, ALGO_GREEDY_BUCKETS:
-		blockBundles, allBundles, usedSbundles, err = w.fillTransactionsAlgoWorker(interrupt, env)
-	case ALGO_MEV_GETH:
-		blockBundles, allBundles, err = w.fillTransactions(interrupt, env)
-	default:
-		blockBundles, allBundles, err = w.fillTransactions(interrupt, env)
-	}
-	return blockBundles, allBundles, usedSbundles, err
-=======
-func (w *worker) fillTransactionsSelectAlgo(interrupt *int32, env *environment) ([]types.SimulatedBundle, []types.SimulatedBundle, []types.UsedSBundle, map[common.Hash]struct{}, error) {
+func (w *worker) fillTransactionsSelectAlgo(interrupt *atomic.Int32, env *environment) ([]types.SimulatedBundle, []types.SimulatedBundle, []types.UsedSBundle, map[common.Hash]struct{}, error) {
 	var (
 		blockBundles    []types.SimulatedBundle
 		allBundles      []types.SimulatedBundle
@@ -1479,18 +1304,13 @@
 		blockBundles, allBundles, mempoolTxHashes, err = w.fillTransactions(interrupt, env)
 	}
 	return blockBundles, allBundles, usedSbundles, mempoolTxHashes, err
->>>>>>> 1d09dbd8
 }
 
 // fillTransactions retrieves the pending transactions from the txpool and fills them
 // into the given sealing block. The transaction selection and ordering strategy can
 // be customized with the plugin in the future.
 // Returns error if any, otherwise the bundles that made it into the block and all bundles that passed simulation
-<<<<<<< HEAD
-func (w *worker) fillTransactions(interrupt *atomic.Int32, env *environment) ([]types.SimulatedBundle, []types.SimulatedBundle, error) {
-=======
-func (w *worker) fillTransactions(interrupt *int32, env *environment) ([]types.SimulatedBundle, []types.SimulatedBundle, map[common.Hash]struct{}, error) {
->>>>>>> 1d09dbd8
+func (w *worker) fillTransactions(interrupt *atomic.Int32, env *environment) ([]types.SimulatedBundle, []types.SimulatedBundle, map[common.Hash]struct{}, error) {
 	// Split the pending transactions into locals and remotes
 	// Fill the block with all available pending transactions.
 	pending := w.eth.TxPool().Pending(true)
@@ -1525,16 +1345,6 @@
 		bundleTxs, resultingBundle, mergedBundles, numBundles, allBundles, err = w.generateFlashbotsBundle(env, bundles, pending)
 		if err != nil {
 			log.Error("Failed to generate flashbots bundle", "err", err)
-<<<<<<< HEAD
-			return nil, nil, err
-		}
-		log.Info("Flashbots bundle", "ethToCoinbase", ethIntToFloat(resultingBundle.TotalEth), "gasUsed", resultingBundle.TotalGasUsed, "bundleScore", resultingBundle.MevGasPrice, "bundleLength", len(bundleTxs), "numBundles", numBundles, "worker", w.flashbots.maxMergedBundles)
-		if len(bundleTxs) == 0 {
-			return nil, nil, errors.New("no bundles to apply")
-		}
-		if err := w.commitBundle(env, bundleTxs, interrupt); err != nil {
-			return nil, nil, err
-=======
 			return nil, nil, nil, err
 		}
 		log.Info("Flashbots bundle", "ethToCoinbase", ethIntToFloat(resultingBundle.TotalEth), "gasUsed", resultingBundle.TotalGasUsed, "bundleScore", resultingBundle.MevGasPrice, "bundleLength", len(bundleTxs), "numBundles", numBundles, "worker", w.flashbots.maxMergedBundles)
@@ -1543,7 +1353,6 @@
 		}
 		if err := w.commitBundle(env, bundleTxs, interrupt); err != nil {
 			return nil, nil, nil, err
->>>>>>> 1d09dbd8
 		}
 		blockBundles = mergedBundles
 		env.profit.Add(env.profit, resultingBundle.EthSentToCoinbase)
@@ -1552,44 +1361,23 @@
 	if len(localTxs) > 0 {
 		txs := types.NewTransactionsByPriceAndNonce(env.signer, localTxs, nil, nil, env.header.BaseFee)
 		if err := w.commitTransactions(env, txs, interrupt); err != nil {
-<<<<<<< HEAD
-			return nil, nil, err
-=======
 			return nil, nil, nil, err
->>>>>>> 1d09dbd8
 		}
 	}
 	if len(remoteTxs) > 0 {
 		txs := types.NewTransactionsByPriceAndNonce(env.signer, remoteTxs, nil, nil, env.header.BaseFee)
 		if err := w.commitTransactions(env, txs, interrupt); err != nil {
-<<<<<<< HEAD
-			return nil, nil, err
-		}
-	}
-
-	return blockBundles, allBundles, nil
-=======
 			return nil, nil, nil, err
 		}
 	}
 
 	return blockBundles, allBundles, mempoolTxHashes, nil
->>>>>>> 1d09dbd8
 }
 
 // fillTransactionsAlgoWorker retrieves the pending transactions and bundles from the txpool and fills them
 // into the given sealing block.
 // Returns error if any, otherwise the bundles that made it into the block and all bundles that passed simulation
-<<<<<<< HEAD
-func (w *worker) fillTransactionsAlgoWorker(interrupt *atomic.Int32, env *environment) ([]types.SimulatedBundle, []types.SimulatedBundle, []types.UsedSBundle, error) {
-	// Split the pending transactions into locals and remotes
-	// Fill the block with all available pending transactions.
-	pending := w.eth.TxPool().Pending(true)
-	bundlesToConsider, sbundlesToConsider, err := w.getSimulatedBundles(env)
-	if err != nil {
-		return nil, nil, nil, err
-=======
-func (w *worker) fillTransactionsAlgoWorker(interrupt *int32, env *environment) ([]types.SimulatedBundle, []types.SimulatedBundle, []types.UsedSBundle, map[common.Hash]struct{}, error) {
+func (w *worker) fillTransactionsAlgoWorker(interrupt *atomic.Int32, env *environment) ([]types.SimulatedBundle, []types.SimulatedBundle, []types.UsedSBundle, map[common.Hash]struct{}, error) {
 	// Split the pending transactions into locals and remotes
 	// Fill the block with all available pending transactions.
 	pending := w.eth.TxPool().Pending(true)
@@ -1602,35 +1390,18 @@
 	bundlesToConsider, sbundlesToConsider, err := w.getSimulatedBundles(env)
 	if err != nil {
 		return nil, nil, nil, nil, err
->>>>>>> 1d09dbd8
 	}
 
 	var (
 		newEnv       *environment
 		blockBundles []types.SimulatedBundle
 		usedSbundle  []types.UsedSBundle
-<<<<<<< HEAD
-	)
-
-	start := time.Now()
-
-=======
 		start        = time.Now()
 	)
->>>>>>> 1d09dbd8
 	switch w.flashbots.algoType {
 	case ALGO_GREEDY_BUCKETS:
 		priceCutoffPercent := w.config.PriceCutoffPercent
 		if !(priceCutoffPercent >= 0 && priceCutoffPercent <= 100) {
-<<<<<<< HEAD
-			return nil, nil, nil, errors.New("invalid price cutoff percent - must be between 0 and 100")
-		}
-
-		algoConf := &algorithmConfig{
-			EnforceProfit:          true,
-			ExpectedProfit:         nil,
-			ProfitThresholdPercent: defaultProfitThreshold,
-=======
 			return nil, nil, nil, nil, errors.New("invalid price cutoff percent - must be between 0 and 100")
 		}
 
@@ -1638,7 +1409,6 @@
 			DropRevertibleTxOnErr:  w.config.DiscardRevertibleTxOnErr,
 			EnforceProfit:          true,
 			ProfitThresholdPercent: defaultProfitThresholdPercent,
->>>>>>> 1d09dbd8
 			PriceCutoffPercent:     priceCutoffPercent,
 		}
 		builder := newGreedyBucketsBuilder(
@@ -1650,10 +1420,6 @@
 	case ALGO_GREEDY:
 		fallthrough
 	default:
-<<<<<<< HEAD
-		builder := newGreedyBuilder(
-			w.chain, w.chainConfig, w.blockList, env,
-=======
 		// For default greedy builder, set algorithm configuration to default values,
 		// except DropRevertibleTxOnErr which is passed in from worker config
 		algoConf := &algorithmConfig{
@@ -1663,7 +1429,6 @@
 		}
 		builder := newGreedyBuilder(
 			w.chain, w.chainConfig, algoConf, w.blockList, env,
->>>>>>> 1d09dbd8
 			w.config.BuilderTxSigningKey, interrupt,
 		)
 
@@ -1675,11 +1440,7 @@
 	}
 	*env = *newEnv
 
-<<<<<<< HEAD
-	return blockBundles, bundlesToConsider, usedSbundle, err
-=======
 	return blockBundles, bundlesToConsider, usedSbundle, mempoolTxHashes, err
->>>>>>> 1d09dbd8
 }
 
 func (w *worker) getSimulatedBundles(env *environment) ([]types.SimulatedBundle, []*types.SimSBundle, error) {
@@ -1731,7 +1492,6 @@
 			log.Error("could not finalize block", "err", err)
 			return nil, nil, err
 		}
-<<<<<<< HEAD
 
 		var okSbundles, totalSbundles int
 		for _, sb := range usedSbundles {
@@ -1756,32 +1516,6 @@
 			go params.onBlock(block, profit, orderCloseTime, blockBundles, allBundles, usedSbundles)
 		}
 
-=======
-
-		var okSbundles, totalSbundles int
-		for _, sb := range usedSbundles {
-			if sb.Success {
-				okSbundles++
-			}
-			totalSbundles++
-		}
-
-		log.Info("Block finalized and assembled", "blockProfit", ethIntToFloat(profit),
-			"txs", len(env.txs), "bundles", len(blockBundles), "okSbundles", okSbundles, "totalSbundles", totalSbundles,
-			"gasUsed", block.GasUsed(), "time", time.Since(start))
-		if metrics.EnabledBuilder {
-			buildBlockTimer.Update(time.Since(start))
-			blockProfitHistogram.Update(profit.Int64())
-			blockProfitGauge.Update(profit.Int64())
-			culmulativeProfitGauge.Inc(profit.Int64())
-			gasUsedGauge.Update(int64(block.GasUsed()))
-			transactionNumGauge.Update(int64(len(env.txs)))
-		}
-		if params.onBlock != nil {
-			go params.onBlock(block, profit, orderCloseTime, blockBundles, allBundles, usedSbundles)
-		}
-
->>>>>>> 1d09dbd8
 		return block, profit, nil
 	}
 
@@ -1796,11 +1530,6 @@
 
 	orderCloseTime := time.Now()
 
-<<<<<<< HEAD
-	blockBundles, allBundles, usedSbundles, err := w.fillTransactionsSelectAlgo(nil, work)
-
-	if err != nil {
-=======
 	blockBundles, allBundles, usedSbundles, mempoolTxHashes, err := w.fillTransactionsSelectAlgo(nil, work)
 	if err != nil {
 		return nil, nil, err
@@ -1821,7 +1550,6 @@
 	err = VerifyBundlesAtomicity(work, blockBundles, allBundles, usedSbundles, mempoolTxHashes)
 	if err != nil {
 		log.Error("Bundle invariant is violated for built block", "block", work.header.Number, "err", err)
->>>>>>> 1d09dbd8
 		return nil, nil, err
 	}
 
@@ -1910,11 +1638,7 @@
 	}
 
 	// Fill pending transactions from the txpool
-<<<<<<< HEAD
-	_, _, _, err = w.fillTransactionsSelectAlgo(interrupt, work)
-=======
 	_, _, _, _, err = w.fillTransactionsSelectAlgo(interrupt, work)
->>>>>>> 1d09dbd8
 	switch {
 	case err == nil:
 		// The entire block is filled, decrease resubmit interval in case
@@ -2173,10 +1897,6 @@
 			if len(w.blockList) != 0 {
 				tracer = logger.NewAccountTouchTracer()
 				config.Tracer = tracer
-<<<<<<< HEAD
-=======
-				config.Debug = true
->>>>>>> 1d09dbd8
 			}
 			simRes, err := core.SimBundle(w.chainConfig, w.chain, &env.coinbase, gp, state, env.header, sbundle, 0, &tmpGasUsed, config, false)
 			if metrics.EnabledBuilder {
@@ -2248,14 +1968,10 @@
 
 // Compute the adjusted gas price for a whole bundle
 // Done by calculating all gas spent, adding transfers to the coinbase, and then dividing by gas used
-<<<<<<< HEAD
-func (w *worker) computeBundleGas(env *environment, bundle types.MevBundle, state *state.StateDB, gasPool *core.GasPool, pendingTxs map[common.Address]types.Transactions, currentTxCount int) (simulatedBundle, error) {
-=======
 func (w *worker) computeBundleGas(
 	env *environment, bundle types.MevBundle, state *state.StateDB, gasPool *core.GasPool,
 	pendingTxs map[common.Address]types.Transactions, currentTxCount int,
 ) (simulatedBundle, error) {
->>>>>>> 1d09dbd8
 	var totalGasUsed uint64 = 0
 	var tempGasUsed uint64
 	gasFees := new(big.Int)
@@ -2285,10 +2001,6 @@
 		if len(w.blockList) != 0 {
 			tracer = logger.NewAccountTouchTracer()
 			config.Tracer = tracer
-<<<<<<< HEAD
-=======
-			config.Debug = true
->>>>>>> 1d09dbd8
 		}
 		receipt, err := core.ApplyTransaction(w.chainConfig, w.chain, &env.coinbase, gasPool, state, env.header, tx, &tempGasUsed, config, nil)
 		if err != nil {
@@ -2375,7 +2087,6 @@
 func ethIntToFloat(eth *big.Int) *big.Float {
 	if eth == nil {
 		return big.NewFloat(0)
-<<<<<<< HEAD
 	}
 	return new(big.Float).Quo(new(big.Float).SetInt(eth), new(big.Float).SetInt(big.NewInt(params.Ether)))
 }
@@ -2410,42 +2121,6 @@
 	if err := env.gasPool.SubGas(gas); err != nil {
 		return nil, err
 	}
-=======
-	}
-	return new(big.Float).Quo(new(big.Float).SetInt(eth), new(big.Float).SetInt(big.NewInt(params.Ether)))
-}
-
-// totalFees computes total consumed miner fees in ETH. Block transactions and receipts have to have the same order.
-func totalFees(block *types.Block, env *environment) *big.Int {
-	return new(big.Int).Set(env.profit)
-}
-
-type proposerTxReservation struct {
-	builderBalance *big.Int
-	reservedGas    uint64
-	isEOA          bool
-}
-
-func (w *worker) proposerTxPrepare(env *environment, validatorCoinbase *common.Address) (*proposerTxReservation, error) {
-	if validatorCoinbase == nil || w.config.BuilderTxSigningKey == nil {
-		return nil, nil
-	}
-
-	w.mu.Lock()
-	sender := w.coinbase
-	w.mu.Unlock()
-	builderBalance := env.state.GetBalance(sender)
-
-	chainData := chainData{w.chainConfig, w.chain, w.blockList}
-	gas, isEOA, err := estimatePayoutTxGas(env, sender, *validatorCoinbase, w.config.BuilderTxSigningKey, chainData)
-	if err != nil {
-		return nil, fmt.Errorf("failed to estimate proposer payout gas: %w", err)
-	}
-
-	if err := env.gasPool.SubGas(gas); err != nil {
-		return nil, err
-	}
->>>>>>> 1d09dbd8
 
 	return &proposerTxReservation{
 		builderBalance: builderBalance,
