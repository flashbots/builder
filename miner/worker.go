--- conflicted
+++ resolved
@@ -34,12 +34,9 @@
 	"github.com/ethereum/go-ethereum/core/state"
 	"github.com/ethereum/go-ethereum/core/txpool"
 	"github.com/ethereum/go-ethereum/core/types"
-<<<<<<< HEAD
+	"github.com/ethereum/go-ethereum/core/vm"
 	"github.com/ethereum/go-ethereum/crypto"
 	"github.com/ethereum/go-ethereum/eth/tracers/logger"
-=======
-	"github.com/ethereum/go-ethereum/core/vm"
->>>>>>> 7371b381
 	"github.com/ethereum/go-ethereum/event"
 	"github.com/ethereum/go-ethereum/log"
 	"github.com/ethereum/go-ethereum/metrics"
@@ -606,18 +603,7 @@
 			}
 
 		case req := <-w.getWorkCh:
-<<<<<<< HEAD
-			go func() {
-				block, fees, err := w.generateWork(req.params)
-				req.result <- &newPayloadResult{
-					err:   err,
-					block: block,
-					fees:  fees,
-				}
-			}()
-=======
 			req.result <- w.generateWork(req.params)
->>>>>>> 7371b381
 
 		case ev := <-w.txsCh:
 			// Apply transactions to the pending state if we're not sealing
@@ -845,15 +831,53 @@
 	w.snapshotState = env.state.Copy()
 }
 
-<<<<<<< HEAD
-func (w *worker) commitTransaction(env *environment, tx *txpool.Transaction) ([]*types.Log, error) {
-	gasPool := *env.gasPool
-	envGasUsed := env.header.GasUsed
-	stateDB := env.state
-
-	snapshot := stateDB.Snapshot()
-
-	gasPrice, err := tx.Tx.EffectiveGasTip(env.header.BaseFee)
+func (w *worker) commitTransaction(env *environment, tx *types.Transaction) ([]*types.Log, error) {
+	if tx.Type() == types.BlobTxType {
+		return w.commitBlobTransaction(env, tx)
+	}
+
+	receipt, err := w.applyTransaction(env, tx)
+	if err != nil {
+		return nil, err
+	}
+	env.txs = append(env.txs, tx)
+	env.receipts = append(env.receipts, receipt)
+	return receipt.Logs, nil
+}
+
+func (w *worker) commitBlobTransaction(env *environment, tx *types.Transaction) ([]*types.Log, error) {
+	sc := tx.BlobTxSidecar()
+	if sc == nil {
+		panic("blob transaction without blobs in miner")
+	}
+	// Checking against blob gas limit: It's kind of ugly to perform this check here, but there
+	// isn't really a better place right now. The blob gas limit is checked at block validation time
+	// and not during execution. This means core.ApplyTransaction will not return an error if the
+	// tx has too many blobs. So we have to explicitly check it here.
+	if (env.blobs+len(sc.Blobs))*params.BlobTxBlobGasPerBlob > params.MaxBlobGasPerBlock {
+		return nil, errors.New("max data blobs reached")
+	}
+
+	receipt, err := w.applyTransaction(env, tx)
+	if err != nil {
+		return nil, err
+	}
+	env.txs = append(env.txs, tx.WithoutBlobTxSidecar())
+	env.receipts = append(env.receipts, receipt)
+	env.sidecars = append(env.sidecars, sc)
+	env.blobs += len(sc.Blobs)
+	*env.header.BlobGasUsed += receipt.BlobGasUsed
+	return receipt.Logs, nil
+}
+
+// applyTransaction runs the transaction. If execution fails, state and gas pool are reverted.
+func (w *worker) applyTransaction(env *environment, tx *types.Transaction) (*types.Receipt, error) {
+	var (
+		gasPool    = *env.gasPool
+		envGasUsed = env.header.GasUsed
+		snap       = env.state.Snapshot()
+	)
+	gasPrice, err := tx.EffectiveGasTip(env.header.BaseFee)
 	if err != nil {
 		return nil, err
 	}
@@ -874,79 +898,22 @@
 		}
 	}
 
-	receipt, err := core.ApplyTransaction(w.chainConfig, w.chain, &env.coinbase, &gasPool, stateDB, env.header, tx.Tx, &envGasUsed, config, hook)
+	receipt, err := core.ApplyTransaction(w.chainConfig, w.chain, &env.coinbase, &gasPool, env.state, env.header, tx, &envGasUsed, config, hook)
 	if err != nil {
-		stateDB.RevertToSnapshot(snapshot)
+		env.state.RevertToSnapshot(snap)
 		return nil, err
 	}
 
 	*env.gasPool = gasPool
 	env.header.GasUsed = envGasUsed
-	env.state = stateDB
-
-	env.txs = append(env.txs, tx.Tx)
-	env.receipts = append(env.receipts, receipt)
 
 	gasUsed := new(big.Int).SetUint64(receipt.GasUsed)
 	env.profit.Add(env.profit, gasUsed.Mul(gasUsed, gasPrice))
 
-	return receipt.Logs, nil
-=======
-func (w *worker) commitTransaction(env *environment, tx *types.Transaction) ([]*types.Log, error) {
-	if tx.Type() == types.BlobTxType {
-		return w.commitBlobTransaction(env, tx)
-	}
-
-	receipt, err := w.applyTransaction(env, tx)
-	if err != nil {
-		return nil, err
-	}
-	env.txs = append(env.txs, tx)
-	env.receipts = append(env.receipts, receipt)
-	return receipt.Logs, nil
-}
-
-func (w *worker) commitBlobTransaction(env *environment, tx *types.Transaction) ([]*types.Log, error) {
-	sc := tx.BlobTxSidecar()
-	if sc == nil {
-		panic("blob transaction without blobs in miner")
-	}
-	// Checking against blob gas limit: It's kind of ugly to perform this check here, but there
-	// isn't really a better place right now. The blob gas limit is checked at block validation time
-	// and not during execution. This means core.ApplyTransaction will not return an error if the
-	// tx has too many blobs. So we have to explicitly check it here.
-	if (env.blobs+len(sc.Blobs))*params.BlobTxBlobGasPerBlob > params.MaxBlobGasPerBlock {
-		return nil, errors.New("max data blobs reached")
-	}
-
-	receipt, err := w.applyTransaction(env, tx)
-	if err != nil {
-		return nil, err
-	}
-	env.txs = append(env.txs, tx.WithoutBlobTxSidecar())
-	env.receipts = append(env.receipts, receipt)
-	env.sidecars = append(env.sidecars, sc)
-	env.blobs += len(sc.Blobs)
-	*env.header.BlobGasUsed += receipt.BlobGasUsed
-	return receipt.Logs, nil
-}
-
-// applyTransaction runs the transaction. If execution fails, state and gas pool are reverted.
-func (w *worker) applyTransaction(env *environment, tx *types.Transaction) (*types.Receipt, error) {
-	var (
-		snap = env.state.Snapshot()
-		gp   = env.gasPool.Gas()
-	)
-	receipt, err := core.ApplyTransaction(w.chainConfig, w.chain, &env.coinbase, env.gasPool, env.state, env.header, tx, &env.header.GasUsed, *w.chain.GetVMConfig())
-	if err != nil {
-		env.state.RevertToSnapshot(snap)
-		env.gasPool.SetGas(gp)
-	}
-	return receipt, err
->>>>>>> 7371b381
-}
-
-func (w *worker) commitBundle(env *environment, txs []*txpool.Transaction, interrupt *atomic.Int32) error {
+	return receipt, nil
+}
+
+func (w *worker) commitBundle(env *environment, txs []*types.Transaction, interrupt *atomic.Int32) error {
 	gasLimit := env.header.GasLimit
 	if env.gasPool == nil {
 		env.gasPool = new(core.GasPool).AddGas(gasLimit)
@@ -972,16 +939,16 @@
 		// during transaction acceptance is the transaction pool.
 		//
 		// We use the eip155 signer regardless of the current hf.
-		from, _ := types.Sender(env.signer, tx.Tx)
+		from, _ := types.Sender(env.signer, tx)
 		// Check whether the tx is replay protected. If we're not in the EIP155 hf
 		// phase, start ignoring the sender until we do.
-		if tx.Tx.Protected() && !w.chainConfig.IsEIP155(env.header.Number) {
-			log.Trace("Ignoring reply protected transaction", "hash", tx.Tx.Hash(), "eip155", w.chainConfig.EIP155Block)
+		if tx.Protected() && !w.chainConfig.IsEIP155(env.header.Number) {
+			log.Trace("Ignoring reply protected transaction", "hash", tx.Hash(), "eip155", w.chainConfig.EIP155Block)
 			return errCouldNotApplyTransaction
 		}
 
 		// It's important to copy then .SetTxContext() - don't reorder.
-		env.state.SetTxContext(tx.Tx.Hash(), env.tcount)
+		env.state.SetTxContext(tx.Hash(), env.tcount)
 		logs, err := w.commitTransaction(env, tx)
 		switch {
 		case errors.Is(err, core.ErrGasLimitReached):
@@ -991,12 +958,12 @@
 
 		case errors.Is(err, core.ErrNonceTooLow):
 			// New head notification data race between the transaction pool and miner, shift
-			log.Trace("Skipping transaction with low nonce", "sender", from, "nonce", tx.Tx.Nonce())
+			log.Trace("Skipping transaction with low nonce", "sender", from, "nonce", tx.Nonce())
 			return errCouldNotApplyTransaction
 
 		case errors.Is(err, core.ErrNonceTooHigh):
 			// Reorg notification data race between the transaction pool and miner, skip account =
-			log.Trace("Skipping account with hight nonce", "sender", from, "nonce", tx.Tx.Nonce())
+			log.Trace("Skipping account with hight nonce", "sender", from, "nonce", tx.Nonce())
 			return errCouldNotApplyTransaction
 
 		case errors.Is(err, nil):
@@ -1007,13 +974,13 @@
 
 		case errors.Is(err, core.ErrTxTypeNotSupported):
 			// Pop the unsupported transaction without shifting in the next from the account
-			log.Trace("Skipping unsupported transaction type", "sender", from, "type", tx.Tx.Type())
+			log.Trace("Skipping unsupported transaction type", "sender", from, "type", tx.Type())
 			return errCouldNotApplyTransaction
 
 		default:
 			// Strange error, discard the transaction and get the next in line (note, the
 			// nonce-too-high clause will prevent us from executing in vain).
-			log.Debug("Transaction failed, account skipped", "hash", tx.Tx.Hash(), "err", err)
+			log.Debug("Transaction failed, account skipped", "hash", tx.Hash(), "err", err)
 			return errCouldNotApplyTransaction
 		}
 	}
@@ -1070,42 +1037,24 @@
 
 		// Error may be ignored here. The error has already been checked
 		// during transaction acceptance is the transaction pool.
-<<<<<<< HEAD
-		from, _ := types.Sender(env.signer, tx.Tx.Tx)
+		from, _ := types.Sender(env.signer, tx.Tx)
 
 		// Check whether the tx is replay protected. If we're not in the EIP155 hf
 		// phase, start ignoring the sender until we do.
-		if tx.Tx.Tx.Protected() && !w.chainConfig.IsEIP155(env.header.Number) {
-			log.Trace("Ignoring reply protected transaction", "hash", tx.Tx.Tx.Hash(), "eip155", w.chainConfig.EIP155Block)
-
-=======
-		from, _ := types.Sender(env.signer, tx)
-
-		// Check whether the tx is replay protected. If we're not in the EIP155 hf
-		// phase, start ignoring the sender until we do.
-		if tx.Protected() && !w.chainConfig.IsEIP155(env.header.Number) {
-			log.Trace("Ignoring replay protected transaction", "hash", tx.Hash(), "eip155", w.chainConfig.EIP155Block)
->>>>>>> 7371b381
+		if tx.Tx.Protected() && !w.chainConfig.IsEIP155(env.header.Number) {
+			log.Trace("Ignoring replay protected transaction", "hash", tx.Tx.Hash(), "eip155", w.chainConfig.EIP155Block)
 			txs.Pop()
 			continue
 		}
 
 		// Start executing the transaction
-<<<<<<< HEAD
-		env.state.SetTxContext(tx.Tx.Tx.Hash(), env.tcount)
-=======
-		env.state.SetTxContext(tx.Hash(), env.tcount)
->>>>>>> 7371b381
+		env.state.SetTxContext(tx.Tx.Hash(), env.tcount)
 
 		logs, err := w.commitTransaction(env, tx.Tx)
 		switch {
 		case errors.Is(err, core.ErrNonceTooLow):
 			// New head notification data race between the transaction pool and miner, shift
-<<<<<<< HEAD
-			log.Trace("Skipping transaction with low nonce", "sender", from, "nonce", tx.Tx.Tx.Nonce())
-=======
-			log.Trace("Skipping transaction with low nonce", "sender", from, "nonce", tx.Nonce())
->>>>>>> 7371b381
+			log.Trace("Skipping transaction with low nonce", "sender", from, "nonce", tx.Tx.Nonce())
 			txs.Shift()
 
 		case errors.Is(err, nil):
@@ -1117,11 +1066,7 @@
 		default:
 			// Transaction is regarded as invalid, drop all consecutive transactions from
 			// the same sender because of `nonce-too-high` clause.
-<<<<<<< HEAD
-			log.Debug("Transaction failed, account skipped", "hash", tx.Tx.Tx.Hash(), "err", err)
-=======
-			log.Debug("Transaction failed, account skipped", "hash", tx.Hash(), "err", err)
->>>>>>> 7371b381
+			log.Debug("Transaction failed, account skipped", "hash", tx.Tx.Hash(), "err", err)
 			txs.Pop()
 		}
 	}
@@ -1206,9 +1151,9 @@
 		}
 	}
 	// Apply EIP-4844, EIP-4788.
-	if w.chainConfig.IsCancun(header.Number, header.Time) {
+	if chainConfig.IsCancun(header.Number, header.Time) {
 		var excessBlobGas uint64
-		if w.chainConfig.IsCancun(parent.Number, parent.Time) {
+		if chainConfig.IsCancun(parent.Number, parent.Time) {
 			excessBlobGas = eip4844.CalcExcessBlobGas(*parent.ExcessBlobGas, *parent.BlobGasUsed)
 		} else {
 			// For the first post-fork block, both parent.data_gas_used and parent.excess_data_gas are evaluated as 0
@@ -1279,24 +1224,16 @@
 // fillTransactions retrieves the pending transactions from the txpool and fills them
 // into the given sealing block. The transaction selection and ordering strategy can
 // be customized with the plugin in the future.
-<<<<<<< HEAD
-// Returns error if any, otherwise the bundles that made it into the block and all bundles that passed simulation
 func (w *worker) fillTransactions(interrupt *atomic.Int32, env *environment) ([]types.SimulatedBundle, []types.SimulatedBundle, map[common.Hash]struct{}, error) {
-	// Split the pending transactions into locals and remotes
-	// Fill the block with all available pending transactions.
 	pending := w.eth.TxPool().Pending(true)
 	mempoolTxHashes := make(map[common.Hash]struct{}, len(pending))
 	for _, txs := range pending {
 		for _, tx := range txs {
-			mempoolTxHashes[tx.Tx.Tx.Hash()] = struct{}{}
-		}
-	}
-=======
-func (w *worker) fillTransactions(interrupt *atomic.Int32, env *environment) error {
-	pending := w.eth.TxPool().Pending(true)
+			mempoolTxHashes[tx.Tx.Hash()] = struct{}{}
+		}
+	}
 
 	// Split the pending transactions into locals and remotes.
->>>>>>> 7371b381
 	localTxs, remoteTxs := make(map[common.Address][]*txpool.LazyTransaction), pending
 	for _, account := range w.eth.TxPool().Locals() {
 		if txs := remoteTxs[account]; len(txs) > 0 {
@@ -1305,7 +1242,6 @@
 		}
 	}
 
-<<<<<<< HEAD
 	var blockBundles []types.SimulatedBundle
 	var allBundles []types.SimulatedBundle
 	if w.flashbots.isFlashbots {
@@ -1313,7 +1249,7 @@
 		bundles = append(bundles, <-ccBundleCh...)
 
 		var (
-			bundleTxs       []*txpool.Transaction
+			bundleTxs       []*types.Transaction
 			resultingBundle simulatedBundle
 			mergedBundles   []types.SimulatedBundle
 			numBundles      int
@@ -1336,9 +1272,7 @@
 		env.profit.Add(env.profit, resultingBundle.EthSentToCoinbase)
 	}
 
-=======
 	// Fill the block with all available pending transactions.
->>>>>>> 7371b381
 	if len(localTxs) > 0 {
 		txs := newTransactionsByPriceAndNonce(env.signer, localTxs, nil, nil, env.header.BaseFee)
 		if err := w.commitTransactions(env, txs, interrupt); err != nil {
@@ -1365,7 +1299,7 @@
 	mempoolTxHashes := make(map[common.Hash]struct{}, len(pending))
 	for _, txs := range pending {
 		for _, tx := range txs {
-			mempoolTxHashes[tx.Tx.Tx.Hash()] = struct{}{}
+			mempoolTxHashes[tx.Tx.Hash()] = struct{}{}
 		}
 	}
 	bundlesToConsider, sbundlesToConsider, err := w.getSimulatedBundles(env)
@@ -1454,16 +1388,12 @@
 }
 
 // generateWork generates a sealing block based on the given parameters.
-<<<<<<< HEAD
-func (w *worker) generateWork(params *generateParams) (*types.Block, *big.Int, error) {
+func (w *worker) generateWork(params *generateParams) *newPayloadResult {
 	start := time.Now()
 	validatorCoinbase := params.coinbase
 	// Set builder coinbase to be passed to beacon header
 	params.coinbase = w.coinbase
 
-=======
-func (w *worker) generateWork(params *generateParams) *newPayloadResult {
->>>>>>> 7371b381
 	work, err := w.prepareWork(params)
 	if err != nil {
 		return &newPayloadResult{err: err}
@@ -1471,11 +1401,11 @@
 	defer work.discard()
 
 	finalizeFn := func(env *environment, orderCloseTime time.Time,
-		blockBundles []types.SimulatedBundle, allBundles []types.SimulatedBundle, usedSbundles []types.UsedSBundle, noTxs bool) (*types.Block, *big.Int, error) {
+		blockBundles []types.SimulatedBundle, allBundles []types.SimulatedBundle, usedSbundles []types.UsedSBundle, noTxs bool) *newPayloadResult {
 		block, profit, err := w.finalizeBlock(env, params.withdrawals, validatorCoinbase, noTxs)
 		if err != nil {
 			log.Error("could not finalize block", "err", err)
-			return nil, nil, err
+			return &newPayloadResult{err: err}
 		}
 
 		var okSbundles, totalSbundles int
@@ -1501,7 +1431,11 @@
 			go params.onBlock(block, profit, orderCloseTime, blockBundles, allBundles, usedSbundles)
 		}
 
-		return block, profit, nil
+		return &newPayloadResult{
+			block:    block,
+			fees:     profit,
+			sidecars: work.sidecars,
+		}
 	}
 
 	if params.noTxs {
@@ -1510,7 +1444,7 @@
 
 	paymentTxReserve, err := w.proposerTxPrepare(work, &validatorCoinbase)
 	if err != nil {
-		return nil, nil, err
+		return &newPayloadResult{err: err}
 	}
 
 	orderCloseTime := time.Now()
@@ -1519,19 +1453,13 @@
 	if err != nil {
 		return &newPayloadResult{err: err}
 	}
-	return &newPayloadResult{
-		block:    block,
-		fees:     totalFees(block, work.receipts),
-		sidecars: work.sidecars,
-	}
-<<<<<<< HEAD
 
 	// We mark transactions created by the builder as mempool transactions so code validating bundles will not fail
 	// for transactions created by the builder such as mev share refunds.
 	for _, tx := range work.txs {
 		from, err := types.Sender(work.signer, tx)
 		if err != nil {
-			return nil, nil, err
+			return &newPayloadResult{err: err}
 		}
 		if from == work.coinbase {
 			mempoolTxHashes[tx.Hash()] = struct{}{}
@@ -1541,7 +1469,7 @@
 	err = VerifyBundlesAtomicity(work, blockBundles, allBundles, usedSbundles, mempoolTxHashes)
 	if err != nil {
 		log.Error("Bundle invariant is violated for built block", "block", work.header.Number, "err", err)
-		return nil, nil, err
+		return &newPayloadResult{err: err}
 	}
 
 	// no bundles or tx from mempool
@@ -1551,7 +1479,7 @@
 
 	err = w.proposerTxCommit(work, &validatorCoinbase, paymentTxReserve)
 	if err != nil {
-		return nil, nil, err
+		return &newPayloadResult{err: err}
 	}
 
 	return finalizeFn(work, orderCloseTime, blockBundles, allBundles, usedSbundles, false)
@@ -1599,8 +1527,6 @@
 	}
 
 	return new(big.Int).Set(lastTx.Value()), nil
-=======
->>>>>>> 7371b381
 }
 
 // commitWork generates several new sealing tasks based on the parent block
@@ -1706,25 +1632,9 @@
 // getSealingBlock generates the sealing block based on the given parameters.
 // The generation result will be passed back via the given channel no matter
 // the generation itself succeeds or not.
-<<<<<<< HEAD
-func (w *worker) getSealingBlock(parent common.Hash, timestamp uint64, coinbase common.Address, gasLimit uint64, random common.Hash, withdrawals types.Withdrawals, noTxs bool, blockHook BlockHookFn) (*types.Block, *big.Int, error) {
-	req := &getWorkReq{
-		params: &generateParams{
-			timestamp:   timestamp,
-			forceTime:   true,
-			parentHash:  parent,
-			coinbase:    coinbase,
-			gasLimit:    gasLimit,
-			random:      random,
-			withdrawals: withdrawals,
-			noTxs:       noTxs,
-			onBlock:     blockHook,
-		},
-=======
 func (w *worker) getSealingBlock(params *generateParams) *newPayloadResult {
 	req := &getWorkReq{
 		params: params,
->>>>>>> 7371b381
 		result: make(chan *newPayloadResult, 1),
 	}
 	select {
@@ -1744,7 +1654,7 @@
 
 type simulatedBundle = types.SimulatedBundle
 
-func (w *worker) generateFlashbotsBundle(env *environment, bundles []types.MevBundle, pendingTxs map[common.Address][]*txpool.LazyTransaction) ([]*txpool.Transaction, simulatedBundle, []types.SimulatedBundle, int, []types.SimulatedBundle, error) {
+func (w *worker) generateFlashbotsBundle(env *environment, bundles []types.MevBundle, pendingTxs map[common.Address][]*txpool.LazyTransaction) ([]*types.Transaction, simulatedBundle, []types.SimulatedBundle, int, []types.SimulatedBundle, error) {
 	simulatedBundles, _, err := w.simulateBundles(env, bundles, nil, pendingTxs)
 	if err != nil {
 		return nil, simulatedBundle{}, nil, 0, nil, err
@@ -1758,7 +1668,7 @@
 	return bundleTxs, bundle, mergedBundles, numBundles, simulatedBundles, err
 }
 
-func (w *worker) mergeBundles(env *environment, bundles []simulatedBundle, pendingTxs map[common.Address][]*txpool.LazyTransaction) ([]*txpool.Transaction, simulatedBundle, []types.SimulatedBundle, int, error) {
+func (w *worker) mergeBundles(env *environment, bundles []simulatedBundle, pendingTxs map[common.Address][]*txpool.LazyTransaction) ([]*types.Transaction, simulatedBundle, []types.SimulatedBundle, int, error) {
 	mergedBundles := []types.SimulatedBundle{}
 	finalBundle := []*types.Transaction{}
 
@@ -1806,12 +1716,7 @@
 		return nil, simulatedBundle{}, nil, count, nil
 	}
 
-	finalTxs := []*txpool.Transaction{}
-	for _, tx := range finalBundle {
-		finalTxs = append(finalTxs, &txpool.Transaction{Tx: tx})
-	}
-
-	return finalTxs, simulatedBundle{
+	return finalBundle, simulatedBundle{
 		MevGasPrice:       new(big.Int).Div(mergedBundle.TotalEth, new(big.Int).SetUint64(mergedBundle.TotalGasUsed)),
 		TotalEth:          mergedBundle.TotalEth,
 		EthSentToCoinbase: mergedBundle.EthSentToCoinbase,
@@ -2027,7 +1932,7 @@
 			txNonce := tx.Nonce()
 
 			for _, accountTx := range accountTxs {
-				if accountTx.Tx.Tx.Nonce() == txNonce {
+				if accountTx.Tx.Nonce() == txNonce {
 					txInPendingPool = true
 					break
 				}
